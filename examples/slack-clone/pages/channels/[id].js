/**
 * Fat controller!
 * Think of this page as a store that controls all the data flow.
 */
import Layout from '~/components/Layout'
import Message from '~/components/Message'
import MessageInput from '~/components/MessageInput'
import { useState, useEffect } from 'react'
import { createClient } from '@supabase/supabase-js'
import { useRouter } from 'next/router'

/// TEMP
import { Socket } from '@supabase/realtime-js'
const REALTIME_URL = process.env.REALTIME_URL || 'ws://localhost:4000/socket'
var socket = new Socket(REALTIME_URL)
socket.connect()
const topic = socket.channel('realtime:*')
topic.on('*', msg => {
  console.log('msg', msg)
})
topic
  .join()
  .receive('ok', () => console.log('Connected'))
  .receive('error', () => console.log('Failed'))
  .receive('timeout', () => console.log('Waiting...'))
/// TEMP

const supabase = createClient(process.env.SUPABASE_URL, process.env.SUPABASE_KEY)
// const mySubscription = supabase
//   .from('messages')
//   .on('*', payload => {
//     console.log('Change received!', payload)
//   })
//   .subscribe()
  
const ChannelsPage = props => {
  const router = useRouter()
  const { id: channelId } = router.query
  const [channels, setChannels] = useState([])
  const [messages, setMessages] = useState([])
  const [changes, setChanges] = useState([])

  // Initial load of data
  useEffect(() => {
    try {
      setChannels(props.channels)
<<<<<<< HEAD
      supabase
        .from('messages')
        .on('*', payload => {
          setChanges([payload.new].concat(changes))
        })
        .subscribe()
=======
>>>>>>> 70874a26
    } catch (error) {
      console.log('Error: ', error)
    }
  }, [])

  // Initial load of data
  useEffect(() => {
    try {
      if (changes.length) setMessages(messages.concat(changes[0]))
    } catch (error) {
      console.log('Error: ', error)
    }
  }, [changes])

  // Update when the route changes
  useEffect(() => {
    try {
      getMessages(channelId, setMessages)
    } catch (error) {
      console.log('Error: ', error)
    }
  }, [router.query.id])

  // // Update when the messages changes
  // useEffect(() => {
  //   try {
  //     console.log(messages)
  //   } catch (error) {
  //     console.log('Error: ', error)
  //   }
  // }, [messages])

  // Render the channels and messages
  return (
    <Layout channels={channels}>
      <div className="p-2">
        {messages.map(x => (
          <Message key={x.id} message={x} />
        ))}
      </div>
      <div className="p-2">
        <MessageInput onSubmit={text => addMessage(text, channelId, 2)} />
      </div>
    </Layout>
  )
}

/**
 * Hydrate the page on initial load
 */
ChannelsPage.getInitialProps = async () => {
  let channels = await getChannels()
  return { channels }
}

/**
 * Get all channels
 * @param {function} setState Optionally pass in a hook or callback to set the state
 */
const getChannels = async setState => {
  try {
    let { body } = await supabase.from('channels').select('*')
    if (setState) setState(body)
    return body
  } catch (error) {
    console.log('error', error)
  }
}

/**
 * Get all messages and their authors
 * @param {number} channelId
 * @param {function} setState Optionally pass in a hook or callback to set the state
 */
const getMessages = async (channelId, setState) => {
  try {
    let { body } = await supabase
      .from('messages')
      .eq('channel_id', channelId)
      .select(`*, author:user_id(*)`)
      .order('inserted_at', true)
    if (setState) setState(body)
    return body
  } catch (error) {
    console.log('error', error)
  }
}

/**
 * Insert a new message
 * @param {string} message The message text
 * @param {number} channel_id
 * @param {number} user_id The author
 */
const addMessage = async (message, channel_id, user_id) => {
  try {
    let { body } = await supabase.from('messages').insert([{ message, channel_id, user_id }])
    return body
  } catch (error) {
    console.log('error', error)
  }
}

export default ChannelsPage<|MERGE_RESOLUTION|>--- conflicted
+++ resolved
@@ -9,29 +9,7 @@
 import { createClient } from '@supabase/supabase-js'
 import { useRouter } from 'next/router'
 
-/// TEMP
-import { Socket } from '@supabase/realtime-js'
-const REALTIME_URL = process.env.REALTIME_URL || 'ws://localhost:4000/socket'
-var socket = new Socket(REALTIME_URL)
-socket.connect()
-const topic = socket.channel('realtime:*')
-topic.on('*', msg => {
-  console.log('msg', msg)
-})
-topic
-  .join()
-  .receive('ok', () => console.log('Connected'))
-  .receive('error', () => console.log('Failed'))
-  .receive('timeout', () => console.log('Waiting...'))
-/// TEMP
-
 const supabase = createClient(process.env.SUPABASE_URL, process.env.SUPABASE_KEY)
-// const mySubscription = supabase
-//   .from('messages')
-//   .on('*', payload => {
-//     console.log('Change received!', payload)
-//   })
-//   .subscribe()
   
 const ChannelsPage = props => {
   const router = useRouter()
@@ -44,15 +22,12 @@
   useEffect(() => {
     try {
       setChannels(props.channels)
-<<<<<<< HEAD
       supabase
         .from('messages')
         .on('*', payload => {
           setChanges([payload.new].concat(changes))
         })
         .subscribe()
-=======
->>>>>>> 70874a26
     } catch (error) {
       console.log('Error: ', error)
     }
@@ -75,15 +50,6 @@
       console.log('Error: ', error)
     }
   }, [router.query.id])
-
-  // // Update when the messages changes
-  // useEffect(() => {
-  //   try {
-  //     console.log(messages)
-  //   } catch (error) {
-  //     console.log('Error: ', error)
-  //   }
-  // }, [messages])
 
   // Render the channels and messages
   return (
