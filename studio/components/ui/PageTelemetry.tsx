<<<<<<< HEAD
=======
import { useIsLoggedIn, useParams, useTelemetryProps } from 'common'
>>>>>>> 3e9f9c14
import { observer } from 'mobx-react-lite'
import { useRouter } from 'next/router'
import { PropsWithChildren, useEffect } from 'react'

<<<<<<< HEAD
import { useParams, useTelemetryProps } from 'common'
import { useSelectedOrganization } from 'hooks'
import { post } from 'lib/common/fetch'
import { API_URL, IS_PLATFORM, LOCAL_STORAGE_KEYS } from 'lib/constants'
import { useAppStateSnapshot } from 'state/app-state'
=======
import { useSelectedOrganization } from 'hooks'
import { post } from 'lib/common/fetch'
import { API_URL, IS_PLATFORM } from 'lib/constants'
>>>>>>> 3e9f9c14

const PageTelemetry = ({ children }: PropsWithChildren<{}>) => {
  const router = useRouter()
  const { ref } = useParams()
  const telemetryProps = useTelemetryProps()
  const selectedOrganization = useSelectedOrganization()
  const snap = useAppStateSnapshot()

  useEffect(() => {
    const consent =
      typeof window !== 'undefined'
        ? localStorage.getItem(LOCAL_STORAGE_KEYS.TELEMETRY_CONSENT)
        : null
    snap.setIsOptedInTelemetry(consent === 'true')
  }, [])

  const isLoggedIn = useIsLoggedIn()

  useEffect(() => {
    function handleRouteChange(url: string) {
      if (snap.isOptedInTelemetry) handlePageTelemetry(url)
    }

    // Listen for page changes after a navigation or when the query changes
    router.events.on('routeChangeComplete', handleRouteChange)
    return () => {
      router.events.off('routeChangeComplete', handleRouteChange)
    }
  }, [router, snap.isOptedInTelemetry])

  useEffect(() => {
    // Send page telemetry on first page load
    // Waiting for router ready before sending page_view
    // if not the path will be dynamic route instead of the browser url
    if (router.isReady && snap.isOptedInTelemetry) {
      handlePageTelemetry(router.asPath)
    }
  }, [router.isReady, snap.isOptedInTelemetry])

  /**
   * send page_view event
   *
   * @param route: the browser url
   * */
  const handlePageTelemetry = async (route: string) => {
    if (IS_PLATFORM) {
      /**
       * Get referrer from browser
       */
      let referrer: string | undefined = document.referrer

      console.log('handle page telemetry')

      /**
       * Send page telemetry
       */
      post(`${API_URL}/telemetry/page`, {
        referrer: referrer,
        title: document.title,
        route,
        ga: {
          screen_resolution: telemetryProps?.screenResolution,
          language: telemetryProps?.language,
        },
      })

      if (isLoggedIn) {
        post(`${API_URL}/telemetry/pageview`, {
          ...(ref && { projectRef: ref }),
          ...(selectedOrganization && { orgSlug: selectedOrganization.slug }),
          referrer: referrer,
          title: document.title,
          path: router.route,
          location: router.asPath,
        })
      }
    }
  }

  return <>{children}</>
}

export default observer(PageTelemetry)<|MERGE_RESOLUTION|>--- conflicted
+++ resolved
@@ -1,22 +1,12 @@
-<<<<<<< HEAD
-=======
 import { useIsLoggedIn, useParams, useTelemetryProps } from 'common'
->>>>>>> 3e9f9c14
 import { observer } from 'mobx-react-lite'
 import { useRouter } from 'next/router'
 import { PropsWithChildren, useEffect } from 'react'
 
-<<<<<<< HEAD
-import { useParams, useTelemetryProps } from 'common'
 import { useSelectedOrganization } from 'hooks'
 import { post } from 'lib/common/fetch'
 import { API_URL, IS_PLATFORM, LOCAL_STORAGE_KEYS } from 'lib/constants'
 import { useAppStateSnapshot } from 'state/app-state'
-=======
-import { useSelectedOrganization } from 'hooks'
-import { post } from 'lib/common/fetch'
-import { API_URL, IS_PLATFORM } from 'lib/constants'
->>>>>>> 3e9f9c14
 
 const PageTelemetry = ({ children }: PropsWithChildren<{}>) => {
   const router = useRouter()
@@ -68,8 +58,6 @@
        */
       let referrer: string | undefined = document.referrer
 
-      console.log('handle page telemetry')
-
       /**
        * Send page telemetry
        */
