import { FC, ReactNode } from 'react'
import { Menu, Badge } from '@supabase/ui'

import { useFlag } from 'hooks'
import LayoutHeader from '../ProjectLayout/LayoutHeader'
<<<<<<< HEAD
import SidebarItem from './SidebarItem'
import { SidebarLink, SidebarLinkGroup } from './AccountLayout.types'
=======
import { SidebarLink, SidebarSection } from './AccountLayout'
>>>>>>> ab7ad708

interface Props {
  title: string
  breadcrumbs: any[]
<<<<<<< HEAD
  links: SidebarLinkGroup[] | SidebarLink[]
=======
  sections: SidebarSection[]
>>>>>>> ab7ad708
  header?: ReactNode
  subitems?: any[]
  subitemsParentKey?: number
  hideSidebar?: boolean
  customSidebarContent?: ReactNode
  children: ReactNode
}
/*
The information heirarchy for WithSidebar is:
  WithSidebar
    SectionsWithHeaders
      SidebarItem
        SidebarLink
    SidebarItem
      SidebarLink
*/
const WithSidebar: FC<Props> = ({
  title,
  header,
  breadcrumbs = [],
  children,
  sections,
  subitems,
  subitemsParentKey,
  hideSidebar = false,
  customSidebarContent,
}) => {
<<<<<<< HEAD
  const noContent = !links && !customSidebarContent
  const linksHaveHeaders = links && (links[0] as any)?.heading

=======
  const noContent = !sections && !customSidebarContent
>>>>>>> ab7ad708
  const ongoingIncident = useFlag('ongoingIncident')
  const maxHeight = ongoingIncident ? 'calc(100vh - 44px)' : '100vh'

  return (
    <div className="flex max-h-full">
      {!hideSidebar && !noContent && (
        <div
          id="with-sidebar"
          style={{ height: maxHeight, maxHeight }}
          className={[
            'bg-sidebar-linkbar-light dark:bg-sidebar-linkbar-dark h-full',
            'hide-scrollbar dark:border-dark w-64 overflow-auto border-r',
          ].join(' ')}
        >
          {title && (
            <div className="dark:border-dark flex h-12 max-h-12 items-center border-b px-6 mb-2">
              <h4>{title}</h4>
            </div>
          )}
          {header !== undefined && header}
          <div className="-mt-1">
            <Menu>
              {customSidebarContent}
<<<<<<< HEAD
              {links && linksHaveHeaders ? (
                <LinksWithHeaders
                  links={links as SidebarLinkGroup[]}
                  subitems={subitems}
                  subitemsParentKey={subitemsParentKey}
                />
              ) : null}
              {!linksHaveHeaders && links ? (
                <LinksWithoutHeaders
                  links={links as SidebarLink[]}
                  subitems={subitems}
                  subitemsParentKey={subitemsParentKey}
                />
              ) : null}
=======
              {sections.map((section, i) => {
                return Boolean(section.heading) ? (
                  <SectionWithHeaders
                    key={section.key}
                    section={section}
                    subitems={subitems}
                    subitemsParentKey={subitemsParentKey}
                  />
                ) : (
                  <div className="dark:border-dark border-b py-5 px-6" key={section.key}>
                    <SidebarItem                      
                      links={section.links}
                      subitems={subitems}
                      subitemsParentKey={subitemsParentKey}
                    />
                  </div>
                )
              })}
>>>>>>> ab7ad708
            </Menu>
          </div>
        </div>
      )}
      <div className="flex flex-1 flex-col">
        <LayoutHeader breadcrumbs={breadcrumbs} />
        <div className="flex-1 flex-grow overflow-auto">{children}</div>
      </div>
    </div>
  )
}
export default WithSidebar

<<<<<<< HEAD
const LinksWithHeaders: FC<any> = ({ links, subitems, subitemsParentKey }) => {
  return links.map((x: any, i: number) => (
    <div key={x.heading || `heading_${i}`} className="dark:border-dark border-b py-5 px-6">
      {x.heading && <Menu.Group title={x.heading} />}
      {x.versionLabel && (
        <div className="mb-1 px-3">
          <Badge color="yellow">{x.versionLabel}</Badge>
        </div>
      )}
      {
        <LinksWithoutHeaders
          links={x.links}
          subitems={subitems}
          subitemsParentKey={subitemsParentKey}
        />
      }
    </div>
  ))
}

const LinksWithoutHeaders: FC<{
  links: SidebarLink[]
  subitems?: any[]
  subitemsParentKey?: number
}> = ({ links, subitems, subitemsParentKey }) => {
  return (
    <ul className="space-y-1">
      {links.map((x: SidebarLink, i: number) => {
        // Disable active state for link with subitems
        const isActive = x.isActive && !subitems
        let render: any = (
          <SidebarItem
            key={`${x.key}-${i}-sidebarItem`}
            id={`${x.key}-${i}`}
            isActive={isActive}
            label={x.label}
            href={x.href}
            onClick={x.onClick}
            isExternal={x.isExternal || false}
=======
interface SectionWithHeadersProps {
  section: SidebarSection
  subitems?: any[]
  subitemsParentKey?: number
}

const SectionWithHeaders: FC<SectionWithHeadersProps> = ({
  section,
  subitems,
  subitemsParentKey,
}) => (
  <div key={section.heading} className="dark:border-dark border-b py-5 px-6">
    {section.heading && <Menu.Group title={section.heading} />}
    {section.versionLabel && (
      <div className="mb-1 px-3">
        <Badge color="yellow">{section.versionLabel}</Badge>
      </div>
    )}
    {
      <SidebarItem
        links={section.links}
        subitems={subitems}
        subitemsParentKey={subitemsParentKey}
      />
    }
  </div>
)
interface SidebarItemProps {
  links: SidebarLink[]
  subitems?: any[]
  subitemsParentKey?: number
}

const SidebarItem: FC<SidebarItemProps> = ({ links, subitems, subitemsParentKey }) => {
  return (
    <ul className="space-y-1">
      {links.map((link, i: number) => {
        // disable active state for link with subitems
        const isActive = link.isActive && !subitems

        let render: any = (
          <SidebarLinkItem
            key={`${link.key}-${i}-sidebarItem`}
            id={`${link.key}-${i}`}
            isActive={isActive}
            label={link.label}
            href={link.href}
            onClick={link.onClick}
            external={link.external || false}
>>>>>>> ab7ad708
          />
        )

        if (subitems && link.subitemsKey === subitemsParentKey) {
          const subItemsRender = subitems.map((y: any, i: number) => (
            <SidebarLinkItem
              key={`${y.key || y.as}-${i}-sidebarItem`}
              id={`${y.key || y.as}-${i}`}
<<<<<<< HEAD
              label={y.label}
              onClick={y.onClick}
              isSubitem={true}
              isExternal={x.isExternal || false}
=======
              isSubitem={true}
              label={y.label}
              onClick={y.onClick}
              external={link.external || false}
>>>>>>> ab7ad708
            />
          ))
          render = [render, ...subItemsRender]
        }
        return render
      })}
    </ul>
  )
<<<<<<< HEAD
=======
}

interface SidebarLinkProps extends SidebarLink {
  id: string
  isSubitem?: boolean
}

const SidebarLinkItem: FC<SidebarLinkProps> = ({
  id,
  label,
  href,
  isActive,
  isSubitem,
  onClick,
  external,
}) => {
  if (isUndefined(href)) {
    let icon
    if (external) {
      icon = <IconArrowUpRight size={'tiny'} />
    }

    if (label === 'Logout') {
      icon = <IconLogOut size={'tiny'} />
    }

    return (
      <Menu.Item
        rounded
        key={id}
        style={{
          marginLeft: isSubitem ? '.5rem' : '0rem',
        }}
        active={isActive ? true : false}
        onClick={onClick || (() => {})}
        icon={icon}
      >
        {isSubitem ? <p className="text-sm">{label}</p> : label}
      </Menu.Item>
    )
  }

  return (
    <Link href={href || ''}>
      <a className="block" target={external ? '_blank' : '_self'}>
        <button
          className="ring-scale-1200 border-scale-500 group-hover:border-scale-900 group flex max-w-full cursor-pointer items-center space-x-2 py-1 font-normal outline-none focus-visible:z-10 focus-visible:ring-1"
          onClick={onClick || (() => {})}
        >
          {external && (
            <span className="text-scale-900 group-hover:text-scale-1100 truncate text-sm transition">
              <IconArrowUpRight size={'tiny'} />
            </span>
          )}
          <span
            title={label}
            className="text-scale-1100 group-hover:text-scale-1200 w-full truncate text-sm transition"
          >
            {isSubitem ? <p>{label}</p> : label}
          </span>
        </button>
      </a>
    </Link>
  )
>>>>>>> ab7ad708
}<|MERGE_RESOLUTION|>--- conflicted
+++ resolved
@@ -1,23 +1,15 @@
+import Link from 'next/link'
 import { FC, ReactNode } from 'react'
-import { Menu, Badge } from '@supabase/ui'
-
+import { isUndefined } from 'lodash'
+import { Menu, Typography, IconArrowUpRight, Badge, IconLogOut } from '@supabase/ui'
 import { useFlag } from 'hooks'
 import LayoutHeader from '../ProjectLayout/LayoutHeader'
-<<<<<<< HEAD
-import SidebarItem from './SidebarItem'
-import { SidebarLink, SidebarLinkGroup } from './AccountLayout.types'
-=======
-import { SidebarLink, SidebarSection } from './AccountLayout'
->>>>>>> ab7ad708
+import { SidebarLink, SidebarSection } from './AccountLayout.types'
 
 interface Props {
   title: string
   breadcrumbs: any[]
-<<<<<<< HEAD
-  links: SidebarLinkGroup[] | SidebarLink[]
-=======
   sections: SidebarSection[]
->>>>>>> ab7ad708
   header?: ReactNode
   subitems?: any[]
   subitemsParentKey?: number
@@ -25,6 +17,7 @@
   customSidebarContent?: ReactNode
   children: ReactNode
 }
+
 /*
 The information heirarchy for WithSidebar is:
   WithSidebar
@@ -45,13 +38,7 @@
   hideSidebar = false,
   customSidebarContent,
 }) => {
-<<<<<<< HEAD
-  const noContent = !links && !customSidebarContent
-  const linksHaveHeaders = links && (links[0] as any)?.heading
-
-=======
   const noContent = !sections && !customSidebarContent
->>>>>>> ab7ad708
   const ongoingIncident = useFlag('ongoingIncident')
   const maxHeight = ongoingIncident ? 'calc(100vh - 44px)' : '100vh'
 
@@ -67,30 +54,18 @@
           ].join(' ')}
         >
           {title && (
-            <div className="dark:border-dark flex h-12 max-h-12 items-center border-b px-6 mb-2">
-              <h4>{title}</h4>
+            <div className="mb-2">
+              <div className="dark:border-dark flex h-12 max-h-12 items-center border-b px-6">
+                <Typography.Title level={4} className="mb-0">
+                  {title}
+                </Typography.Title>
+              </div>
             </div>
           )}
-          {header !== undefined && header}
+          {header && header}
           <div className="-mt-1">
             <Menu>
               {customSidebarContent}
-<<<<<<< HEAD
-              {links && linksHaveHeaders ? (
-                <LinksWithHeaders
-                  links={links as SidebarLinkGroup[]}
-                  subitems={subitems}
-                  subitemsParentKey={subitemsParentKey}
-                />
-              ) : null}
-              {!linksHaveHeaders && links ? (
-                <LinksWithoutHeaders
-                  links={links as SidebarLink[]}
-                  subitems={subitems}
-                  subitemsParentKey={subitemsParentKey}
-                />
-              ) : null}
-=======
               {sections.map((section, i) => {
                 return Boolean(section.heading) ? (
                   <SectionWithHeaders
@@ -101,7 +76,7 @@
                   />
                 ) : (
                   <div className="dark:border-dark border-b py-5 px-6" key={section.key}>
-                    <SidebarItem                      
+                    <SidebarItem
                       links={section.links}
                       subitems={subitems}
                       subitemsParentKey={subitemsParentKey}
@@ -109,7 +84,6 @@
                   </div>
                 )
               })}
->>>>>>> ab7ad708
             </Menu>
           </div>
         </div>
@@ -123,47 +97,6 @@
 }
 export default WithSidebar
 
-<<<<<<< HEAD
-const LinksWithHeaders: FC<any> = ({ links, subitems, subitemsParentKey }) => {
-  return links.map((x: any, i: number) => (
-    <div key={x.heading || `heading_${i}`} className="dark:border-dark border-b py-5 px-6">
-      {x.heading && <Menu.Group title={x.heading} />}
-      {x.versionLabel && (
-        <div className="mb-1 px-3">
-          <Badge color="yellow">{x.versionLabel}</Badge>
-        </div>
-      )}
-      {
-        <LinksWithoutHeaders
-          links={x.links}
-          subitems={subitems}
-          subitemsParentKey={subitemsParentKey}
-        />
-      }
-    </div>
-  ))
-}
-
-const LinksWithoutHeaders: FC<{
-  links: SidebarLink[]
-  subitems?: any[]
-  subitemsParentKey?: number
-}> = ({ links, subitems, subitemsParentKey }) => {
-  return (
-    <ul className="space-y-1">
-      {links.map((x: SidebarLink, i: number) => {
-        // Disable active state for link with subitems
-        const isActive = x.isActive && !subitems
-        let render: any = (
-          <SidebarItem
-            key={`${x.key}-${i}-sidebarItem`}
-            id={`${x.key}-${i}`}
-            isActive={isActive}
-            label={x.label}
-            href={x.href}
-            onClick={x.onClick}
-            isExternal={x.isExternal || false}
-=======
 interface SectionWithHeadersProps {
   section: SidebarSection
   subitems?: any[]
@@ -212,8 +145,7 @@
             label={link.label}
             href={link.href}
             onClick={link.onClick}
-            external={link.external || false}
->>>>>>> ab7ad708
+            isExternal={link.isExternal || false}
           />
         )
 
@@ -222,17 +154,10 @@
             <SidebarLinkItem
               key={`${y.key || y.as}-${i}-sidebarItem`}
               id={`${y.key || y.as}-${i}`}
-<<<<<<< HEAD
-              label={y.label}
-              onClick={y.onClick}
-              isSubitem={true}
-              isExternal={x.isExternal || false}
-=======
               isSubitem={true}
               label={y.label}
               onClick={y.onClick}
-              external={link.external || false}
->>>>>>> ab7ad708
+              isExternal={link.isExternal || false}
             />
           ))
           render = [render, ...subItemsRender]
@@ -241,8 +166,6 @@
       })}
     </ul>
   )
-<<<<<<< HEAD
-=======
 }
 
 interface SidebarLinkProps extends SidebarLink {
@@ -256,12 +179,12 @@
   href,
   isActive,
   isSubitem,
+  isExternal,
   onClick,
-  external,
 }) => {
   if (isUndefined(href)) {
     let icon
-    if (external) {
+    if (isExternal) {
       icon = <IconArrowUpRight size={'tiny'} />
     }
 
@@ -287,12 +210,12 @@
 
   return (
     <Link href={href || ''}>
-      <a className="block" target={external ? '_blank' : '_self'}>
+      <a className="block" target={isExternal ? '_blank' : '_self'}>
         <button
           className="ring-scale-1200 border-scale-500 group-hover:border-scale-900 group flex max-w-full cursor-pointer items-center space-x-2 py-1 font-normal outline-none focus-visible:z-10 focus-visible:ring-1"
           onClick={onClick || (() => {})}
         >
-          {external && (
+          {isExternal && (
             <span className="text-scale-900 group-hover:text-scale-1100 truncate text-sm transition">
               <IconArrowUpRight size={'tiny'} />
             </span>
@@ -307,5 +230,4 @@
       </a>
     </Link>
   )
->>>>>>> ab7ad708
 }