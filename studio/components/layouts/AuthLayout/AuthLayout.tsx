<<<<<<< HEAD
import { useState, useEffect, PropsWithChildren } from 'react'
=======
>>>>>>> 013fb847
import { observer } from 'mobx-react-lite'
import { useRouter } from 'next/router'
import { PropsWithChildren, useEffect, useState } from 'react'

import { useParams } from 'common'
import Error from 'components/ui/Error'
import ProductMenu from 'components/ui/ProductMenu'
import { useAuthConfigPrefetch } from 'data/auth/auth-config-query'
import { useStore, withAuth } from 'hooks'
import ProjectLayout from '../'
import { generateAuthMenu } from './AuthLayout.utils'

export interface AuthLayoutProps {
  title?: string
}

const AuthLayout = ({ title, children }: PropsWithChildren<AuthLayoutProps>) => {
  const { ui, meta } = useStore()
  const { isInitialized, isLoading, error } = meta.tables
  const { ref: projectRef = 'default' } = useParams()
  useAuthConfigPrefetch({ projectRef })

  const router = useRouter()
  const page = router.pathname.split('/')[4]

  const [loaded, setLoaded] = useState<boolean>(isInitialized)

  useEffect(() => {
    if (ui.selectedProjectRef) {
      meta.policies.load()
      meta.tables.load()
      meta.roles.load()
    }
  }, [ui.selectedProjectRef])

  useEffect(() => {
    if (!isLoading && !loaded) {
      setLoaded(true)
    }
  }, [isLoading])

  if (error) {
    return (
      <ProjectLayout>
        <Error error={error} />
      </ProjectLayout>
    )
  }

  return (
    <ProjectLayout
      isLoading={!loaded}
      title={title || 'Authentication'}
      product="Authentication"
      productMenu={<ProductMenu page={page} menu={generateAuthMenu(projectRef)} />}
    >
      <main style={{ maxHeight: '100vh' }} className="flex-1 overflow-y-auto">
        {children}
      </main>
    </ProjectLayout>
  )
}

export default withAuth(observer(AuthLayout))<|MERGE_RESOLUTION|>--- conflicted
+++ resolved
@@ -1,7 +1,3 @@
-<<<<<<< HEAD
-import { useState, useEffect, PropsWithChildren } from 'react'
-=======
->>>>>>> 013fb847
 import { observer } from 'mobx-react-lite'
 import { useRouter } from 'next/router'
 import { PropsWithChildren, useEffect, useState } from 'react'
