--- conflicted
+++ resolved
@@ -1,19 +1,8 @@
-<<<<<<< HEAD
-import { FC, ReactNode, useEffect } from 'react'
-=======
->>>>>>> e8dc502b
 import { observer } from 'mobx-react-lite'
 import { useRouter } from 'next/router'
-import { PropsWithChildren, useEffect, useState } from 'react'
+import { PropsWithChildren, useEffect } from 'react'
 
-<<<<<<< HEAD
-import { useFlag, useStore, withAuth } from 'hooks'
-import ProjectLayout from '../'
-=======
-import Error from 'components/ui/Error'
->>>>>>> e8dc502b
 import ProductMenu from 'components/ui/ProductMenu'
-import { useSchemasQuery } from 'data/database/schemas-query'
 import { useSelectedProject, useStore, withAuth } from 'hooks'
 import { IS_PLATFORM } from 'lib/constants'
 import ProjectLayout from '../'
@@ -23,22 +12,9 @@
   title?: string
 }
 
-<<<<<<< HEAD
-const DatabaseLayout: FC<Props> = ({ title, children }) => {
-  const { meta, ui, vault, backups } = useStore()
-  const project = ui.selectedProject
-=======
 const DatabaseLayout = ({ children }: PropsWithChildren<DatabaseLayoutProps>) => {
   const { ui, meta, vault, backups } = useStore()
   const project = useSelectedProject()
-  const { isLoading: isSchemasLoading } = useSchemasQuery({
-    projectRef: project?.ref,
-    connectionString: project?.connectionString,
-  })
-  const { isLoading: isVaultLoading } = vault
-
-  const { isInitialized, error } = meta.tables
->>>>>>> e8dc502b
 
   const router = useRouter()
   const page = router.pathname.split('/')[4]
@@ -47,18 +23,8 @@
   const isVaultEnabled = vaultExtension !== undefined && vaultExtension.installed_version !== null
   const pgNetExtensionExists = meta.extensions.byId('pg_net') !== undefined
 
-  const isLoading = isSchemasLoading || (isVaultEnabled && isVaultLoading)
-  const [loaded, setLoaded] = useState<boolean>(isInitialized)
-
   useEffect(() => {
-<<<<<<< HEAD
-    if (ui.selectedProject?.ref) {
-=======
     if (ui.selectedProjectRef) {
-      // Eventually should only load the required stores based on the pages
-      meta.tables.load()
-
->>>>>>> e8dc502b
       meta.roles.load()
       meta.triggers.load()
       meta.extensions.load()
