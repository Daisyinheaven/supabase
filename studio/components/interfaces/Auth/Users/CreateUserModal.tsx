--- conflicted
+++ resolved
@@ -41,10 +41,6 @@
     return errors
   }
 
-<<<<<<< HEAD
-  const { mutateAsync: createUser, isLoading: isCreatingUser } = useUserCreateMutation({
-    async onSuccess() {
-=======
   const { mutate: createUser, isLoading: isCreatingUser } = useUserCreateMutation({
     async onSuccess(res) {
       ui.setNotification({
@@ -52,7 +48,6 @@
         message: `Successfully created user: ${res.email}`,
       })
       setVisible(false)
->>>>>>> 41bd4ca2
       await PageState.fetchData(1)
     },
   })
@@ -66,21 +61,7 @@
     }
 
     const { protocol, endpoint, serviceApiKey } = data.autoApiService
-<<<<<<< HEAD
-    await createUser({
-      endpoint,
-      protocol,
-      serviceApiKey,
-      user: values,
-    })
-    ui.setNotification({
-      category: 'success',
-      message: `Successfully created user: ${values.email}`,
-    })
-    setVisible(false)
-=======
     createUser({ endpoint, protocol, serviceApiKey, user: values })
->>>>>>> 41bd4ca2
   }
 
   return (
