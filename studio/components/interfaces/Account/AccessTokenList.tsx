--- conflicted
+++ resolved
@@ -9,6 +9,7 @@
 import { useStore } from 'hooks'
 
 const AccessTokenList = observer(() => {
+  const { ui } = useStore()
   const { data: tokens, isLoading } = useAccessTokensQuery()
   const { mutate: deleteToken } = useAccessTokenDeleteMutation({
     onSuccess: () => {
@@ -20,14 +21,7 @@
   const [isOpen, setIsOpen] = useState(false)
   const [token, setToken] = useState<AccessToken | undefined>(undefined)
 
-<<<<<<< HEAD
-  async function onDeleteToken(tokenId: number) {
-    await deleteToken({ id: tokenId })
-    setIsOpen(false)
-  }
-=======
   const onDeleteToken = async (tokenId: number) => deleteToken({ id: tokenId })
->>>>>>> 41bd4ca2
 
   return (
     <>
