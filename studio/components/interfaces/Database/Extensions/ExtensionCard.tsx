--- conflicted
+++ resolved
@@ -1,18 +1,13 @@
 import { PermissionAction } from '@supabase/shared-types/out/constants'
 import { observer } from 'mobx-react-lite'
-<<<<<<< HEAD
-import { Badge, IconLoader, Toggle, IconExternalLink } from 'ui'
-import { PermissionAction } from '@supabase/shared-types/out/constants'
-import Link from 'next/link'
-=======
 import { useState } from 'react'
-import { Badge, IconLoader, Toggle } from 'ui'
->>>>>>> 4b232b70
+import { Badge, IconExternalLink, IconLoader, Toggle } from 'ui'
 
 import { confirmAlert } from 'components/to-be-cleaned/ModalsDeprecated/ConfirmModal'
 import { useCheckPermissions, useStore } from 'hooks'
 import { isResponseOk } from 'lib/common/fetch'
 import EnableExtensionModal from './EnableExtensionModal'
+import Link from 'next/link'
 
 interface ExtensionCardProps {
   extension: any
