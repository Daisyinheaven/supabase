import { FC } from 'react'
import Link from 'next/link'
<<<<<<< HEAD
import { Button, IconAlertCircle, IconCode, IconLock } from 'ui'
=======
import * as Tooltip from '@radix-ui/react-tooltip'
import { Button, IconAlertCircle, IconLock } from 'ui'
>>>>>>> 6143c6b6
import type { PostgresPolicy, PostgresTable } from '@supabase/postgres-meta'

import { useStore, checkPermissions } from 'hooks'
import { PermissionAction } from '@supabase/shared-types/out/constants'

interface Props {
  table: PostgresTable
  apiPreviewPanelOpen: boolean
  setApiPreviewPanelOpen: (apiPreviewPanelOpen: boolean) => void
  refreshDocs: () => void
}

const GridHeaderActions: FC<Props> = ({
  table,
  apiPreviewPanelOpen,
  setApiPreviewPanelOpen,
  refreshDocs,
}) => {
  const { ui, meta } = useStore()
  const projectRef = ui.selectedProject?.ref
  const policies = meta.policies.list((policy: PostgresPolicy) => policy.table_id === table.id)

<<<<<<< HEAD
  function handlePreviewToggle() {
    setApiPreviewPanelOpen(!apiPreviewPanelOpen)
    refreshDocs()
  }

  const RenderAPIPreviewToggle = () => {
    return (
      <Button
        size="tiny"
        type="default"
        icon={<IconCode size={14} strokeWidth={2} />}
        onClick={handlePreviewToggle}
      >
        API Quickstart
      </Button>
    )
  }

  return (
    <div className="flex items-center space-x-3">
      <RenderAPIPreviewToggle />
=======
  const isReadOnly =
    !checkPermissions(PermissionAction.TENANT_SQL_ADMIN_WRITE, 'tables') &&
    !checkPermissions(PermissionAction.TENANT_SQL_ADMIN_WRITE, 'columns')

  return (
    <div className="flex items-center space-x-3">
      {isReadOnly && (
        <Tooltip.Root delayDuration={0}>
          <Tooltip.Trigger className="w-full">
            <div className="border border-scale-700 rounded bg-scale-500 px-3 py-1 text-xs">
              Viewing as read-only
            </div>
          </Tooltip.Trigger>
          <Tooltip.Content side="bottom">
            <Tooltip.Arrow className="radix-tooltip-arrow" />
            <div
              className={[
                'rounded bg-scale-100 py-1 px-2 leading-none shadow',
                'border border-scale-200',
              ].join(' ')}
            >
              <span className="text-xs text-scale-1200">
                You need additional permissions to manage your project's data
              </span>
            </div>
          </Tooltip.Content>
        </Tooltip.Root>
      )}
>>>>>>> 6143c6b6
      <Link href={`/project/${projectRef}/auth/policies#${table.id}`}>
        <a>
          <Button
            type={table.rls_enabled ? 'link' : 'warning'}
            icon={
              table.rls_enabled ? (
                <IconLock strokeWidth={2} size={14} />
              ) : (
                <IconAlertCircle strokeWidth={2} size={14} />
              )
            }
          >
            {/* RLS {table.rls_enabled ? 'is' : 'not'} enabled */}
            {!table.rls_enabled
              ? 'RLS is not enabled'
              : `${policies.length == 0 ? 'No' : policies.length} active RLS polic${
                  policies.length > 1 || policies.length == 0 ? 'ies' : 'y'
                }`}
          </Button>
        </a>
      </Link>
    </div>
  )
}

export default GridHeaderActions<|MERGE_RESOLUTION|>--- conflicted
+++ resolved
@@ -1,11 +1,7 @@
 import { FC } from 'react'
 import Link from 'next/link'
-<<<<<<< HEAD
 import { Button, IconAlertCircle, IconCode, IconLock } from 'ui'
-=======
 import * as Tooltip from '@radix-ui/react-tooltip'
-import { Button, IconAlertCircle, IconLock } from 'ui'
->>>>>>> 6143c6b6
 import type { PostgresPolicy, PostgresTable } from '@supabase/postgres-meta'
 
 import { useStore, checkPermissions } from 'hooks'
@@ -28,7 +24,10 @@
   const projectRef = ui.selectedProject?.ref
   const policies = meta.policies.list((policy: PostgresPolicy) => policy.table_id === table.id)
 
-<<<<<<< HEAD
+  const isReadOnly =
+    !checkPermissions(PermissionAction.TENANT_SQL_ADMIN_WRITE, 'tables') &&
+    !checkPermissions(PermissionAction.TENANT_SQL_ADMIN_WRITE, 'columns')
+
   function handlePreviewToggle() {
     setApiPreviewPanelOpen(!apiPreviewPanelOpen)
     refreshDocs()
@@ -46,14 +45,6 @@
       </Button>
     )
   }
-
-  return (
-    <div className="flex items-center space-x-3">
-      <RenderAPIPreviewToggle />
-=======
-  const isReadOnly =
-    !checkPermissions(PermissionAction.TENANT_SQL_ADMIN_WRITE, 'tables') &&
-    !checkPermissions(PermissionAction.TENANT_SQL_ADMIN_WRITE, 'columns')
 
   return (
     <div className="flex items-center space-x-3">
@@ -79,7 +70,7 @@
           </Tooltip.Content>
         </Tooltip.Root>
       )}
->>>>>>> 6143c6b6
+      <RenderAPIPreviewToggle />
       <Link href={`/project/${projectRef}/auth/policies#${table.id}`}>
         <a>
           <Button
