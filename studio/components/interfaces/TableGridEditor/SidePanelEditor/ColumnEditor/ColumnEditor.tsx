import type {
  PostgresColumn,
  PostgresExtension,
  PostgresTable,
  PostgresType,
} from '@supabase/postgres-meta'
import { useParams } from 'common'
import { Dictionary } from 'components/grid'
import { isEmpty, noop } from 'lodash'
import Link from 'next/link'
import { useEffect, useState } from 'react'
import { Button, Checkbox, IconExternalLink, Input, SidePanel, Toggle } from 'ui'

<<<<<<< HEAD
import { useFlag, useStore } from 'hooks'
import { useParams } from 'common/hooks'
import { EXCLUDED_SCHEMAS } from 'lib/constants/schemas'
import ActionBar from '../ActionBar'
import HeaderTitle from './HeaderTitle'
import ColumnType from './ColumnType'
import ColumnForeignKey from './ColumnForeignKey'
import ColumnDefaultValue from './ColumnDefaultValue'
=======
import { EncryptionKeySelector } from 'components/interfaces/Settings/Vault'
import { FormSection, FormSectionContent, FormSectionLabel } from 'components/ui/Forms'
import { useStore } from 'hooks'
>>>>>>> 013fb847
import { ForeignKeySelector } from '..'
import ActionBar from '../ActionBar'
import { TEXT_TYPES } from '../SidePanelEditor.constants'
import {
  ColumnField,
  CreateColumnPayload,
  ExtendedPostgresRelationship,
  UpdateColumnPayload,
} from '../SidePanelEditor.types'
<<<<<<< HEAD
import { FormSection, FormSectionContent, FormSectionLabel } from 'components/ui/Forms'
import { EncryptionKeySelector } from 'components/interfaces/Settings/Vault'
=======
import ColumnDefaultValue from './ColumnDefaultValue'
import {
  generateColumnField,
  generateColumnFieldFromPostgresColumn,
  generateCreateColumnPayload,
  generateUpdateColumnPayload,
  getColumnForeignKey,
  validateFields,
} from './ColumnEditor.utils'
import ColumnForeignKey from './ColumnForeignKey'
import ColumnType from './ColumnType'
import HeaderTitle from './HeaderTitle'

>>>>>>> 013fb847
import { useProjectContext } from 'components/layouts/ProjectLayout/ProjectContext'
import { useForeignKeyConstraintsQuery } from 'data/database/foreign-key-constraints-query'

export interface ColumnEditorProps {
  column?: PostgresColumn
  selectedTable: PostgresTable
  visible: boolean
  closePanel: () => void
  saveChanges: (
    payload: CreateColumnPayload | UpdateColumnPayload,
    foreignKey: ExtendedPostgresRelationship | undefined,
    isNewRecord: boolean,
    configuration: {
      columnId: string | undefined
      isEncrypted: boolean
      keyId?: string
      keyName?: string
    },
    resolve: any
  ) => void
  updateEditorDirty: () => void
}

const ColumnEditor = ({
  column,
  selectedTable,
  visible = false,
  closePanel = noop,
  saveChanges = noop,
  updateEditorDirty = noop,
}: ColumnEditorProps) => {
  const { ref } = useParams()
  const { meta, vault } = useStore()
  const { project } = useProjectContext()

  const [errors, setErrors] = useState<Dictionary<any>>({})
  const [columnFields, setColumnFields] = useState<ColumnField>()
  const [isEditingRelation, setIsEditingRelation] = useState<boolean>(false)

  const { data } = useForeignKeyConstraintsQuery({
    projectRef: project?.ref,
    connectionString: project?.connectionString,
    schema: selectedTable?.schema,
  })
  const foreignKeyMeta = data || []

  const keys = vault.listKeys()
  const enumTypes = meta.types.list((type: PostgresType) => !EXCLUDED_SCHEMAS.includes(type.schema))

  const [pgsodiumExtension] = meta.extensions.list(
    (ext: PostgresExtension) => ext.name.toLowerCase() === 'pgsodium'
  )
  const isPgSodiumInstalled = pgsodiumExtension?.installed_version !== null

  const isNewRecord = column === undefined
  const originalForeignKey = column
    ? getColumnForeignKey(column, selectedTable, foreignKeyMeta)
    : undefined

  useEffect(() => {
    if (visible) {
      setErrors({})
      const columnFields = isNewRecord
        ? { ...generateColumnField(), keyId: keys.length > 0 ? keys[0].id : 'create-new' }
        : generateColumnFieldFromPostgresColumn(column!, selectedTable, foreignKeyMeta)
      setColumnFields(columnFields)
    }
  }, [visible])

  if (!columnFields) return null

  const onUpdateField = (changes: Partial<ColumnField>) => {
    const isTextBasedColumn = TEXT_TYPES.includes(columnFields.format)
    if (!isTextBasedColumn && changes.defaultValue === '') {
      changes.defaultValue = null
    }

    const updatedColumnFields = { ...columnFields, ...changes } as ColumnField
    setColumnFields(updatedColumnFields)
    updateEditorDirty()

    const updatedErrors = { ...errors }
    for (const key of Object.keys(changes)) {
      delete updatedErrors[key]
    }
    setErrors(updatedErrors)
  }

  const saveColumnForeignKey = (foreignKeyConfiguration?: {
    table: PostgresTable
    column: PostgresColumn
    deletionAction: string
  }) => {
    onUpdateField({
      foreignKey:
        foreignKeyConfiguration !== undefined
          ? {
              id: 0,
              constraint_name: '',
              source_schema: selectedTable.schema,
              source_table_name: selectedTable.name,
              source_column_name: columnFields?.name || column?.name || '',
              target_table_schema: foreignKeyConfiguration.table.schema,
              target_table_name: foreignKeyConfiguration.table.name,
              target_column_name: foreignKeyConfiguration.column.name,
              deletion_action: foreignKeyConfiguration.deletionAction,
            }
          : undefined,
      ...(foreignKeyConfiguration !== undefined && {
        format: foreignKeyConfiguration.column.format,
        defaultValue: null,
      }),
    })
    setIsEditingRelation(false)
  }

  const onSaveChanges = (resolve: () => void) => {
    if (columnFields) {
      const errors = validateFields(columnFields)
      setErrors(errors)

      if (isEmpty(errors)) {
        const payload = isNewRecord
          ? generateCreateColumnPayload(selectedTable.id, columnFields)
          : generateUpdateColumnPayload(column!, selectedTable, columnFields)
        const foreignKey = columnFields.foreignKey
          ? { ...columnFields.foreignKey, source_column_name: columnFields.name }
          : undefined
        const configuration = {
          columnId: column?.id,
          isEncrypted: columnFields.isEncrypted,
          keyId: columnFields.keyId,
          keyName: columnFields.keyName,
        }
        saveChanges(payload, foreignKey, isNewRecord, configuration, resolve)
      } else {
        resolve()
      }
    }
  }

  return (
    <SidePanel
      size="xlarge"
      key="ColumnEditor"
      visible={visible}
      // @ts-ignore
      onConfirm={(resolve: () => void) => onSaveChanges(resolve)}
      // @ts-ignore
      header={<HeaderTitle table={selectedTable} column={column} />}
      onCancel={closePanel}
      customFooter={
        <ActionBar
          backButtonLabel="Cancel"
          applyButtonLabel="Save"
          closePanel={closePanel}
          applyFunction={(resolve: () => void) => onSaveChanges(resolve)}
        />
      }
    >
      <FormSection header={<FormSectionLabel className="lg:!col-span-4">General</FormSectionLabel>}>
        <FormSectionContent loading={false} className="lg:!col-span-8">
          <Input
            label="Name"
            type="text"
            descriptionText="Recommended to use lowercase and use an underscore to separate words e.g. column_name"
            placeholder="column_name"
            error={errors.name}
            value={columnFields?.name ?? ''}
            onChange={(event: any) => onUpdateField({ name: event.target.value })}
          />
          <Input
            label="Description"
            labelOptional="Optional"
            type="text"
            value={columnFields?.comment ?? ''}
            onChange={(event: any) => onUpdateField({ comment: event.target.value })}
          />
        </FormSectionContent>
      </FormSection>
      <SidePanel.Separator />
      <FormSection
        header={
          <FormSectionLabel className="lg:!col-span-4">Foreign Key Relation</FormSectionLabel>
        }
      >
        <FormSectionContent loading={false} className="lg:!col-span-8">
          <div>
            <ColumnForeignKey
              column={columnFields}
              originalForeignKey={originalForeignKey}
              onSelectEditRelation={() => setIsEditingRelation(true)}
              onSelectRemoveRelation={() => onUpdateField({ foreignKey: undefined })}
              onSelectCancelRemoveRelation={() => onUpdateField({ foreignKey: originalForeignKey })}
            />
          </div>
        </FormSectionContent>
      </FormSection>
      <SidePanel.Separator />
      <FormSection
        header={
          <FormSectionLabel
            className="lg:!col-span-4"
            description={
              <div>
                <Link href="https://supabase.com/docs/guides/database/tables#data-types" passHref>
                  <Button
                    asChild
                    type="default"
                    size="tiny"
                    icon={<IconExternalLink size={14} strokeWidth={2} />}
                  >
                    <a target="_blank" rel="noreferrer">
                      About data types
                    </a>
                  </Button>
                </Link>
              </div>
            }
          >
            Data Type
          </FormSectionLabel>
        }
      >
        <FormSectionContent loading={false} className="lg:!col-span-8">
          <ColumnType
            showRecommendation
            value={columnFields?.format ?? ''}
            layout="vertical"
            enumTypes={enumTypes}
            error={errors.format}
            disabled={columnFields?.foreignKey !== undefined}
            onOptionSelect={(format: string) => onUpdateField({ format, defaultValue: null })}
          />
          {columnFields.foreignKey === undefined && (
            <div className="space-y-4">
              {columnFields.format.includes('int') && (
                <div className="w-full">
                  <Checkbox
                    label="Is Identity"
                    description="Automatically assign a sequential unique number to the column"
                    checked={columnFields.isIdentity}
                    onChange={() => {
                      const isIdentity = !columnFields.isIdentity
                      const isArray = isIdentity ? false : columnFields.isArray
                      onUpdateField({ isIdentity, isArray })
                    }}
                  />
                </div>
              )}
              {!columnFields.isPrimaryKey && (
                <div className="w-full">
                  <Checkbox
                    label="Define as Array"
                    description="Allow column to be defined as variable-length multidimensional arrays"
                    checked={columnFields.isArray}
                    onChange={() => {
                      const isArray = !columnFields.isArray
                      const isIdentity = isArray ? false : columnFields.isIdentity
                      onUpdateField({ isArray, isIdentity })
                    }}
                  />
                </div>
              )}
            </div>
          )}
          <ColumnDefaultValue
            columnFields={columnFields}
            enumTypes={enumTypes}
            onUpdateField={onUpdateField}
          />
        </FormSectionContent>
      </FormSection>
      <SidePanel.Separator />
      <FormSection
        header={<FormSectionLabel className="lg:!col-span-4">Constraints</FormSectionLabel>}
      >
        <FormSectionContent loading={false} className="lg:!col-span-8">
          <Toggle
            label="Is Primary Key"
            descriptionText="A primary key indicates that a column or group of columns can be used as a unique identifier for rows in the table"
            checked={columnFields?.isPrimaryKey ?? false}
            onChange={() => onUpdateField({ isPrimaryKey: !columnFields?.isPrimaryKey })}
          />
          <Toggle
            label="Allow Nullable"
            descriptionText="Allow the column to assume a NULL value if no value is provided"
            checked={columnFields.isNullable}
            onChange={() => onUpdateField({ isNullable: !columnFields.isNullable })}
          />
          <Toggle
            label="Is Unique"
            descriptionText="Enforce values in the column to be unique across rows"
            checked={columnFields.isUnique}
            onChange={() => onUpdateField({ isUnique: !columnFields.isUnique })}
          />
          <Input
            label="CHECK Constraint"
            labelOptional="Optional"
            placeholder={`e.g length(${columnFields?.name || 'column_name'}) < 500`}
            type="text"
            value={columnFields?.check ?? ''}
            onChange={(event: any) => onUpdateField({ check: event.target.value })}
            className="[&_input]:font-mono"
          />
        </FormSectionContent>
      </FormSection>
      {isNewRecord && (
        <>
          <SidePanel.Separator />
          <FormSection
            header={<FormSectionLabel className="lg:!col-span-4">Security</FormSectionLabel>}
          >
            <FormSectionContent loading={false} className="lg:!col-span-8">
              <Toggle
                label="Encrypt Column"
                error={errors?.isEncrypted}
                disabled={!isPgSodiumInstalled}
                // @ts-ignore
                descriptionText={
                  <div className="space-y-2">
                    <p>
                      Encrypt the column's data with pgsodium's Transparent Column Encryption (TCE).
                      Decrypted values will be stored within the "decrypted_{selectedTable.name}"
                      view.
                    </p>
                    {!isPgSodiumInstalled ? (
                      <p>
                        You will need to{' '}
                        <Link href={`/project/${ref}/database/extensions?filter=pgsodium`}>
                          <a className="text-brand-300 hover:text-brand transition">install</a>
                        </Link>{' '}
                        the extension <code className="text-xs">pgsodium</code> first before being
                        able to encrypt your column.
                      </p>
                    ) : (
                      <p>
                        Note: Only columns of <code className="text-xs">text</code> type can be
                        encrypted.
                      </p>
                    )}
                  </div>
                }
                checked={columnFields.isEncrypted}
                onChange={() => onUpdateField({ isEncrypted: !columnFields.isEncrypted })}
              />
              {columnFields.isEncrypted && (
                <EncryptionKeySelector
                  label="Select a key to encrypt your column with"
                  error={errors?.keyName}
                  selectedKeyId={columnFields.keyId}
                  onSelectKey={(id) => onUpdateField({ keyId: id })}
                  onUpdateDescription={(name) => onUpdateField({ keyName: name })}
                />
              )}
            </FormSectionContent>
          </FormSection>
        </>
      )}

      <ForeignKeySelector
        column={columnFields}
        visible={isEditingRelation}
        closePanel={() => setIsEditingRelation(false)}
        saveChanges={saveColumnForeignKey}
      />
    </SidePanel>
  )
}

export default ColumnEditor<|MERGE_RESOLUTION|>--- conflicted
+++ resolved
@@ -4,27 +4,19 @@
   PostgresTable,
   PostgresType,
 } from '@supabase/postgres-meta'
-import { useParams } from 'common'
-import { Dictionary } from 'components/grid'
 import { isEmpty, noop } from 'lodash'
 import Link from 'next/link'
 import { useEffect, useState } from 'react'
+
+import { useParams } from 'common'
+import { Dictionary } from 'components/grid'
+import { EncryptionKeySelector } from 'components/interfaces/Settings/Vault'
+import { useProjectContext } from 'components/layouts/ProjectLayout/ProjectContext'
+import { FormSection, FormSectionContent, FormSectionLabel } from 'components/ui/Forms'
+import { useForeignKeyConstraintsQuery } from 'data/database/foreign-key-constraints-query'
+import { useStore } from 'hooks'
+import { EXCLUDED_SCHEMAS } from 'lib/constants/schemas'
 import { Button, Checkbox, IconExternalLink, Input, SidePanel, Toggle } from 'ui'
-
-<<<<<<< HEAD
-import { useFlag, useStore } from 'hooks'
-import { useParams } from 'common/hooks'
-import { EXCLUDED_SCHEMAS } from 'lib/constants/schemas'
-import ActionBar from '../ActionBar'
-import HeaderTitle from './HeaderTitle'
-import ColumnType from './ColumnType'
-import ColumnForeignKey from './ColumnForeignKey'
-import ColumnDefaultValue from './ColumnDefaultValue'
-=======
-import { EncryptionKeySelector } from 'components/interfaces/Settings/Vault'
-import { FormSection, FormSectionContent, FormSectionLabel } from 'components/ui/Forms'
-import { useStore } from 'hooks'
->>>>>>> 013fb847
 import { ForeignKeySelector } from '..'
 import ActionBar from '../ActionBar'
 import { TEXT_TYPES } from '../SidePanelEditor.constants'
@@ -34,10 +26,6 @@
   ExtendedPostgresRelationship,
   UpdateColumnPayload,
 } from '../SidePanelEditor.types'
-<<<<<<< HEAD
-import { FormSection, FormSectionContent, FormSectionLabel } from 'components/ui/Forms'
-import { EncryptionKeySelector } from 'components/interfaces/Settings/Vault'
-=======
 import ColumnDefaultValue from './ColumnDefaultValue'
 import {
   generateColumnField,
@@ -50,10 +38,6 @@
 import ColumnForeignKey from './ColumnForeignKey'
 import ColumnType from './ColumnType'
 import HeaderTitle from './HeaderTitle'
-
->>>>>>> 013fb847
-import { useProjectContext } from 'components/layouts/ProjectLayout/ProjectContext'
-import { useForeignKeyConstraintsQuery } from 'data/database/foreign-key-constraints-query'
 
 export interface ColumnEditorProps {
   column?: PostgresColumn
