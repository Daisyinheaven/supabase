--- conflicted
+++ resolved
@@ -10,7 +10,6 @@
 import GridHeaderActions from './GridHeaderActions'
 import NotFoundState from './NotFoundState'
 import SidePanelEditor from './SidePanelEditor'
-<<<<<<< HEAD
 import {
   Dictionary,
   parseSupaTable,
@@ -18,11 +17,6 @@
   SupabaseGridRef,
   SupaTable,
 } from 'components/grid'
-import { JsonEditValue } from './SidePanelEditor/RowEditor/RowEditor.types'
-import { useTableRowUpdateMutation } from 'data/table-rows/table-row-update-mutation'
-import { useProjectContext } from 'components/layouts/ProjectLayout/ProjectContext'
-=======
-import { Dictionary, parseSupaTable, SupabaseGrid, SupabaseGridRef } from 'components/grid'
 import { IconBookOpen, SidePanel } from 'ui'
 import ActionBar from './SidePanelEditor/ActionBar'
 import { GeneralContent, ResourceContent } from '../Docs'
@@ -32,7 +26,8 @@
 import { JsonEditValue } from './SidePanelEditor/RowEditor/RowEditor.types'
 import LangSelector from '../Docs/LangSelector'
 import GeneratingTypes from '../Docs/GeneratingTypes'
->>>>>>> 444c2936
+import { useTableRowUpdateMutation } from 'data/table-rows/table-row-update-mutation'
+import { useProjectContext } from 'components/layouts/ProjectLayout/ProjectContext'
 
 interface Props {
   /** Theme for the editor */
@@ -80,14 +75,11 @@
   onExpandJSONEditor = () => {},
   onClosePanel = () => {},
 }) => {
+  const { project } = useProjectContext()
   const { meta, ui, vault } = useStore()
   const router = useRouter()
   const { ref: projectRef, page, id } = useParams()
   const gridRef = useRef<SupabaseGridRef>(null)
-<<<<<<< HEAD
-  const { project } = useProjectContext()
-  const projectRef = project?.ref
-=======
 
   const tables = meta.tables.list()
 
@@ -100,7 +92,6 @@
     }`,
   }
   const DEFAULT_KEY = { name: 'hide', key: 'SUPABASE_KEY' }
->>>>>>> 444c2936
 
   const isVaultEnabled = useFlag('vaultExtension')
   const [encryptedColumns, setEncryptedColumns] = useState([])
