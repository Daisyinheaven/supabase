import type { PostgresColumn, PostgresRelationship, PostgresTable } from '@supabase/postgres-meta'
import { PermissionAction } from '@supabase/shared-types/out/constants'
import { QueryKey, useQueryClient } from '@tanstack/react-query'
import { find, isUndefined } from 'lodash'
import { observer } from 'mobx-react-lite'
import { useRouter } from 'next/router'
import { useEffect, useRef, useState } from 'react'

import { useParams } from 'common'
import {
  Dictionary,
  SupaTable,
  SupabaseGrid,
  SupabaseGridRef,
  parseSupaTable,
} from 'components/grid'
import { ERROR_PRIMARY_KEY_NOTFOUND } from 'components/grid/constants'
import { useProjectContext } from 'components/layouts/ProjectLayout/ProjectContext'
import Connecting from 'components/ui/Loading/Loading'
import TwoOptionToggle from 'components/ui/TwoOptionToggle'
import { FOREIGN_KEY_CASCADE_ACTION } from 'data/database/database-query-constants'
import {
  ForeignKeyConstraint,
  useForeignKeyConstraintsQuery,
} from 'data/database/foreign-key-constraints-query'
import { useProjectJsonSchemaQuery } from 'data/docs/project-json-schema-query'
import { ENTITY_TYPE } from 'data/entity-types/entity-type-constants'
import { sqlKeys } from 'data/sql/keys'
import { useTableRowUpdateMutation } from 'data/table-rows/table-row-update-mutation'
import { useCheckPermissions, useStore, useUrlState } from 'hooks'
import useEntityType from 'hooks/misc/useEntityType'
import { TableLike } from 'hooks/misc/useTable'
import { EXCLUDED_SCHEMAS } from 'lib/constants/schemas'
import { useTableEditorStateSnapshot } from 'state/table-editor'
import { SchemaView } from 'types'
import APIDocumentationPanel from './APIDocumentationPanel'
import GridHeaderActions from './GridHeaderActions'
import NotFoundState from './NotFoundState'
import SidePanelEditor from './SidePanelEditor'
import TableDefinition from './TableDefinition'

export interface TableGridEditorProps {
  /** Theme for the editor */
  theme?: 'dark' | 'light'

  isLoadingSelectedTable?: boolean
  selectedTable?: TableLike
}

const TableGridEditor = ({
  theme = 'dark',
  isLoadingSelectedTable = false,
  selectedTable,
}: TableGridEditorProps) => {
  const { project } = useProjectContext()
  const snap = useTableEditorStateSnapshot()
  const { meta, ui, vault } = useStore()
  const router = useRouter()
  const { ref: projectRef, id } = useParams()
  const gridRef = useRef<SupabaseGridRef>(null)

  const [encryptedColumns, setEncryptedColumns] = useState([])
  const [apiPreviewPanelOpen, setApiPreviewPanelOpen] = useState(false)

  const [{ view: selectedView = 'data' }, setUrlState] = useUrlState()
  const setSelectedView = (view: string) => {
    if (view === 'data') {
      setUrlState({ view: undefined })
    } else {
      setUrlState({ view })
    }
  }

  const canEditTables = useCheckPermissions(PermissionAction.TENANT_SQL_ADMIN_WRITE, 'tables')
  const canEditColumns = useCheckPermissions(PermissionAction.TENANT_SQL_ADMIN_WRITE, 'columns')

  const isReadOnly = !canEditTables && !canEditColumns

  const getEncryptedColumns = async (table: any) => {
    const columns = await vault.listEncryptedColumns(table.schema, table.name)
    setEncryptedColumns(columns)
  }

  const queryClient = useQueryClient()
  const { mutate: mutateUpdateTableRow } = useTableRowUpdateMutation({
    async onMutate({ projectRef, table, configuration, payload }) {
      const primaryKeyColumns = new Set(Object.keys(configuration.identifiers))

      const queryKey = sqlKeys.query(projectRef, [
        table.schema,
        table.name,
        { table: { name: table.name, schema: table.schema } },
      ])

      await queryClient.cancelQueries(queryKey)

      const previousRowsQueries = queryClient.getQueriesData<{ result: any[] }>(queryKey)

      queryClient.setQueriesData<{ result: any[] }>(queryKey, (old) => {
        return {
          result:
            old?.result.map((row) => {
              // match primary keys
              if (
                Object.entries(row)
                  .filter(([key]) => primaryKeyColumns.has(key))
                  .every(([key, value]) => value === configuration.identifiers[key])
              ) {
                return { ...row, ...payload }
              }

              return row
            }) ?? [],
        }
      })

      return { previousRowsQueries }
    },
    onError(error, _variables, context) {
      const { previousRowsQueries } = context as {
        previousRowsQueries: [
          QueryKey,
          (
            | {
                result: any[]
              }
            | undefined
          )
        ][]
      }

      previousRowsQueries.forEach(([queryKey, previousRows]) => {
        if (previousRows) {
          queryClient.setQueriesData(queryKey, previousRows)
        }
        queryClient.invalidateQueries(queryKey)
      })

      onError(error)
    },
  })

  const { refetch } = useProjectJsonSchemaQuery({ projectRef })
  const refreshDocs = async () => await refetch()

  const { data } = useForeignKeyConstraintsQuery({
    projectRef: project?.ref,
    connectionString: project?.connectionString,
    schema: selectedTable?.schema,
  })
  const foreignKeyMeta = data || []

  useEffect(() => {
    if (selectedTable !== undefined && selectedTable.id !== undefined) {
      getEncryptedColumns(selectedTable)
    }
  }, [selectedTable?.id])

  const entityType = useEntityType(selectedTable?.id)

  if (isLoadingSelectedTable) {
    return <Connecting />
  }

  // NOTE: DO NOT PUT HOOKS AFTER THIS LINE
  if (isUndefined(selectedTable)) {
    return <NotFoundState id={Number(id)} />
  }

  const isViewSelected =
    entityType?.type === ENTITY_TYPE.VIEW || entityType?.type === ENTITY_TYPE.MATERIALIZED_VIEW
  const isTableSelected = entityType?.type === ENTITY_TYPE.TABLE
  const isForeignTableSelected = entityType?.type === ENTITY_TYPE.FOREIGN_TABLE
  const isLocked = EXCLUDED_SCHEMAS.includes(entityType?.schema ?? '')
  const canEditViaTableEditor = isTableSelected && !isLocked

  // [Joshen] We can tweak below to eventually support composite keys as the data
  // returned from foreignKeyMeta should be easy to deal with, rather than pg-meta
<<<<<<< HEAD
  const formattedRelationships = (
    ('relationships' in selectedTable && selectedTable.relationships) ||
    []
  ).map((relationship: PostgresRelationship) => {
    const relationshipMeta = foreignKeyMeta.find(
      (fk: ForeignKeyConstraint) => fk.id === relationship.id
    )
    return {
      ...relationship,
      deletion_action: relationshipMeta?.deletion_action ?? FOREIGN_KEY_DELETION_ACTION.NO_ACTION,
=======
  const formattedRelationships = (selectedTable?.relationships ?? []).map(
    (relationship: PostgresRelationship) => {
      const relationshipMeta = foreignKeyMeta.find(
        (fk: ForeignKeyConstraint) => fk.id === relationship.id
      )
      return {
        ...relationship,
        deletion_action: relationshipMeta?.deletion_action ?? FOREIGN_KEY_CASCADE_ACTION.NO_ACTION,
      }
>>>>>>> 230cb335
    }
  })

  const gridTable =
    !isViewSelected && !isForeignTableSelected
      ? parseSupaTable(
          {
            table: selectedTable as PostgresTable,
            columns: (selectedTable as PostgresTable).columns ?? [],
            primaryKeys: (selectedTable as PostgresTable).primary_keys ?? [],
            relationships: formattedRelationships,
          },
          encryptedColumns
        )
      : parseSupaTable({
          table: selectedTable as SchemaView,
          columns: (selectedTable as SchemaView).columns ?? [],
          primaryKeys: [],
          relationships: [],
        })

  const gridKey = `${selectedTable.schema}_${selectedTable.name}`

  const onRowCreated = (row: Dictionary<any>) => {
    if (gridRef.current) gridRef.current.rowAdded(row)
  }

  const onRowUpdated = (row: Dictionary<any>, idx: number) => {
    if (gridRef.current) gridRef.current.rowEdited(row, idx)
  }

  const onColumnSaved = (hasEncryptedColumns = false) => {
    if (hasEncryptedColumns) getEncryptedColumns(selectedTable)
  }

  const onTableCreated = (table: PostgresTable) => {
    router.push(`/project/${projectRef}/editor/${table.id}`)
  }

  const onSqlQuery = async (query: string) => {
    const res = await meta.query(query)
    if (res.error) {
      return { error: res.error }
    } else {
      return { data: res }
    }
  }

  const onSelectEditColumn = async (name: string) => {
    const column = find(selectedTable?.columns ?? [], { name }) as PostgresColumn
    if (column) {
      snap.onEditColumn(column)
    } else {
      ui.setNotification({
        category: 'error',
        message: `Unable to find column ${name} in ${selectedTable?.name}`,
      })
    }
  }

  const onSelectDeleteColumn = async (name: string) => {
    const column = find(selectedTable?.columns ?? [], { name }) as PostgresColumn
    if (column) {
      snap.onDeleteColumn(column)
    } else {
      ui.setNotification({
        category: 'error',
        message: `Unable to find column ${name} in ${selectedTable?.name}`,
      })
    }
  }

  const onError = (error: any) => {
    ui.setNotification({
      category: 'error',
      message: error?.details ?? error?.message ?? error,
    })
  }

  const updateTableRow = (previousRow: any, updatedData: any) => {
    if (!project) return

    const enumArrayColumns =
      ('columns' in selectedTable &&
        selectedTable.columns
          ?.filter((column) => {
            return (column?.enums ?? []).length > 0 && column.data_type.toLowerCase() === 'array'
          })
          .map((column) => column.name)) ||
      []

    const identifiers = {} as Dictionary<any>
    ;(selectedTable as PostgresTable).primary_keys.forEach(
      (column) => (identifiers[column.name] = previousRow[column.name])
    )

    const configuration = { identifiers }
    if (Object.keys(identifiers).length === 0) {
      return ui.setNotification({
        category: 'error',
        message: ERROR_PRIMARY_KEY_NOTFOUND,
      })
    }

    mutateUpdateTableRow({
      projectRef: project.ref,
      connectionString: project.connectionString,
      table: gridTable as SupaTable,
      configuration,
      payload: updatedData,
      enumArrayColumns,
    })
  }

  /** [Joshen] We're going to need to refactor SupabaseGrid eventually to make the code here more readable
   * For context we previously built the SupabaseGrid as a reusable npm component, but eventually decided
   * to just integrate it directly into the dashboard. The header, and body (+footer) should be decoupled.
   */

  return (
    <>
      <SupabaseGrid
        key={gridKey}
        ref={gridRef}
        theme={theme}
        gridProps={{ height: '100%' }}
        storageRef={projectRef}
        editable={!isReadOnly && canEditTables && canEditViaTableEditor}
        schema={selectedTable.schema}
        table={gridTable}
        refreshDocs={refreshDocs}
        headerActions={
          isTableSelected || isViewSelected || canEditViaTableEditor ? (
            <>
              {canEditViaTableEditor && (
                <GridHeaderActions
                  table={selectedTable as PostgresTable}
                  apiPreviewPanelOpen={apiPreviewPanelOpen}
                  setApiPreviewPanelOpen={setApiPreviewPanelOpen}
                  refreshDocs={refreshDocs}
                />
              )}
              {(isTableSelected || isViewSelected) && (
                <>
                  {canEditViaTableEditor && (
                    <div className="h-[20px] w-px border-r border-scale-600"></div>
                  )}
                  <div>
                    <TwoOptionToggle
                      width={75}
                      options={['definition', 'data']}
                      activeOption={selectedView}
                      borderOverride="border-gray-500"
                      onClickOption={setSelectedView}
                    />
                  </div>
                </>
              )}
            </>
          ) : null
        }
        onAddColumn={snap.onAddColumn}
        onEditColumn={onSelectEditColumn}
        onDeleteColumn={onSelectDeleteColumn}
        onAddRow={snap.onAddRow}
        updateTableRow={updateTableRow}
        onEditRow={snap.onEditRow}
        onImportData={snap.onImportData}
        onError={onError}
        onSqlQuery={onSqlQuery}
        onExpandJSONEditor={(column, row) =>
          snap.onExpandJSONEditor({ column, row, jsonString: JSON.stringify(row[column]) || '' })
        }
        onEditForeignKeyColumnValue={snap.onEditForeignKeyColumnValue}
        showCustomChildren={(isViewSelected || isTableSelected) && selectedView === 'definition'}
        customHeader={
          (isViewSelected || isTableSelected) && selectedView === 'definition' ? (
            <div className="flex items-center space-x-2">
              <p>
                SQL Definition of <code className="text-sm">{selectedTable.name}</code>{' '}
              </p>
              <p className="text-scale-1000 text-sm">(Read only)</p>
            </div>
          ) : null
        }
      >
        {(isViewSelected || isTableSelected) && <TableDefinition id={selectedTable?.id} />}
      </SupabaseGrid>

      {snap.selectedSchemaName !== undefined && (
        <SidePanelEditor
          selectedTable={selectedTable as PostgresTable}
          onRowCreated={onRowCreated}
          onRowUpdated={onRowUpdated}
          onColumnSaved={onColumnSaved}
          onTableCreated={onTableCreated}
        />
      )}

      <APIDocumentationPanel
        visible={apiPreviewPanelOpen}
        onClose={() => setApiPreviewPanelOpen(false)}
      />
    </>
  )
}

export default observer(TableGridEditor)<|MERGE_RESOLUTION|>--- conflicted
+++ resolved
@@ -176,7 +176,6 @@
 
   // [Joshen] We can tweak below to eventually support composite keys as the data
   // returned from foreignKeyMeta should be easy to deal with, rather than pg-meta
-<<<<<<< HEAD
   const formattedRelationships = (
     ('relationships' in selectedTable && selectedTable.relationships) ||
     []
@@ -186,18 +185,7 @@
     )
     return {
       ...relationship,
-      deletion_action: relationshipMeta?.deletion_action ?? FOREIGN_KEY_DELETION_ACTION.NO_ACTION,
-=======
-  const formattedRelationships = (selectedTable?.relationships ?? []).map(
-    (relationship: PostgresRelationship) => {
-      const relationshipMeta = foreignKeyMeta.find(
-        (fk: ForeignKeyConstraint) => fk.id === relationship.id
-      )
-      return {
-        ...relationship,
-        deletion_action: relationshipMeta?.deletion_action ?? FOREIGN_KEY_CASCADE_ACTION.NO_ACTION,
-      }
->>>>>>> 230cb335
+      deletion_action: relationshipMeta?.deletion_action ?? FOREIGN_KEY_CASCADE_ACTION.NO_ACTION,
     }
   })
 
