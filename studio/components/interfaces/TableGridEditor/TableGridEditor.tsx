--- conflicted
+++ resolved
@@ -381,12 +381,7 @@
 
       {snap.selectedSchemaName !== undefined && (
         <SidePanelEditor
-<<<<<<< HEAD
           editable={!isReadOnly && canEditViaTableEditor}
-          selectedSchema={selectedSchema}
-          isDuplicating={isDuplicating}
-=======
->>>>>>> fdaf8a29
           selectedTable={selectedTable as PostgresTable}
           onRowCreated={onRowCreated}
           onRowUpdated={onRowUpdated}
