import { Menu, Item, ItemParams, PredicateParams, Separator } from 'react-contexify'
import { IconTrash, IconClipboard, IconEdit } from 'ui'
import { useDispatch, useTrackedState } from '../../store'
import { formatClipboardValue, copyToClipboard } from '../../utils'
import { useTableRowDeleteMutation } from 'data/table-rows/table-row-delete-mutation'
import { confirmAlert } from 'components/to-be-cleaned/ModalsDeprecated/ConfirmModal'
import { useProjectContext } from 'components/layouts/ProjectLayout/ProjectContext'
import { SupaRow, SupaTable } from 'components/grid/types'

export const ROW_CONTEXT_MENU_ID = 'row-context-menu-id'

export type RowContextMenuProps = {
  table: SupaTable
  rows: SupaRow[]
}

const RowContextMenu = ({ table, rows }: RowContextMenuProps) => {
  const state = useTrackedState()
  const dispatch = useDispatch()

  const { project } = useProjectContext()
<<<<<<< HEAD
  // [Joshen] Passing blank error handlers here as the errors are handled via the
  // error handler in tracked state within catch block
  const { mutateAsync: deleteRows } = useTableRowDeleteMutation({ onError: () => {} })
=======
  const { mutate: deleteRows } = useTableRowDeleteMutation({
    onSuccess: (res, variables) => {
      dispatch({ type: 'REMOVE_ROWS', payload: { rowIdxs: [variables.rows[0].idx] } })
      dispatch({
        type: 'SELECTED_ROWS_CHANGE',
        payload: { selectedRows: new Set() },
      })
    },
    onError: (error) => {
      if (state.onError) state.onError(error)
    },
  })
>>>>>>> 41bd4ca2

  function onDeleteRow(p: ItemParams) {
    confirmAlert({
      title: 'Confirm to delete',
      message: 'Are you sure you want to delete this row? This action cannot be undone.',
      onAsyncConfirm: async () => {
        const { props } = p
        const { rowIdx } = props
        const row = rows[rowIdx]
        if (!row || !project) return

        deleteRows({
          projectRef: project.ref,
          connectionString: project.connectionString,
          table,
          rows: [row],
        })
      },
    })
  }

  function onEditRowClick(p: ItemParams) {
    const { props } = p
    const { rowIdx } = props
    const row = rows[rowIdx]
    if (state.onEditRow) state.onEditRow(row)
  }

  function isItemHidden({ data }: PredicateParams) {
    if (data === 'edit') return state.onEditRow == undefined
    if (data === 'delete') return !state.editable
    return false
  }

  function onCopyCellContent(p: ItemParams) {
    const { props } = p

    if (!state.selectedCellPosition || !props) {
      return
    }

    const { rowIdx } = props
    const row = rows[rowIdx]

    const columnKey = state.gridColumns[state.selectedCellPosition?.idx as number].key

    const value = row[columnKey]
    const text = formatClipboardValue(value)

    copyToClipboard(text)
  }

  return (
    <>
      <Menu id={ROW_CONTEXT_MENU_ID} animation={false}>
        <Item onClick={onCopyCellContent}>
          <IconClipboard size="tiny" />
          <span className="ml-2 text-xs">Copy cell content</span>
        </Item>
        <Item onClick={onEditRowClick} hidden={isItemHidden} data="edit">
          <IconEdit size="tiny" />
          <span className="ml-2 text-xs">Edit row</span>
        </Item>
        <Separator />
        <Item onClick={onDeleteRow} hidden={isItemHidden} data="delete">
          <IconTrash size="tiny" stroke="red" />
          <span className="ml-2 text-xs">Delete row</span>
        </Item>
      </Menu>
    </>
  )
}
export default RowContextMenu<|MERGE_RESOLUTION|>--- conflicted
+++ resolved
@@ -19,11 +19,6 @@
   const dispatch = useDispatch()
 
   const { project } = useProjectContext()
-<<<<<<< HEAD
-  // [Joshen] Passing blank error handlers here as the errors are handled via the
-  // error handler in tracked state within catch block
-  const { mutateAsync: deleteRows } = useTableRowDeleteMutation({ onError: () => {} })
-=======
   const { mutate: deleteRows } = useTableRowDeleteMutation({
     onSuccess: (res, variables) => {
       dispatch({ type: 'REMOVE_ROWS', payload: { rowIdxs: [variables.rows[0].idx] } })
@@ -36,7 +31,6 @@
       if (state.onError) state.onError(error)
     },
   })
->>>>>>> 41bd4ca2
 
   function onDeleteRow(p: ItemParams) {
     confirmAlert({
