import useSWR from 'swr'
import { observer } from 'mobx-react-lite'
import { useState, useEffect } from 'react'
import { useRouter } from 'next/router'
import { AutoField, NumField } from 'uniforms-bootstrap4'
import { Button, Typography, Toggle as UIToggle } from '@supabase/ui'
import Divider from 'components/ui/Divider'

import { API_URL } from 'lib/constants'
import { useStore } from 'hooks'
import { authConfig } from 'stores/jsonSchema'
import { get, patch } from 'lib/common/fetch'
import { pluckJsonSchemaFields } from 'lib/helpers'
import { AuthLayout } from 'components/layouts'
import Table from 'components/to-be-cleaned/Table'
<<<<<<< HEAD
import Panel from 'components/ui/Panel'
import Toggle from 'components/to-be-cleaned/forms/Toggle'
=======
import Panel from 'components/to-be-cleaned/Panel'
>>>>>>> 47ce53e1
import ToggleField from 'components/to-be-cleaned/forms/ToggleField'
import SecretField from 'components/to-be-cleaned/forms/SecretField'
import SchemaFormPanel from 'components/to-be-cleaned/forms/SchemaFormPanel'
import { NextPageWithLayout } from 'types'

const Auth: NextPageWithLayout = () => {
  return (
    <div className="p-4">
      <Settings />
    </div>
  )
}

Auth.getLayout = (page) => <AuthLayout title="Auth">{page}</AuthLayout>

export default observer(Auth)

const Settings = () => {
  const router = useRouter()
  const { ui } = useStore()

  const [model, setModel] = useState<any>({})
  const [smsProviderModel, setSmsProviderModel] = useState<any>({})
  const [externalProvidersModel, setExternalProvidersModel] = useState<any>({})
  const [isCustomSMTPEnabled, setCustomSMTP] = useState<boolean>(false)
  const URL = `${API_URL}/auth/${router.query.ref}/config`
  const { data: config, error }: any = useSWR(URL, get)
  const { ref: projectRef } = router.query

  if (error) {
    return (
      <Typography.Text type="danger">
        <p>Error connecting to API</p>
        <p>{`${error}`}</p>
      </Typography.Text>
    )
  }

  useEffect(() => {
    if (config) {
      const temp =
        config.SMTP_ADMIN_EMAIL ||
        config.SMTP_HOST ||
        config.SMTP_PORT ||
        config.SMTP_USER ||
        config.SMTP_PASS
      setCustomSMTP(temp)
    }
    setModel({ ...config })
    setExternalProvidersModel({ ...config })
  }, [config])

  const onFormSubmit = async (model: any) => {
    for (const [key, value] of Object.entries(model)) {
      // remove any whitespaces in OAuth or Sms provider credentials
      if ((key.includes('EXTERNAL') || key.includes('SMS')) && typeof value === 'string') {
        model[key] = value.replace(/\s/g, '')
      }
    }
    const response = await patch(URL, model)
    if (response.error) {
      ui.setNotification({
        category: 'error',
        message: `Update config failed: ${response.error.message}`,
      })
    } else {
      const updates = response
      setModel({ ...updates })
      ui.setNotification({ category: 'success', message: 'Settings saved' })
    }
  }

  /*
   * handleToggle
   *
   * This can be used for toggles that are not in a schema form
   */
  const handleToggle = async (key: any, value?: any) => {
    const payload = {
      [key]: value ? value : !model[key],
    }

    try {
      const response = await patch(URL, payload)
      if (response.error) throw response.error
      const updates = response
      setModel({ ...updates })
      ui.setNotification({ category: 'success', message: 'Settings saved' })
    } catch (error: any) {
      ui.setNotification({ category: 'error', message: `Update config failed: ${error.message}` })
    }
  }

  const onFormReset = () => {
    setExternalProvidersModel({ ...config })
  }

  return (
    <div className="">
      <div className="my-8 mt-0">
        <SchemaFormPanel
          title="General"
          schema={pluckJsonSchemaFields(authConfig, [
            'SITE_URL',
            'URI_ALLOW_LIST',
            'JWT_EXP',
            'DISABLE_SIGNUP',
            'PASSWORD_MIN_LENGTH',
            'SECURITY_UPDATE_PASSWORD_REQUIRE_REAUTHENTICATION',
            'SECURITY_REFRESH_TOKEN_REUSE_INTERVAL',
          ])}
          model={{
            SITE_URL: model.SITE_URL || undefined,
            URI_ALLOW_LIST: model.URI_ALLOW_LIST || undefined,
            DISABLE_SIGNUP: model.DISABLE_SIGNUP,
            JWT_EXP: model.JWT_EXP || undefined,
            PASSWORD_MIN_LENGTH: model.PASSWORD_MIN_LENGTH || undefined,
            SECURITY_REFRESH_TOKEN_REUSE_INTERVAL: model.SECURITY_REFRESH_TOKEN_REUSE_INTERVAL || undefined,
            SECURITY_UPDATE_PASSWORD_REQUIRE_REAUTHENTICATION: 
              model.SECURITY_UPDATE_PASSWORD_REQUIRE_REAUTHENTICATION || false,
            }}
            onSubmit={(model: any) => onFormSubmit(model)}
        >
          <AutoField
            name="SITE_URL"
            showInlineError
            errorMessage="Please enter a valid site url."
          />
          <AutoField
            name="URI_ALLOW_LIST"
            showInlineError
            errorMessage="Must be a comma separated list of exact URIs. No spaces."
          />
          <NumField name="JWT_EXP" step="1" />
          <NumField name="PASSWORD_MIN_LENGTH" step="1" min={6} max={10} />
          <NumField name="SECURITY_REFRESH_TOKEN_REUSE_INTERVAL" step="1" min={0}/>
          <ToggleField name="SECURITY_UPDATE_PASSWORD_REQUIRE_REAUTHENTICATION" />
          <ToggleField name="DISABLE_SIGNUP" />
        </SchemaFormPanel>
      </div>
      <div className="my-8 mt-0">
        <SchemaFormPanel
          title="Email Auth"
          schema={pluckJsonSchemaFields(authConfig, [
            'MAILER_SECURE_EMAIL_CHANGE_ENABLED',
            'MAILER_OTP_EXP',
            'SMTP_ADMIN_EMAIL',
            'SMTP_HOST',
            'SMTP_PORT',
            'SMTP_USER',
            'SMTP_PASS',
            'SMTP_SENDER_NAME',
            'RATE_LIMIT_EMAIL_SENT',
          ])}
          model={{
            MAILER_SECURE_EMAIL_CHANGE_ENABLED: model.MAILER_SECURE_EMAIL_CHANGE_ENABLED,
            MAILER_OTP_EXP: model.MAILER_OTP_EXP || undefined,
            SMTP_ADMIN_EMAIL: isCustomSMTPEnabled ? model.SMTP_ADMIN_EMAIL : '',
            SMTP_HOST: isCustomSMTPEnabled ? model.SMTP_HOST : '',
            SMTP_PORT: isCustomSMTPEnabled ? model.SMTP_PORT : '',
            SMTP_USER: isCustomSMTPEnabled ? model.SMTP_USER : '',
            SMTP_PASS: isCustomSMTPEnabled ? model.SMTP_PASS : '',
            SMTP_SENDER_NAME: isCustomSMTPEnabled ? model.SMTP_SENDER_NAME : '',
            RATE_LIMIT_EMAIL_SENT: isCustomSMTPEnabled ? model.RATE_LIMIT_EMAIL_SENT : 30,
          }}
          onSubmit={(model: any) =>
            onFormSubmit({
              ...model,
            })
          }
        >
          <UIToggle
            layout="horizontal"
            className="mb-4"
            label={authConfig.properties.EXTERNAL_EMAIL_ENABLED.title}
            onChange={(value) => {
              handleToggle('EXTERNAL_EMAIL_ENABLED', value)
            }}
            checked={model.EXTERNAL_EMAIL_ENABLED}
            descriptionText={authConfig.properties.EXTERNAL_EMAIL_ENABLED.help}
          />
          <NumField name="MAILER_OTP_EXP" step="1" min={0} max={86400}/>
          <UIToggle
            layout="horizontal"
            className="mb-4"
            label={authConfig.properties.MAILER_SECURE_EMAIL_CHANGE_ENABLED.title}
            onChange={(value) => {
              handleToggle('MAILER_SECURE_EMAIL_CHANGE_ENABLED', value)
            }}
            checked={model.MAILER_SECURE_EMAIL_CHANGE_ENABLED}
            descriptionText={authConfig.properties.MAILER_SECURE_EMAIL_CHANGE_ENABLED.help}
          />

          <UIToggle
            layout="horizontal"
            className="mb-4"
            label={authConfig.properties.MAILER_AUTOCONFIRM.title}
            onChange={(value) => {
              // If MAILER_AUTOCONFIRM is set to true, it means we are disabling email confirmations.
              // "Enable email confirmations" should be toggled off.
              handleToggle('MAILER_AUTOCONFIRM', !value)
            }}
            checked={!model.MAILER_AUTOCONFIRM}
            descriptionText={authConfig.properties.MAILER_AUTOCONFIRM.help}
          />

          <UIToggle
            layout="horizontal"
            className="mb-4"
            label="Enable Custom SMTP"
            checked={isCustomSMTPEnabled}
            onChange={(value: any) => {
              /*
               * temporary solution
               * clear the values of SMTP when toggling
               */
              if (!value) {
                onFormSubmit({
                  SMTP_ADMIN_EMAIL: '',
                  SMTP_HOST: '',
                  SMTP_PORT: '',
                  SMTP_USER: '',
                  SMTP_PASS: '',
                  SMTP_SENDER_NAME: '',
                  RATE_LIMIT_EMAIL_SENT: 30,
                })
              }
              setCustomSMTP(!isCustomSMTPEnabled)
            }}
          />
          {isCustomSMTPEnabled && (
            <>
              <AutoField
                name="SMTP_ADMIN_EMAIL"
                showInlineError
                errorMessage="Please enter from email address."
              />
              <AutoField name="SMTP_HOST" showInlineError errorMessage="Please enter host." />
              <AutoField name="SMTP_PORT" showInlineError errorMessage="Please enter port." />
              <AutoField name="SMTP_USER" showInlineError errorMessage="Please enter user." />
              <SecretField name="SMTP_PASS" errorMessage="Please enter password." />
              <AutoField
                name="SMTP_SENDER_NAME"
                showInlineError
                errorMessage="Please enter from name."
              />
              <NumField
                showInlineError
                step="1"
                name="RATE_LIMIT_EMAIL_SENT"
                errorMessage="Please enter a value between 1 to 32767"
              />
            </>
          )}
        </SchemaFormPanel>
      </div>

      <div className="my-8 mt-0">
        <SchemaFormPanel
          title="Phone Auth"
          schema={pluckJsonSchemaFields(authConfig, [
            'SMS_PROVIDER',
            'SMS_OTP_EXP',
            'SMS_OTP_LENGTH',
            'SMS_TWILIO_ACCOUNT_SID',
            'SMS_TWILIO_AUTH_TOKEN',
            'SMS_TWILIO_MESSAGE_SERVICE_SID',
            'SMS_MESSAGEBIRD_ORIGINATOR',
            'SMS_MESSAGEBIRD_ACCESS_KEY',
            'SMS_TEXTLOCAL_API_KEY',
            'SMS_TEXTLOCAL_SENDER',
            'SMS_VONAGE_API_KEY',
            'SMS_VONAGE_API_SECRET',
            'SMS_VONAGE_FROM',
          ])}
          model={{
            SMS_PROVIDER: model.SMS_PROVIDER,
            SMS_OTP_EXP: model.SMS_OTP_EXP || undefined,
            SMS_OTP_LENGTH: model.SMS_OTP_LENGTH || undefined,
            SMS_TEXTLOCAL_API_KEY: model.SMS_TEXTLOCAL_API_KEY || undefined,
            SMS_TEXTLOCAL_SENDER: model.SMS_TEXTLOCAL_SENDER || undefined,
            SMS_TWILIO_ACCOUNT_SID: model.SMS_TWILIO_ACCOUNT_SID || undefined,
            SMS_TWILIO_AUTH_TOKEN: model.SMS_TWILIO_AUTH_TOKEN || undefined,
            SMS_TWILIO_MESSAGE_SERVICE_SID: model.SMS_TWILIO_MESSAGE_SERVICE_SID || undefined,
            SMS_MESSAGEBIRD_ORIGINATOR: model.SMS_MESSAGEBIRD_ORIGINATOR || undefined,
            SMS_MESSAGEBIRD_ACCESS_KEY: model.SMS_MESSAGEBIRD_ACCESS_KEY || undefined,
            SMS_VONAGE_API_KEY: model.SMS_VONAGE_API_KEY || undefined,
            SMS_VONAGE_API_SECRET: model.SMS_VONAGE_API_SECRET || undefined,
            SMS_VONAGE_FROM: model.SMS_VONAGE_FROM || undefined,
          }}
          onChangeModel={(model: any) => setSmsProviderModel(model)}
          onSubmit={(model: any) => onFormSubmit(model)}
        >
          <>
            <UIToggle
              layout="horizontal"
              className="mb-4"
              label={authConfig.properties.EXTERNAL_PHONE_ENABLED.title}
              onChange={() => {
                handleToggle('EXTERNAL_PHONE_ENABLED')
              }}
              checked={model.EXTERNAL_PHONE_ENABLED}
              descriptionText={authConfig.properties.EXTERNAL_PHONE_ENABLED.help}
            />

            {model.EXTERNAL_PHONE_ENABLED && (
              <>
                <AutoField
                  name="SMS_PROVIDER"
                  showInlineError
                  errorMessage="Please enter the phone provider."
                />
                <NumField name="SMS_OTP_EXP" step="1" min={0}/>
                <NumField name="SMS_OTP_LENGTH" step="1" min={6} max={10}/>
                {smsProviderModel?.SMS_PROVIDER === 'messagebird' ? (
                  <>
                    <SecretField
                      name="SMS_MESSAGEBIRD_ACCESS_KEY"
                      showInlineError
                      errorMessage="Please enter the messagebird access key."
                    />
                    <AutoField
                      name="SMS_MESSAGEBIRD_ORIGINATOR"
                      showInlineError
                      errorMessage="Please enter the messagebird originator."
                    />
                  </>
                ) : smsProviderModel?.SMS_PROVIDER === 'textlocal' ? (
                  <>
                    <AutoField
                      name="SMS_TEXTLOCAL_API_KEY"
                      showInlineError
                      errorMessage="Please enter the vonage account sid."
                    />
                    <SecretField
                      name="SMS_TEXTLOCAL_SENDER"
                      showInlineError
                      errorMessage="Please enter the vonage auth token."
                    />
                  </>
                ) : smsProviderModel?.SMS_PROVIDER === 'vonage' ? (
                  <>
                    <AutoField
                      name="SMS_VONAGE_API_KEY"
                      showInlineError
                      errorMessage="Please enter the vonage account sid."
                    />
                    <SecretField
                      name="SMS_VONAGE_API_SECRET"
                      showInlineError
                      errorMessage="Please enter the vonage auth token."
                    />
                    <AutoField
                      name="SMS_VONAGE_FROM"
                      showInlineError
                      errorMessage="Please enter the vonage message service sid."
                    />
                  </>
                ) : (
                  <>
                    <AutoField
                      name="SMS_TWILIO_ACCOUNT_SID"
                      showInlineError
                      errorMessage="Please enter the twilio account sid."
                    />
                    <SecretField
                      name="SMS_TWILIO_AUTH_TOKEN"
                      showInlineError
                      errorMessage="Please enter the twilio auth token."
                    />
                    <AutoField
                      name="SMS_TWILIO_MESSAGE_SERVICE_SID"
                      showInlineError
                      errorMessage="Please enter the twilio message service sid."
                    />
                  </>
                )}
              </>
            )}
            <UIToggle
              layout="horizontal"
              label={authConfig.properties.SMS_AUTOCONFIRM.title}
              onChange={(value) => {
                // If SMS_AUTOCONFIRM is set to true, it means we are disabling phone confirmations.
                // "Enable phone confirmations" should be toggled off.
                handleToggle('SMS_AUTOCONFIRM', !value)
              }}
              //
              checked={!model.SMS_AUTOCONFIRM}
              descriptionText={authConfig.properties.SMS_AUTOCONFIRM.help}
            />
          </>
        </SchemaFormPanel>
      </div>
      <div className="my-8 mt-0">
        <SchemaFormPanel
          title="External OAuth Providers"
          schema={pluckJsonSchemaFields(authConfig, [
            'EXTERNAL_APPLE_ENABLED',
            'EXTERNAL_APPLE_CLIENT_ID',
            'EXTERNAL_APPLE_SECRET',
            'EXTERNAL_AZURE_ENABLED',
            'EXTERNAL_AZURE_CLIENT_ID',
            'EXTERNAL_AZURE_SECRET',
            'EXTERNAL_AZURE_URL',
            'EXTERNAL_BITBUCKET_ENABLED',
            'EXTERNAL_BITBUCKET_CLIENT_ID',
            'EXTERNAL_BITBUCKET_SECRET',
            'EXTERNAL_DISCORD_ENABLED',
            'EXTERNAL_DISCORD_CLIENT_ID',
            'EXTERNAL_DISCORD_SECRET',
            'EXTERNAL_FACEBOOK_ENABLED',
            'EXTERNAL_FACEBOOK_CLIENT_ID',
            'EXTERNAL_FACEBOOK_SECRET',
            'EXTERNAL_GOOGLE_ENABLED',
            'EXTERNAL_GOOGLE_CLIENT_ID',
            'EXTERNAL_GOOGLE_SECRET',
            'EXTERNAL_GITHUB_ENABLED',
            'EXTERNAL_GITHUB_CLIENT_ID',
            'EXTERNAL_GITHUB_SECRET',
            'EXTERNAL_GITLAB_ENABLED',
            'EXTERNAL_GITLAB_CLIENT_ID',
            'EXTERNAL_GITLAB_SECRET',
            'EXTERNAL_KEYCLOAK_ENABLED',
            'EXTERNAL_KEYCLOAK_CLIENT_ID',
            'EXTERNAL_KEYCLOAK_SECRET',
            'EXTERNAL_KEYCLOAK_URL',
            'EXTERNAL_LINKEDIN_ENABLED',
            'EXTERNAL_LINKEDIN_CLIENT_ID',
            'EXTERNAL_LINKEDIN_SECRET',
            'EXTERNAL_NOTION_ENABLED',
            'EXTERNAL_NOTION_CLIENT_ID',
            'EXTERNAL_NOTION_SECRET',
            'EXTERNAL_TWITCH_ENABLED',
            'EXTERNAL_TWITCH_CLIENT_ID',
            'EXTERNAL_TWITCH_SECRET',
            'EXTERNAL_TWITTER_ENABLED',
            'EXTERNAL_TWITTER_CLIENT_ID',
            'EXTERNAL_TWITTER_SECRET',
            'EXTERNAL_SLACK_ENABLED',
            'EXTERNAL_SLACK_CLIENT_ID',
            'EXTERNAL_SLACK_SECRET',
            'EXTERNAL_SPOTIFY_ENABLED',
            'EXTERNAL_SPOTIFY_CLIENT_ID',
            'EXTERNAL_SPOTIFY_SECRET',
            'EXTERNAL_WORKOS_ENABLED',
            'EXTERNAL_WORKOS_CLIENT_ID',
            'EXTERNAL_WORKOS_SECRET',
            'EXTERNAL_WORKOS_URL',
            'EXTERNAL_ZOOM_ENABLED',
            'EXTERNAL_ZOOM_CLIENT_ID',
            'EXTERNAL_ZOOM_SECRET',
          ])}
          model={{
            EXTERNAL_APPLE_ENABLED: model.EXTERNAL_APPLE_ENABLED,
            EXTERNAL_APPLE_CLIENT_ID: model.EXTERNAL_APPLE_CLIENT_ID || undefined,
            EXTERNAL_APPLE_SECRET: model.EXTERNAL_APPLE_SECRET || undefined,
            EXTERNAL_AZURE_ENABLED: model.EXTERNAL_AZURE_ENABLED,
            EXTERNAL_AZURE_CLIENT_ID: model.EXTERNAL_AZURE_CLIENT_ID || undefined,
            EXTERNAL_AZURE_SECRET: model.EXTERNAL_AZURE_SECRET || undefined,
            EXTERNAL_AZURE_URL: model.EXTERNAL_AZURE_URL || undefined,
            EXTERNAL_BITBUCKET_ENABLED: model.EXTERNAL_BITBUCKET_ENABLED,
            EXTERNAL_BITBUCKET_CLIENT_ID: model.EXTERNAL_BITBUCKET_CLIENT_ID || undefined,
            EXTERNAL_BITBUCKET_SECRET: model.EXTERNAL_BITBUCKET_SECRET || undefined,
            EXTERNAL_DISCORD_ENABLED: model.EXTERNAL_DISCORD_ENABLED,
            EXTERNAL_DISCORD_CLIENT_ID: model.EXTERNAL_DISCORD_CLIENT_ID || undefined,
            EXTERNAL_DISCORD_SECRET: model.EXTERNAL_DISCORD_SECRET || undefined,
            EXTERNAL_FACEBOOK_ENABLED: model.EXTERNAL_FACEBOOK_ENABLED,
            EXTERNAL_FACEBOOK_CLIENT_ID: model.EXTERNAL_FACEBOOK_CLIENT_ID || undefined,
            EXTERNAL_FACEBOOK_SECRET: model.EXTERNAL_FACEBOOK_SECRET || undefined,
            EXTERNAL_GITHUB_ENABLED: model.EXTERNAL_GITHUB_ENABLED,
            EXTERNAL_GITHUB_CLIENT_ID: model.EXTERNAL_GITHUB_CLIENT_ID || undefined,
            EXTERNAL_GITHUB_SECRET: model.EXTERNAL_GITHUB_SECRET || undefined,
            EXTERNAL_GITLAB_ENABLED: model.EXTERNAL_GITLAB_ENABLED,
            EXTERNAL_GITLAB_CLIENT_ID: model.EXTERNAL_GITLAB_CLIENT_ID || undefined,
            EXTERNAL_GITLAB_SECRET: model.EXTERNAL_GITLAB_SECRET || undefined,
            EXTERNAL_GOOGLE_ENABLED: model.EXTERNAL_GOOGLE_ENABLED,
            EXTERNAL_GOOGLE_CLIENT_ID: model.EXTERNAL_GOOGLE_CLIENT_ID || undefined,
            EXTERNAL_GOOGLE_SECRET: model.EXTERNAL_GOOGLE_SECRET || undefined,
            EXTERNAL_KEYCLOAK_ENABLED: model.EXTERNAL_KEYCLOAK_ENABLED,
            EXTERNAL_KEYCLOAK_CLIENT_ID: model.EXTERNAL_KEYCLOAK_CLIENT_ID || undefined,
            EXTERNAL_KEYCLOAK_SECRET: model.EXTERNAL_KEYCLOAK_SECRET || undefined,
            EXTERNAL_KEYCLOAK_URL: model.EXTERNAL_KEYCLOAK_URL || undefined,
            EXTERNAL_LINKEDIN_ENABLED: model.EXTERNAL_LINKEDIN_ENABLED,
            EXTERNAL_LINKEDIN_CLIENT_ID: model.EXTERNAL_LINKEDIN_CLIENT_ID || undefined,
            EXTERNAL_LINKEDIN_SECRET: model.EXTERNAL_LINKEDIN_SECRET || undefined,
            EXTERNAL_NOTION_ENABLED: model.EXTERNAL_NOTION_ENABLED,
            EXTERNAL_NOTION_CLIENT_ID: model.EXTERNAL_NOTION_CLIENT_ID || undefined,
            EXTERNAL_NOTION_SECRET: model.EXTERNAL_NOTION_SECRET || undefined,
            EXTERNAL_TWITCH_ENABLED: model.EXTERNAL_TWITCH_ENABLED,
            EXTERNAL_TWITCH_CLIENT_ID: model.EXTERNAL_TWITCH_CLIENT_ID || undefined,
            EXTERNAL_TWITCH_SECRET: model.EXTERNAL_TWITCH_SECRET || undefined,
            EXTERNAL_TWITTER_ENABLED: model.EXTERNAL_TWITTER_ENABLED,
            EXTERNAL_TWITTER_CLIENT_ID: model.EXTERNAL_TWITTER_CLIENT_ID || undefined,
            EXTERNAL_TWITTER_SECRET: model.EXTERNAL_TWITTER_SECRET || undefined,
            EXTERNAL_SLACK_ENABLED: model.EXTERNAL_SLACK_ENABLED,
            EXTERNAL_SLACK_CLIENT_ID: model.EXTERNAL_SLACK_CLIENT_ID || undefined,
            EXTERNAL_SLACK_SECRET: model.EXTERNAL_SLACK_SECRET || undefined,
            EXTERNAL_SPOTIFY_ENABLED: model.EXTERNAL_SPOTIFY_ENABLED,
            EXTERNAL_SPOTIFY_CLIENT_ID: model.EXTERNAL_SPOTIFY_CLIENT_ID || undefined,
            EXTERNAL_SPOTIFY_SECRET: model.EXTERNAL_SPOTIFY_SECRET || undefined,
            EXTERNAL_WORKOS_ENABLED: model.EXTERNAL_WORKOS_ENABLED,
            EXTERNAL_WORKOS_CLIENT_ID: model.EXTERNAL_WORKOS_CLIENT_ID || undefined,
            EXTERNAL_WORKOS_SECRET: model.EXTERNAL_WORKOS_SECRET || undefined,
            EXTERNAL_WORKOS_URL: model.EXTERNAL_WORKOS_URL || undefined,
            EXTERNAL_ZOOM_ENABLED: model.EXTERNAL_ZOOM_ENABLED,
            EXTERNAL_ZOOM_CLIENT_ID: model.EXTERNAL_ZOOM_CLIENT_ID || undefined,
            EXTERNAL_ZOOM_SECRET: model.EXTERNAL_ZOOM_SECRET || undefined,
          }}
          onChangeModel={(model) => setExternalProvidersModel(model)}
          onReset={() => onFormReset()}
          onSubmit={(model: any) => onFormSubmit(model)}
        >
          <ToggleField
            name="EXTERNAL_APPLE_ENABLED"
            addOns={
              externalProvidersModel.EXTERNAL_APPLE_ENABLED && (
                <a
                  className="text-scale-900 pl-4"
                  href="https://developer.apple.com/account/resources/identifiers/add/bundleId"
                  target="_blank"
                >
                  Create new credentials
                </a>
              )
            }
          />
          {externalProvidersModel.EXTERNAL_APPLE_ENABLED && (
            <>
              <AutoField
                name="EXTERNAL_APPLE_CLIENT_ID"
                showInlineError
                errorMessage="Please enter the client id."
              />
              <SecretField
                name="EXTERNAL_APPLE_SECRET"
                showInlineError
                errorMessage="Please enter the secret."
              />
            </>
          )}
          <Divider light />
          <ToggleField
            name="EXTERNAL_AZURE_ENABLED"
            addOns={
              externalProvidersModel.EXTERNAL_AZURE_ENABLED && (
                <a
                  className="text-scale-900 pl-4"
                  href="https://docs.microsoft.com/en-us/azure/active-directory/develop/quickstart-register-app"
                  target="_blank"
                >
                  Create new credentials
                </a>
              )
            }
          />
          {externalProvidersModel.EXTERNAL_AZURE_ENABLED && (
            <>
              <AutoField
                name="EXTERNAL_AZURE_CLIENT_ID"
                showInlineError
                errorMessage="Please enter the client id."
              />
              <SecretField
                name="EXTERNAL_AZURE_SECRET"
                showInlineError
                errorMessage="Please enter the secret."
              />
              <AutoField
                name="EXTERNAL_AZURE_URL"
                showInlineError
                errorMessage="Please enter the azure tenant url."
              />
            </>
          )}
          <Divider light />
          <ToggleField
            name="EXTERNAL_BITBUCKET_ENABLED"
            addOns={
              externalProvidersModel.EXTERNAL_BITBUCKET_ENABLED && (
                <a
                  className="text-scale-900 pl-4"
                  href="https://support.atlassian.com/bitbucket-cloud/docs/use-oauth-on-bitbucket-cloud/"
                  target="_blank"
                >
                  Create new credentials
                </a>
              )
            }
          />
          {externalProvidersModel.EXTERNAL_BITBUCKET_ENABLED && (
            <>
              <AutoField
                name="EXTERNAL_BITBUCKET_CLIENT_ID"
                showInlineError
                errorMessage="Please enter the client id."
              />
              <SecretField
                name="EXTERNAL_BITBUCKET_SECRET"
                showInlineError
                errorMessage="Please enter the secret."
              />
            </>
          )}
          <Divider light />
          <ToggleField
            name="EXTERNAL_DISCORD_ENABLED"
            addOns={
              externalProvidersModel.EXTERNAL_DISCORD_ENABLED && (
                <a
                  className="text-scale-900 pl-4"
                  href="https://discord.com/developers/applications#top"
                  target="_blank"
                >
                  Create new credentials
                </a>
              )
            }
          />
          {externalProvidersModel.EXTERNAL_DISCORD_ENABLED && (
            <>
              <AutoField
                name="EXTERNAL_DISCORD_CLIENT_ID"
                showInlineError
                errorMessage="Please enter the client id."
              />
              <SecretField
                name="EXTERNAL_DISCORD_SECRET"
                showInlineError
                errorMessage="Please enter the secret."
              />
            </>
          )}
          <Divider light />
          <ToggleField
            name="EXTERNAL_FACEBOOK_ENABLED"
            addOns={
              externalProvidersModel.EXTERNAL_FACEBOOK_ENABLED && (
                <a
                  className="text-scale-900 pl-4"
                  href="https://developers.facebook.com/apps/"
                  target="_blank"
                >
                  Create new credentials
                </a>
              )
            }
          />
          {externalProvidersModel.EXTERNAL_FACEBOOK_ENABLED && (
            <>
              <AutoField
                name="EXTERNAL_FACEBOOK_CLIENT_ID"
                showInlineError
                errorMessage="Please enter the client id."
              />
              <SecretField
                name="EXTERNAL_FACEBOOK_SECRET"
                showInlineError
                errorMessage="Please enter the secret."
              />
            </>
          )}
          <Divider light />
          <ToggleField
            name="EXTERNAL_GITHUB_ENABLED"
            addOns={
              externalProvidersModel.EXTERNAL_GITHUB_ENABLED && (
                <a
                  className="text-scale-900 pl-4"
                  href="https://github.com/settings/applications/new"
                  target="_blank"
                >
                  Create new credentials
                </a>
              )
            }
          />
          {externalProvidersModel.EXTERNAL_GITHUB_ENABLED && (
            <>
              <AutoField
                name="EXTERNAL_GITHUB_CLIENT_ID"
                showInlineError
                errorMessage="Please enter the client id."
              />
              <SecretField
                name="EXTERNAL_GITHUB_SECRET"
                showInlineError
                errorMessage="Please enter the secret."
              />
            </>
          )}
          <Divider light />
          <ToggleField
            name="EXTERNAL_GITLAB_ENABLED"
            addOns={
              externalProvidersModel.EXTERNAL_GITLAB_ENABLED && (
                <a
                  className="text-scale-900 pl-4"
                  href="https://gitlab.com/oauth/applications"
                  target="_blank"
                >
                  Create new credentials
                </a>
              )
            }
          />
          {externalProvidersModel.EXTERNAL_GITLAB_ENABLED && (
            <>
              <AutoField
                name="EXTERNAL_GITLAB_CLIENT_ID"
                showInlineError
                errorMessage="Please enter the client id."
              />
              <SecretField
                name="EXTERNAL_GITLAB_SECRET"
                showInlineError
                errorMessage="Please enter the secret."
              />
            </>
          )}
          <Divider light />
          <ToggleField
            name="EXTERNAL_GOOGLE_ENABLED"
            addOns={
              externalProvidersModel.EXTERNAL_GOOGLE_ENABLED && (
                <a
                  className="text-scale-900 pl-4"
                  href="https://console.developers.google.com/apis/credentials"
                  target="_blank"
                >
                  Create new credentials
                </a>
              )
            }
          />
          {externalProvidersModel.EXTERNAL_GOOGLE_ENABLED && (
            <>
              <AutoField
                name="EXTERNAL_GOOGLE_CLIENT_ID"
                showInlineError
                errorMessage="Please enter the client id."
              />
              <SecretField
                name="EXTERNAL_GOOGLE_SECRET"
                showInlineError
                errorMessage="Please enter the secret."
              />
            </>
          )}
          <Divider light />
          <ToggleField
            name="EXTERNAL_KEYCLOAK_ENABLED"
            addOns={
              externalProvidersModel.EXTERNAL_KEYCLOAK_ENABLED && (
                <a className="text-scale-900 pl-4" href="https://www.keycloak.org/" target="_blank">
                  Create new credentials
                </a>
              )
            }
          />
          {externalProvidersModel.EXTERNAL_KEYCLOAK_ENABLED && (
            <>
              <AutoField
                name="EXTERNAL_KEYCLOAK_CLIENT_ID"
                showInlineError
                errorMessage="Please enter the client id."
              />
              <SecretField
                name="EXTERNAL_KEYCLOAK_SECRET"
                showInlineError
                errorMessage="Please enter the secret."
              />
              <AutoField
                name="EXTERNAL_KEYCLOAK_URL"
                showInlineError
                errorMessage="Please enter the Keycloak url."
              />
            </>
          )}
          <Divider light />
          <ToggleField
            name="EXTERNAL_LINKEDIN_ENABLED"
            addOns={
              externalProvidersModel.EXTERNAL_LINKEDIN_ENABLED && (
                <a
                  className="pl-4 text-gray-400"
                  href="https://www.linkedin.com/developers/apps"
                  target="_blank"
                >
                  Create new credentials
                </a>
              )
            }
          />
          {externalProvidersModel.EXTERNAL_LINKEDIN_ENABLED && (
            <>
              <AutoField
                name="EXTERNAL_LINKEDIN_CLIENT_ID"
                showInlineError
                errorMessage="Please enter the client id."
              />
              <SecretField
                name="EXTERNAL_LINKEDIN_SECRET"
                showInlineError
                errorMessage="Please enter the secret."
              />
            </>
          )}
          <Divider light />
          <ToggleField
            name="EXTERNAL_NOTION_ENABLED"
            addOns={
              externalProvidersModel.EXTERNAL_NOTION_ENABLED && (
                <a
                  className="pl-4 text-gray-400"
                  href="https://www.notion.so/my-integrations"
                  target="_blank"
                >
                  Create new credentials
                </a>
              )
            }
          />
          {externalProvidersModel.EXTERNAL_NOTION_ENABLED && (
            <>
              <AutoField
                name="EXTERNAL_NOTION_CLIENT_ID"
                showInlineError
                errorMessage="Please enter the client id."
              />
              <SecretField
                name="EXTERNAL_NOTION_SECRET"
                showInlineError
                errorMessage="Please enter the secret."
              />
            </>
          )}
          <Divider light />
          <ToggleField
            name="EXTERNAL_TWITCH_ENABLED"
            addOns={
              externalProvidersModel.EXTERNAL_TWITCH_ENABLED && (
                <a
                  className="text-scale-900 pl-4"
                  href="https://dev.twitch.tv/console"
                  target="_blank"
                >
                  Create new credentials
                </a>
              )
            }
          />
          {externalProvidersModel.EXTERNAL_TWITCH_ENABLED && (
            <>
              <AutoField
                name="EXTERNAL_TWITCH_CLIENT_ID"
                showInlineError
                errorMessage="Please enter the client id."
              />
              <SecretField
                name="EXTERNAL_TWITCH_SECRET"
                showInlineError
                errorMessage="Please enter the secret."
              />
            </>
          )}
          <Divider light />
          <ToggleField
            name="EXTERNAL_TWITTER_ENABLED"
            addOns={
              externalProvidersModel.EXTERNAL_TWITTER_ENABLED && (
                <a
                  className="text-scale-900 pl-4"
                  href="https://developer.twitter.com/en/portal/dashboard"
                  target="_blank"
                >
                  Create new credentials
                </a>
              )
            }
          />
          {externalProvidersModel.EXTERNAL_TWITTER_ENABLED && (
            <>
              <AutoField
                name="EXTERNAL_TWITTER_CLIENT_ID"
                showInlineError
                errorMessage="Please enter the client id."
              />
              <SecretField
                name="EXTERNAL_TWITTER_SECRET"
                showInlineError
                errorMessage="Please enter the secret."
              />
            </>
          )}
          <Divider light />
          <ToggleField
            name="EXTERNAL_SLACK_ENABLED"
            addOns={
              externalProvidersModel.EXTERNAL_SLACK_ENABLED && (
                <a
                  className="text-scale-900 pl-4"
                  href="https://api.slack.com/apps"
                  target="_blank"
                >
                  Create new credentials
                </a>
              )
            }
          />
          {externalProvidersModel.EXTERNAL_SLACK_ENABLED && (
            <>
              <AutoField
                name="EXTERNAL_SLACK_CLIENT_ID"
                showInlineError
                errorMessage="Please enter the client id."
              />
              <SecretField
                name="EXTERNAL_SLACK_SECRET"
                showInlineError
                errorMessage="Please enter the secret."
              />
            </>
          )}
          <Divider light />
          <ToggleField
            name="EXTERNAL_SPOTIFY_ENABLED"
            addOns={
              externalProvidersModel.EXTERNAL_SPOTIFY_ENABLED && (
                <a
                  className="text-scale-900 pl-4"
                  href="https://developer.spotify.com/dashboard/"
                  target="_blank"
                >
                  Create new credentials
                </a>
              )
            }
          />
          {externalProvidersModel.EXTERNAL_SPOTIFY_ENABLED && (
            <>
              <AutoField
                name="EXTERNAL_SPOTIFY_CLIENT_ID"
                showInlineError
                errorMessage="Please enter the client id."
              />
              <SecretField
                name="EXTERNAL_SPOTIFY_SECRET"
                showInlineError
                errorMessage="Please enter the secret."
              />
            </>
          )}
          <Divider light />
          <ToggleField
            name="EXTERNAL_WORKOS_ENABLED"
            addOns={
              externalProvidersModel.EXTERNAL_WORKOS_ENABLED && (
                <a
                  className="text-scale-900 pl-4"
                  href="https://dashboard.workos.com"
                  target="_blank"
                >
                  Create new credentials
                </a>
              )
            }
          />
          {externalProvidersModel.EXTERNAL_WORKOS_ENABLED && (
            <>
              <AutoField
                name="EXTERNAL_WORKOS_CLIENT_ID"
                showInlineError
                errorMessage="Please enter the client id."
              />
              <SecretField
                name="EXTERNAL_WORKOS_SECRET"
                showInlineError
                errorMessage="Please enter the secret."
              />
              <AutoField
                name="EXTERNAL_WORKOS_URL"
                showInlineError
                errorMessage="Please enter the WorkOS url."
              />
            </>
          )}
          <Divider light />
          <ToggleField
            name="EXTERNAL_ZOOM_ENABLED"
            addOns={
              externalProvidersModel.EXTERNAL_ZOOM_ENABLED && (
                <a
                  className="text-scale-900 pl-4"
                  href="https://developers.zoom.us/"
                  target="_blank"
                >
                  Create new credentials
                </a>
              )
            }
          />
          {externalProvidersModel.EXTERNAL_ZOOM_ENABLED && (
            <>
              <AutoField
                name="EXTERNAL_ZOOM_CLIENT_ID"
                showInlineError
                errorMessage="Please enter the client id."
              />
              <SecretField
                name="EXTERNAL_ZOOM_SECRET"
                showInlineError
                errorMessage="Please enter the secret."
              />
            </>
          )}
        </SchemaFormPanel>
      </div>

      <div className="my-8 mt-0">
        {config && (
          <AuditLog interval={config.isFreeTier ? '1 hour' : '7 days'} projectRef={projectRef} />
        )}
      </div>
    </div>
  )
}

const AuditLog = ({ interval, projectRef }: any) => {
  const { meta } = useStore()
  const [logs, setLogs] = useState<any>([])
  const [isLoading, setIsLoading] = useState<any>(false)

  const refreshLogs = async () => {
    setIsLoading(true)
    try {
      let query = `
        SELECT
            *
        FROM
            auth.audit_log_entries
        WHERE
            created_at > CURRENT_TIMESTAMP - interval '${interval}'
        ORDER BY
            created_at DESC
        LIMIT 1000;
      `
      const response = await meta.query(query)
      if (response.error) throw response.error
      setLogs(response)
    } catch (error) {
      console.error('Refresh logs error:', error)
    } finally {
      setIsLoading(false)
    }
  }

  useEffect(() => {
    refreshLogs()
  }, [])

  if (!logs.length) return <div></div>
  const cellCss = 'table-cell px-4 py-3 text-gray-200 font-mono text-xs'
  return (
    <Panel
      title={
        <div className=" flex w-full items-center justify-between">
          <Typography.Title level={5} className="block flex-1">
            Audit Trail
          </Typography.Title>
          <div className="flex-1 text-right">
            <Button
              type="default"
              className="hover:border-gray-400"
              disabled={isLoading}
              loading={isLoading}
              onClick={() => refreshLogs()}
            >
              Refresh
            </Button>
          </div>
        </div>
      }
    >
      <Table
        borderless
        head={
          <>
            <Table.th>Time</Table.th>
            <Table.th>Action</Table.th>
            <Table.th>User ID</Table.th>
            <Table.th>Identity</Table.th>
          </>
        }
        body={logs.map((x: any, i: number) => (
          <Table.tr key={x.id} className={`${i % 2 ? '' : 'bg-gray-500'}`}>
            <Table.td className={cellCss}>
              <Typography.Text>{x.payload.timestamp.replace('T', ' ')}</Typography.Text>
            </Table.td>
            <Table.td className={cellCss + ''}>
              <Typography.Text>{x.payload.action}</Typography.Text>
            </Table.td>
            <Table.td className={cellCss}>
              <Typography.Text>{x.payload.actor_id || x.payload.traits?.user_id}</Typography.Text>
            </Table.td>
            <Table.td className={cellCss}>
              <Typography.Text>
                {x.payload.actor_username || x.payload.traits?.user_email}
              </Typography.Text>
            </Table.td>
          </Table.tr>
        ))}
      />
    </Panel>
  )
}<|MERGE_RESOLUTION|>--- conflicted
+++ resolved
@@ -13,12 +13,7 @@
 import { pluckJsonSchemaFields } from 'lib/helpers'
 import { AuthLayout } from 'components/layouts'
 import Table from 'components/to-be-cleaned/Table'
-<<<<<<< HEAD
 import Panel from 'components/ui/Panel'
-import Toggle from 'components/to-be-cleaned/forms/Toggle'
-=======
-import Panel from 'components/to-be-cleaned/Panel'
->>>>>>> 47ce53e1
 import ToggleField from 'components/to-be-cleaned/forms/ToggleField'
 import SecretField from 'components/to-be-cleaned/forms/SecretField'
 import SchemaFormPanel from 'components/to-be-cleaned/forms/SchemaFormPanel'
@@ -137,7 +132,7 @@
             JWT_EXP: model.JWT_EXP || undefined,
             PASSWORD_MIN_LENGTH: model.PASSWORD_MIN_LENGTH || undefined,
             SECURITY_REFRESH_TOKEN_REUSE_INTERVAL: model.SECURITY_REFRESH_TOKEN_REUSE_INTERVAL || undefined,
-            SECURITY_UPDATE_PASSWORD_REQUIRE_REAUTHENTICATION: 
+            SECURITY_UPDATE_PASSWORD_REQUIRE_REAUTHENTICATION:
               model.SECURITY_UPDATE_PASSWORD_REQUIRE_REAUTHENTICATION || false,
             }}
             onSubmit={(model: any) => onFormSubmit(model)}
