import Link from 'next/link'
import { useEffect } from 'react'
import { useRouter } from 'next/router'
import { observer } from 'mobx-react-lite'
import { Button, IconBookOpen, IconSearch, IconTerminal, Input, Loading } from '@supabase/ui'

import { useStore, withAuth } from 'hooks'
import { post } from 'lib/common/fetch'
import { API_URL, PROJECT_STATUS } from 'lib/constants'
import Table from 'components/to-be-cleaned/Table'
import FunctionsLayout from 'components/interfaces/Functions/FunctionsLayout'
import FunctionsListItem from 'components/interfaces/Functions/FunctionsListItem'
import CommandRender from 'components/interfaces/Functions/CommandRender'
import { Function } from 'components/interfaces/Functions/Functions.types'
<<<<<<< HEAD
import { NextPageWithLayout } from 'types'
=======
import { useAccessTokens } from 'hooks/queries/useAccessTokens'
import useSWR from 'swr'

import { get } from 'lib/common/fetch'
>>>>>>> 4b488a71

const EmptyFunctions = () => {
  const router = useRouter()
  const { ref } = router.query

  const { tokens, isLoading } = useAccessTokens()

  interface Commands {
    command: string
    description: string
    jsx?: () => void
    comment?: string
  }
  const commands: Commands[] = [
    // {
    //   command: 'supabase init',
    //   description: "Needed if the project hasen't been inited before",
    //   jsx: () => {
    //     return (
    //       <>
    //         <span className="text-brand-1100">supabase</span> init
    //       </>
    //     )
    //   },
    //   comment: 'Initialize Supabase locally',
    // },
    // {
    //   command: 'supabase login',
    //   description: "Writes the user's API token to disk",
    //   jsx: () => {
    //     return (
    //       <>
    //         <span className="text-brand-1100">supabase</span> login
    //       </>
    //     )
    //   },
    //   comment: 'Login using your access token',
    // },
    // {
    //   command: `supabase link --ref ${ref}`,
    //   description: `Associate the current folder with your Supabase project ${ref}`,
    //   jsx: () => {
    //     return (
    //       <>
    //         <span className="text-brand-1100">supabase</span> link --ref {ref}
    //       </>
    //     )
    //   },
    //   comment: 'Link this project',
    // },
    {
      command: 'supabase functions new hello',
      description: ' creates a function stub at ./functions/hello/hello.ts',
      jsx: () => {
        return (
          <>
            <span className="text-brand-1100">supabase</span> functions new hello
          </>
        )
      },
      comment: 'Create a function',
    },
    {
      command: 'supabase functions deploy hello',
      description: 'Deploys function at ./functions/hello/index.ts',
      jsx: () => {
        return (
          <>
            <span className="text-brand-1100">supabase</span> functions deploy hello --project-ref{' '}
            {ref}
          </>
        )
      },
      comment: 'Deploy your function',
    },
    {
      command: `curl -L -X POST 'https://${ref}.functions.supabase.co/hello' -H 'Authorization: Bearer [YOUR ANON KEY]'`,
      description: 'Invokes the hello function',
      jsx: () => {
        return (
          <>
            <span className="text-brand-1100">curl</span> -L -X POST 'https://{ref}
            .functions.supabase.co/hello' -H 'Authorization: Bearer [YOUR ANON KEY]'
          </>
        )
      },
      comment: 'Invoke your function',
    },
  ]
  return (
    <>
      <div className="grid py-12 lg:grid-cols-12 gap-y-12 lg:gap-x-16 max-w-7xl">
        <div className="col-span-5 space-y-4">
          <p className="max-w-lg text-base text-scale-1200">
            Scalable pay-as-you-go functions as a service (FaaS) to run your code with zero server
            management.
          </p>
          <p className="max-w-lg text-sm text-scale-1100">
            No servers to provision, manage, or upgrade Automatically scale based on the load
            Integrated monitoring, logging, and debugging capability Built-in security at role and
            per function level based on the principle of least privilege Key networking capabilities
            for hybrid and multi-cloud scenarios
          </p>
          <div className="flex gap-2">
            <Link passHref href="https://supabase.com/docs/functions">
              <Button as="a" type="default" iconRight={<IconBookOpen />}>
                Documentation
              </Button>
            </Link>
          </div>
        </div>
<<<<<<< HEAD
        <div className="col-span-7 px-8 py-6 space-y-8 border rounded shadow bg-scale-100 dark:bg-scale-300">
          <div className="flex items-center gap-3">
            <div className="flex items-center justify-center w-8 h-8 p-2 border rounded bg-scale-100">
              <IconTerminal strokeWidth={2} />
=======
        <div
          className="
          col-span-7
      bg-scale-100 dark:bg-scale-300
      shadow
      border rounded
      "
        >
          <div className="px-8 py-6 space-y-6">
            <div className="flex items-center gap-3">
              <div className="border p-2 flex items-center justify-center w-8 h-8 bg-scale-100 rounded">
                <IconTerminal strokeWidth={2} />
              </div>
              <h4>Terminal instructions</h4>
            </div>
            <div className="space-y-4">
              <CommandRender commands={commands} />
>>>>>>> 4b488a71
            </div>
          </div>
          {tokens && tokens.length == 0 ? (
            <div className="px-8 border-t py-6 space-y-3">
              <div>
                <h3 className="text-base text-scale-1200">
                  You may need to create an access token
                </h3>
                <p className="text-sm text-scale-1100">
                  You can create a secure access token in your account section
                </p>
              </div>
              <Button type="default" onClick={() => router.push('/account/tokens')}>
                Access tokens
              </Button>
            </div>
          ) : null}
          {/* <div className="px-8 border-t py-6">
            <Input
              value={ref}
              readOnly
              copy
              size="small"
              label="Project ref"
              descriptionText="You may need this reference when deploying a function"
            />
          </div> */}
        </div>
      </div>
    </>
  )
}

const FunctionsList = ({ functions }: { functions: Function[] }) => {
  return (
    <>
<<<<<<< HEAD
      <div className="flex flex-col gap-3 py-12">
        <div className="flex items-center justify-between">
=======
      <div className="flex flex-col gap-3 py-6">
        <div className="flex justify-between items-center">
>>>>>>> 4b488a71
          <span className="text-sm text-scale-900">{`${functions.length} function${
            functions.length > 1 ? 's' : ''
          } deployed`}</span>
        </div>
        <div>
          <Table
            head={
              <>
                <Table.th>Name</Table.th>
                <Table.th>URL</Table.th>
                <Table.th className="hidden lg:table-cell">Created</Table.th>
                <Table.th className="hidden 2xl:table-cell">Last updated</Table.th>
                <Table.th className="hidden 2xl:table-cell">Version</Table.th>
                <Table.th className="text-right">Status</Table.th>
              </>
            }
            body={
              <>
                {functions.length > 0 &&
                  functions.map((item: any) => <FunctionsListItem key={item.id} function={item} />)}
              </>
            }
          />
        </div>
      </div>

      {/* <div
        className="flex flex-col col-span-2 gap-8 px-10 py-8 rounded bg-scale-300"
      >
        <h2 className="text-sm text-scale-1100">Function examples</h2>
        <div className="grid gap-8 lg:grid-cols-3">
          <div className="flex flex-col gap-3">
            <div
              className="flex items-center justify-center w-10 h-10 bg-indigo-900 rounded-md bordershadow-indigo-900 text-scale-fixed-100"
            >
              <IconGlobe />
            </div>
            <div className="">
              <h3 className="text-scale-1200">Stripe payments</h3>
              <p className="text-scale-1100">
                Charge a payment credit card when a database event occurs
              </p>
            </div>
          </div>
          <div className="flex flex-col gap-3">
            <div
              className="flex items-center justify-center w-10 h-10 bg-indigo-900 rounded-md bordershadow-indigo-900 text-scale-fixed-100"
            >
              <IconGlobe />
            </div>
            <div className="">
              <h3 className="text-scale-1200">Stripe payments</h3>
              <p className="text-scale-1100">
                Charge a payment credit card when a database event occurs
              </p>
            </div>
          </div>
          <div className="flex flex-col gap-3">
            <div
              className="flex items-center justify-center w-10 h-10 bg-indigo-900 rounded-md bordershadow-indigo-900 text-scale-fixed-100"
            >
              <IconGlobe />
            </div>
            <div className="">
              <h3 className="text-scale-1200">Stripe payments</h3>
              <p className="text-scale-1100">
                Charge a payment credit card when a database event occurs
              </p>
            </div>
          </div>
        </div>
      </div> */}
    </>
  )
}

const PageLayout: NextPageWithLayout = () => {
  const { functions } = useStore()
  const hasFunctions = functions.list().length > 0

  return hasFunctions ? <FunctionsList functions={functions.list()} /> : <EmptyFunctions />
}

PageLayout.getLayout = (page) => <FunctionsLayout>{page}</FunctionsLayout>

export default observer(PageLayout)<|MERGE_RESOLUTION|>--- conflicted
+++ resolved
@@ -12,14 +12,11 @@
 import FunctionsListItem from 'components/interfaces/Functions/FunctionsListItem'
 import CommandRender from 'components/interfaces/Functions/CommandRender'
 import { Function } from 'components/interfaces/Functions/Functions.types'
-<<<<<<< HEAD
 import { NextPageWithLayout } from 'types'
-=======
 import { useAccessTokens } from 'hooks/queries/useAccessTokens'
 import useSWR from 'swr'
 
 import { get } from 'lib/common/fetch'
->>>>>>> 4b488a71
 
 const EmptyFunctions = () => {
   const router = useRouter()
@@ -131,12 +128,6 @@
             </Link>
           </div>
         </div>
-<<<<<<< HEAD
-        <div className="col-span-7 px-8 py-6 space-y-8 border rounded shadow bg-scale-100 dark:bg-scale-300">
-          <div className="flex items-center gap-3">
-            <div className="flex items-center justify-center w-8 h-8 p-2 border rounded bg-scale-100">
-              <IconTerminal strokeWidth={2} />
-=======
         <div
           className="
           col-span-7
@@ -154,7 +145,6 @@
             </div>
             <div className="space-y-4">
               <CommandRender commands={commands} />
->>>>>>> 4b488a71
             </div>
           </div>
           {tokens && tokens.length == 0 ? (
@@ -191,13 +181,8 @@
 const FunctionsList = ({ functions }: { functions: Function[] }) => {
   return (
     <>
-<<<<<<< HEAD
-      <div className="flex flex-col gap-3 py-12">
-        <div className="flex items-center justify-between">
-=======
       <div className="flex flex-col gap-3 py-6">
         <div className="flex justify-between items-center">
->>>>>>> 4b488a71
           <span className="text-sm text-scale-900">{`${functions.length} function${
             functions.length > 1 ? 's' : ''
           } deployed`}</span>
