--- conflicted
+++ resolved
@@ -38,25 +38,7 @@
 
   // No need to bother rendering, we'll redirect anyway
   if (isOrgBilling) {
-<<<<<<< HEAD
-    return (
-      <div className="p-4">
-        <Alert
-          withIcon
-          variant="info"
-          title="This page is only available for projects which are on their own subscription"
-        >
-          Subscription management can be found on the{' '}
-          <Link href={`/org/${organization?.slug}/billing`}>
-            <a className="text-brand">organization's billing</a>
-          </Link>{' '}
-          page instead.
-        </Alert>
-      </div>
-    )
-=======
     return null
->>>>>>> 4b0efd86
   }
 
   return <SubscriptionV2 />
