--- conflicted
+++ resolved
@@ -1,11 +1,8 @@
 export const databaseKeys = {
-<<<<<<< HEAD
   schemaList: (projectRef: string | undefined) => ['projects', projectRef, 'schemas'] as const,
   schema: (projectRef: string | undefined, id: string | undefined) =>
     ['projects', projectRef, 'schemas', id] as const,
-=======
   backups: (projectRef: string | undefined) => [projectRef, 'database', 'backups'] as const,
->>>>>>> 0dcda050
   poolingConfiguration: (projectRef: string | undefined) =>
     [projectRef, 'database', 'pooling-configuration'] as const,
 }