'use client'

import type { Session } from '@supabase/supabase-js'
import {
  createContext,
  PropsWithChildren,
  useCallback,
  useContext,
  useEffect,
  useMemo,
  useState,
} from 'react'
import { gotrueClient } from './gotrue'
import { clearLocalStorage } from './local-storage'

const DEFAULT_SESSION: any = {
  access_token: undefined,
  expires_at: 0,
  expires_in: 0,
  refresh_token: '',
  token_type: '',
  user: {
    aud: '',
    app_metadata: {},
    confirmed_at: '',
    created_at: '',
    email: '',
    email_confirmed_at: '',
    id: '',
    identities: [],
    last_signed_in_at: '',
    phone: '',
    role: '',
    updated_at: '',
    user_metadata: {},
  },
} as unknown as Session

/* Auth Context */

type AuthState =
  | {
      session: Session | null
      isLoading: false
    }
  | {
      session: null
      isLoading: true
    }

export type AuthContext = { refreshSession: () => Promise<Session | null> } & AuthState

export const AuthContext = createContext<AuthContext>({
  session: null,
  isLoading: true,
  refreshSession: () => Promise.resolve(null),
})

export type AuthProviderProps = {
  alwaysLoggedIn?: boolean
}

export const AuthProvider = ({
  alwaysLoggedIn,
  children,
}: PropsWithChildren<AuthProviderProps>) => {
  const [state, setState] = useState<AuthState>({ session: null, isLoading: true })

  // Keep the session in sync
  useEffect(() => {
    const {
      data: { subscription },
    } = gotrueClient.onAuthStateChange((_event, session) => {
      setState({ session, isLoading: false })
    })

    return subscription.unsubscribe
  }, [])

  // Helper method to refresh the session.
  // For example after a user updates their profile
  const refreshSession = useCallback(async () => {
    const {
      data: { session },
    } = await gotrueClient.refreshSession()

    return session
  }, [])

  const value = useMemo(() => {
    if (alwaysLoggedIn) {
      return { session: DEFAULT_SESSION, isLoading: false, refreshSession } as const
    } else {
      return { ...state, refreshSession } as const
    }
  }, [state, refreshSession])

  return <AuthContext.Provider value={value}>{children}</AuthContext.Provider>
}

/* Auth Utils */

export const useAuth = () => useContext(AuthContext)

export const useSession = () => useAuth().session

export const useUser = () => useSession()?.user ?? null

export const useIsUserLoading = () => useAuth().isLoading

export const useIsLoggedIn = () => {
  const user = useUser()

  return user !== null
}

<<<<<<< HEAD
export const signOut = async () => await gotrueClient.signOut()

export const logOut = async () => {
  await signOut()
  clearLocalStorage()
=======
let currentSession: Session | null = null

gotrueClient.onAuthStateChange((event, session) => {
  currentSession = session
})

/**
 * Grabs the currently available access token, or calls getSession.
 */
export async function getAccessToken() {
  // ignore if server-side
  if (typeof window === 'undefined') return undefined

  const aboutToExpire = currentSession?.expires_at
    ? currentSession.expires_at - Math.ceil(Date.now() / 1000) < 30
    : false

  if (!currentSession || aboutToExpire) {
    const {
      data: { session },
      error,
    } = await gotrueClient.getSession()
    if (error) {
      throw error
    }

    return session?.access_token
  }

  return currentSession.access_token
>>>>>>> 2fa4d27a
}<|MERGE_RESOLUTION|>--- conflicted
+++ resolved
@@ -114,13 +114,13 @@
   return user !== null
 }
 
-<<<<<<< HEAD
 export const signOut = async () => await gotrueClient.signOut()
 
 export const logOut = async () => {
   await signOut()
   clearLocalStorage()
-=======
+}
+
 let currentSession: Session | null = null
 
 gotrueClient.onAuthStateChange((event, session) => {
@@ -151,5 +151,4 @@
   }
 
   return currentSession.access_token
->>>>>>> 2fa4d27a
 }