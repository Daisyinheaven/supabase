--- conflicted
+++ resolved
@@ -7,13 +7,9 @@
 import { Modal, Toggle } from 'ui'
 import { Admonition } from '../admonition'
 
-<<<<<<< HEAD
-import { useConsentValue } from '../ConsentToast/useConsentValue'
-=======
 interface PrivacySettingsProps {
   className?: string
 }
->>>>>>> c0c3710b
 
 export const PrivacySettings = ({
   children,
