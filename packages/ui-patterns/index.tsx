--- conflicted
+++ resolved
@@ -18,11 +18,7 @@
 export * from './Dialogs/ConfirmationModal'
 export * from './AssistantChat/AssistantChatForm'
 export * from './AssistantChat/AssistantCommandsPopover'
-<<<<<<< HEAD
-export * from './admonition'
-=======
 export * from './PromoToast'
 export * from './admonition'
 export * from './ComputeBadge'
-export * from './TimestampInfo'
->>>>>>> fc5ef8ba
+export * from './TimestampInfo'