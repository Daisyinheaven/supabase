.sb-grid {
  @apply flex h-full flex-col;
}

.sb-grid-fill-container:after {
  content: '';
  display: inline-block;
  width: 100%;
}

.rdg-cell {
  @apply flex;
  @apply text-grid;
  @apply border-secondary border-r border-b;
  @apply text-foreground;
  white-space: nowrap;
  overflow: hidden;
  text-overflow: ellipsis;
  line-height: inherit;
}

// Apply parent bg colour while editing
.rdg-cell.rdg-editor-container > * {
  background-color: inherit;
}

.rdg-cell > div[draggable='true'] {
  @apply h-full;
}

.rdg-cell-frozen-last {
  @apply border-secondary border-r-2 shadow-none;
}

.rdg-cell[aria-selected='true'] {
  box-shadow: inset 0 0 0 1px #24b47e;
}

.rdg {
  @apply box-border select-none overflow-x-auto overflow-y-scroll bg-dash-canvas;
  @apply border-t border-r-0 border-l-0;
  contain: strict;
  -webkit-user-select: none;
  font-size: 14px;
}

.rdg *,
.rdg ::after,
.rdg ::before {
  box-sizing: inherit;
}

@supports not (contain: strict) {
  .rdg {
    position: relative;
    z-index: 0;
  }
}

.rdg-focus-sink {
  position: sticky;
  top: 0;
  left: 0;
  height: 0;
  width: 0;
  outline: 0;
}

/*
  Row header
*/

.rdg-header-row {
  @apply bg-surface-200 select-none border-none;
}

.rdg-header-row {
  height: var(--header-row-height);
  line-height: var(--header-row-height);
  top: 0;
}

.rdg-header-row .rdg-cell {
  @apply bg-surface-200 border-default border-b;
}

.rdg-header-row .rdg-cell p {
  @apply text-typography-body-light [[data-theme*=dark]_&]:text-typography-body-dark;
}
.rdg-header-row .rdg-cell .react-contextmenu-wrapper {
  @apply flex h-full items-center px-2 transition duration-100 ease-in-out;
}
.rdg-header-row .rdg-cell .react-contextmenu-wrapper:hover {
  @apply bg-surface-200;
}
.rdg-header-row .rdg-checkbox {
  @apply bg-surface-200 border-default rounded-sm border;
}
.rdg-header-row .rdg-checkbox-input:checked + .rdg-checkbox {
  @apply border-default border-4 bg-green-900;
}
.rdg-header-row .rdg-checkbox-input:focus + .rdg-checkbox {
  box-shadow: none;
}

.rdg-cell .Select {
  max-height: 30px;
  font-size: 12px;
  font-weight: 400;
}

/*
  Row
*/

.rdg-row {
  @apply bg-dash-sidebar transition-colors;
  @apply hover:bg-surface-200;
}

/* edit button */
.rdg-row__select-column__edit-action {
  @apply opacity-0;
}
.rdg-row:hover .rdg-row__select-column__edit-action {
  @apply opacity-100;
}

.rdg-row__select-column__edit-action:hover {
  opacity: 1 !important;
}

/* select row */
.rdg-row[aria-selected='true'] {
  @apply bg-surface-200/50 dark:bg-surface-200/75;
  @apply hover:bg-surface-200;
}

.tab-cursor {
  cursor: pointer !important;
}

/*
  Checkbox
*/

.sb-grid {
  /* reset styles */
  [type='checkbox'] {
    webkit-appearance: none;
    -moz-appearance: none;
    appearance: none;
    padding: 0;
    -webkit-print-color-adjust: exact;
    print-color-adjust: exact;
    display: inline-block;
    vertical-align: middle;
    background-origin: border-box;
    -webkit-user-select: none;
    -moz-user-select: none;
    -ms-user-select: none;
    user-select: none;
    flex-shrink: 0;
    height: 1rem;
    width: 1rem;
    color: #2563eb;
    background-color: #fff;
    border-color: #6b7280;
    border-width: 1px;
  }

  [type='checkbox']:checked {
<<<<<<< HEAD
    @apply bg-foreground;
    background-image: url("data:image/svg+xml,%3Csvg xmlns='http://www.w3.org/2000/svg' viewBox='0 0 16 16' fill='hsl(0, 0%, 100%)'%3E%3Cpath d='M12.207 4.793a1 1 0 010 1.414l-5 5a1 1 0 01-1.414 0l-2-2a1 1 0 011.414-1.414L6.5 9.086l4.293-4.293a1 1 0 011.414 0z'/%3E%3C/svg%3E") !important;
=======
    background-image: url("data:image/svg+xml,%3csvg viewBox='0 0 16 16' fill='black' xmlns='http://www.w3.org/2000/svg'%3e%3cpath d='M12.207 4.793a1 1 0 010 1.414l-5 5a1 1 0 01-1.414 0l-2-2a1 1 0 011.414-1.414L6.5 9.086l4.293-4.293a1 1 0 011.414 0z'/%3e%3c/svg%3e");
  }

  [type='checkbox']:checked {
    @apply bg-background dark:bg-foreground;
    border-color: transparent;
    background-size: 100% 100%;
    background-position: center;
    background-repeat: no-repeat;
>>>>>>> f9751c2e
  }

  [type='checkbox'] {
    @apply cursor-pointer rounded border border-solid;

<<<<<<< HEAD
    @apply text-foreground border-strong transition-all;
=======
    @apply text-background dark:text-foreground border-default transition-all;
>>>>>>> f9751c2e
    @apply hover:border-foreground focus:ring-0 focus:outline-none;

    @apply bg-control;

    margin-top: 2px;
  }
}

/* Dark mode */
[data-theme='dark'] .sb-grid [type='checkbox']:checked {
  background-image: url("data:image/svg+xml,%3Csvg xmlns='http://www.w3.org/2000/svg' viewBox='0 0 16 16' fill='hsl(0, 0%, 0%)'%3E%3Cpath d='M12.207 4.793a1 1 0 010 1.414l-5 5a1 1 0 01-1.414 0l-2-2a1 1 0 011.414-1.414L6.5 9.086l4.293-4.293a1 1 0 011.414 0z'/%3E%3C/svg%3E") !important;
}

/*
  React Contexify
*/

.react-contexify {
  position: fixed;
  opacity: 0;
  user-select: none;
  background-color: #fff;
  box-sizing: border-box;
  box-shadow: 0px 10px 30px -5px rgba(0, 0, 0, 0.3);
  border-radius: 6px;
  padding: 6px 0;
  min-width: 200px;
  z-index: 100;
}
.react-contexify__submenu--is-open,
.react-contexify__submenu--is-open > .react-contexify__item__content {
  color: white;
  background-color: #4393e6;
}
.react-contexify__submenu--is-open > .react-contexify__submenu {
  pointer-events: initial;
  opacity: 1;
}
.react-contexify .react-contexify__submenu {
  position: absolute;
  /* negate padding */
  top: -6px;
  pointer-events: none;
  transition: opacity 0.275s;
}
.react-contexify__submenu-arrow {
  margin-left: auto;
  font-size: 12px;
}
.react-contexify__will-leave--disabled {
  pointer-events: none;
}
.react-contexify__item {
  cursor: pointer;
  position: relative;
}
.react-contexify__item:focus {
  outline: 0;
}
.react-contexify__item:not(.react-contexify__item--disabled):hover
  > .react-contexify__item__content,
.react-contexify__item:not(.react-contexify__item--disabled):focus
  > .react-contexify__item__content {
  color: white;
  background-color: #4393e6;
}
.react-contexify__item:not(.react-contexify__item--disabled):hover > .react-contexify__submenu {
  pointer-events: initial;
  opacity: 1;
}
.react-contexify__item--disabled {
  cursor: default;
  opacity: 0.5;
}
.react-contexify__item__content {
  font-size: 13px;
  padding: 6px 12px;
  display: flex;
  align-items: center;
  white-space: nowrap;
  color: #333;
  position: relative;
}

.rdg__segmented-control {
  @apply border-default relative mx-2 h-8 rounded-md border;
}

.rdg__segmented-control__button {
  @apply absolute top-0 inline-flex h-full items-center justify-center;
  @apply text-xs font-medium;
  @apply text-border-muted;
  @apply active:bg-alternative hover:text-white focus:z-10 focus:outline-none;
  @apply transition duration-150 ease-in-out;
  @apply cursor-pointer;
  z-index: 1;
}

.rdg__segmented-control__button--option {
  @apply text-background;
}

.rdg__segmented-control__button--right {
  @apply right-0;
}

.rdg__segmented-control__button--left {
  @apply left-0;
}

.rdg__segmented-control__label {
  @apply bg-overlay-hover border-control z-0 inline-block h-full transform rounded border shadow transition duration-200 ease-in-out;
}

.rdg__segmented-control__label--left {
  @apply translate-x-0;
}

.rdg__segmented-control__label--right {
  @apply translate-x-12;
}

.rdg__segmented-control__options-label {
  @apply uppercase;
  color: inherit;
}

/*
  DropdownControl
*/

.dropdown-control {
  @apply overflow-auto;
}

.dropdown-control .sbui-typography {
  @apply block px-2 py-4;
}

/*
  NullValue
*/

.null-value {
  @apply block;
}

/*
  CheckboxEditor
*/

.sb-grid-checkbox-editor {
  @apply flex h-full w-full;
}

.sb-grid-checkbox-editor__input {
  @apply h-4 w-4;
  outline: 4px auto -webkit-focus-ring-color;
}

/*
  DateEditor
*/

.sb-grid-date-editor {
  @apply h-full w-full px-2;
}

/*
  DateTimeEditor
*/

.sb-grid-datetime-editor {
  @apply h-full w-full px-2;
}

/*
  JsonEditor
*/

.sb-grid-json-editor__trigger {
  @apply text-grid overflow-hidden overflow-ellipsis px-2;
}

/*
  NumberEditor
*/

.sb-grid-number-editor {
  @apply h-full w-full px-2;
}

/*
  SelectEditor
*/

.sb-grid-select-editor {
  button {
    @apply border-none rounded-none shadow-none;
    box-shadow: none !important;
  }
}

/*
  TextEditor
*/

.sb-grid-text-editor__trigger {
  @apply text-grid overflow-hidden overflow-ellipsis px-2;
}

/*
  TimeEditor
*/

.sb-grid-time-editor {
  @apply h-full w-full px-2;
}

/*
  Footer
*/

.sb-grid-footer {
  @apply bg-surface-100 flex h-10 items-center justify-between px-2;
}

.sb-grid-footer__inner {
  @apply flex items-center;
}

/*
  ForeignKeyFormatter
*/

.sb-grid-foreign-key-formatter {
  @apply flex w-full items-center justify-between;
}

.sb-grid-foreign-key-formatter__text {
  @apply m-0 flex-grow overflow-hidden overflow-ellipsis;
}

/*
  AddColumn
*/

.sb-grid-add-column {
  @apply flex h-full w-full py-1.5;
}

/*
  ColumnHeader
*/

.sb-grid-column-header {
  @apply flex h-full w-full items-center justify-between;
}

.sb-grid-column-header--cursor {
  @apply cursor-default;
}

.sb-grid-column-header__inner {
  @apply flex items-center gap-2 overflow-hidden overflow-ellipsis;
}

.sb-grid-column-header__inner__name {
  @apply text-foreground overflow-hidden overflow-ellipsis text-xs select-text;
}

.sb-grid-column-header__inner__format {
  @apply text-xs;
  @apply overflow-hidden overflow-ellipsis font-normal;
  @apply text-foreground-light;
}

.sb-grid-column-header__inner__primary-key {
  @apply flex rotate-45 transform items-center;
}

.sb-grid-column-header__inner svg {
  @apply border-brand text-brand;
}

/*
  Grid
*/

.sb-grid-grid--loading {
  @apply flex justify-center bg-transparent;
}

.sb-grid-grid--loading__inner {
  @apply flex items-center;
}

.sb-grid-grid--loading__inner__text {
  @apply m-8;
}

/*
  SelectColumn
*/

.sb-grid-select-cell__formatter {
  @apply flex h-full w-full items-center justify-between;
}

.sb-grid-select-cell__header {
  @apply flex h-full w-full items-center justify-between;
}

.sb-grid-select-cell__header__input {
  /* @apply focus:ring-brand-300; */
  @apply border-background-surface-100;
}

/*
  Header
*/

.sb-grid-header {
  @apply bg-surface-100 flex h-10 justify-between px-2;
}

.sb-grid-header__inner {
  @apply flex items-center space-x-2;
}

.sb-grid-header__inner__divider {
  @apply py-2;
}

.row_header__selected-rows {
  @apply ml-2 mr-2;
}

/*
  StatusLabel
*/

.sb-grid-status-label {
  @apply text-grid text-white;
}

.sb-grid-status-label__no-msg {
  @apply flex h-5 w-5;
}

.sb-grid-status-label__no-msg > div {
  @apply m-auto h-2 w-2 rounded-full bg-green-900;
}

/*
  Empty value
*/

.sb-grid-empty-value {
  @apply block;
}

/*
header/sort/SortDropdown
*/

.sb-grid-sort-popover {
  @apply w-96;
}

.sb-grid-dropdown__empty {
  @apply py-2;
}

.sb-grid-dropdown__empty__text {
  @apply block;
}

.sb-grid-dropdown__item-trigger {
  @apply my-1;
}

/*
header/sort/SortRow
*/

.sb-grid-sort-row {
  @apply flex justify-between space-x-3;
}

.sb-grid-sort-row__item {
  @apply flex items-center space-x-3;
}

.sb-grid-sort-row__item__remove {
  @apply bg-transparent p-0 hover:bg-transparent;
}

.sb-grid-sort-row__item__label {
  @apply flex items-center space-x-2;
}

.sb-grid-sort-row__item_toogle {
  @apply flex w-28 items-center gap-0 space-x-3;
}

.sb-grid-sort-row__item__move {
  @apply flex cursor-move;
}<|MERGE_RESOLUTION|>--- conflicted
+++ resolved
@@ -170,30 +170,14 @@
   }
 
   [type='checkbox']:checked {
-<<<<<<< HEAD
     @apply bg-foreground;
     background-image: url("data:image/svg+xml,%3Csvg xmlns='http://www.w3.org/2000/svg' viewBox='0 0 16 16' fill='hsl(0, 0%, 100%)'%3E%3Cpath d='M12.207 4.793a1 1 0 010 1.414l-5 5a1 1 0 01-1.414 0l-2-2a1 1 0 011.414-1.414L6.5 9.086l4.293-4.293a1 1 0 011.414 0z'/%3E%3C/svg%3E") !important;
-=======
-    background-image: url("data:image/svg+xml,%3csvg viewBox='0 0 16 16' fill='black' xmlns='http://www.w3.org/2000/svg'%3e%3cpath d='M12.207 4.793a1 1 0 010 1.414l-5 5a1 1 0 01-1.414 0l-2-2a1 1 0 011.414-1.414L6.5 9.086l4.293-4.293a1 1 0 011.414 0z'/%3e%3c/svg%3e");
-  }
-
-  [type='checkbox']:checked {
-    @apply bg-background dark:bg-foreground;
-    border-color: transparent;
-    background-size: 100% 100%;
-    background-position: center;
-    background-repeat: no-repeat;
->>>>>>> f9751c2e
   }
 
   [type='checkbox'] {
     @apply cursor-pointer rounded border border-solid;
 
-<<<<<<< HEAD
     @apply text-foreground border-strong transition-all;
-=======
-    @apply text-background dark:text-foreground border-default transition-all;
->>>>>>> f9751c2e
     @apply hover:border-foreground focus:ring-0 focus:outline-none;
 
     @apply bg-control;
