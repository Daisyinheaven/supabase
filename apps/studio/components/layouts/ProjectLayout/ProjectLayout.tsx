<<<<<<< HEAD
=======
import Head from 'next/head'
import { useRouter } from 'next/router'
import { forwardRef, Fragment, PropsWithChildren, ReactNode, useEffect, useState } from 'react'

>>>>>>> d4c928ca
import { useParams } from 'common'
import ProjectAPIDocs from 'components/interfaces/ProjectAPIDocs/ProjectAPIDocs'
import { AIAssistantPanel } from 'components/ui/AIAssistantPanel/AIAssistantPanel'
import AISettingsModal from 'components/ui/AISettingsModal'
import { Loading } from 'components/ui/Loading'
<<<<<<< HEAD
import { AnimatePresence, motion } from 'framer-motion'
import { useSelectedOrganization } from 'hooks/misc/useSelectedOrganization'
import { useSelectedProject } from 'hooks/misc/useSelectedProject'
import { withAuth } from 'hooks/misc/withAuth'
import { useFlag } from 'hooks/ui/useFlag'
import { useActionKey } from 'hooks/useActionKey'
import { LOCAL_STORAGE_KEYS, PROJECT_STATUS } from 'lib/constants'
import Head from 'next/head'
import { useRouter } from 'next/router'
import { Fragment, PropsWithChildren, ReactNode, useEffect, useRef } from 'react'
import { useDatabaseSelectorStateSnapshot } from 'state/database-selector'
import { ResizableHandle, ResizablePanel, ResizablePanelGroup, cn } from 'ui'
import { useSnapshot } from 'valtio'
=======
import { ResourceExhaustionWarningBanner } from 'components/ui/ResourceExhaustionWarningBanner/ResourceExhaustionWarningBanner'
import { useSelectedOrganization } from 'hooks/misc/useSelectedOrganization'
import { useSelectedProject } from 'hooks/misc/useSelectedProject'
import { withAuth } from 'hooks/misc/withAuth'
import { IS_PLATFORM, PROJECT_STATUS } from 'lib/constants'
import { useAppStateSnapshot } from 'state/app-state'
import { useDatabaseSelectorStateSnapshot } from 'state/database-selector'
import { cn, ResizableHandle, ResizablePanel, ResizablePanelGroup } from 'ui'
>>>>>>> d4c928ca
import AppLayout from '../AppLayout/AppLayout'
import EnableBranchingModal from '../AppLayout/EnableBranchingButton/EnableBranchingModal'
import { sidebarState } from '../tabs/sidebar-state'
import BuildingState from './BuildingState'
import ConnectingState from './ConnectingState'
import { LayoutHeader } from './LayoutHeader'
import LoadingState from './LoadingState'
import NavigationBar from './NavigationBar/NavigationBar'
import PauseFailedState from './PauseFailedState'
import PausingState from './PausingState'
import ProductMenuBar from './ProductMenuBar'
import { ProjectContextProvider } from './ProjectContext'
import { ResizingState } from './ResizingState'
import RestartingState from './RestartingState'
import RestoreFailedState from './RestoreFailedState'
import RestoringState from './RestoringState'
import { UpgradingState } from './UpgradingState'
<<<<<<< HEAD
import { useEditorType } from '../editors/editors-layout.hooks'
import { useFeaturePreviewContext } from 'components/interfaces/App/FeaturePreview/FeaturePreviewContext'
=======
>>>>>>> d4c928ca

// [Joshen] This is temporary while we unblock users from managing their project
// if their project is not responding well for any reason. Eventually needs a bit of an overhaul
const routesToIgnoreProjectDetailsRequest = [
  '/project/[ref]/settings/general',
  '/project/[ref]/settings/database',
  '/project/[ref]/settings/storage',
  '/project/[ref]/settings/infrastructure',
  '/project/[ref]/settings/addons',
]

const routesToIgnoreDBConnection = [
  '/project/[ref]/branches',
  '/project/[ref]/database/backups/scheduled',
  '/project/[ref]/database/backups/pitr',
  '/project/[ref]/settings/addons',
]

const routesToIgnorePostgrestConnection = [
  '/project/[ref]/reports',
  '/project/[ref]/settings/general',
  '/project/[ref]/settings/database',
  '/project/[ref]/settings/infrastructure',
  '/project/[ref]/settings/addons',
]

export interface ProjectLayoutProps {
  title?: string
  isLoading?: boolean
  isBlocking?: boolean
  product?: string
  productMenu?: ReactNode
  hideHeader?: boolean
  hideIconBar?: boolean
  selectedTable?: string
  resizableSidebar?: boolean
}

<<<<<<< HEAD
const ProjectLayout = ({
  title,
  isLoading = false,
  isBlocking = true,
  product = '',
  productMenu,
  children,
  hideHeader = false,
  hideIconBar = false,
  selectedTable,
  resizableSidebar = false,
}: PropsWithChildren<ProjectLayoutProps>) => {
  const router = useRouter()
  const { ref: projectRef } = useParams()
  const selectedOrganization = useSelectedOrganization()
  const selectedProject = useSelectedProject()
  const projectName = selectedProject?.name
  const organizationName = selectedOrganization?.name

  // tabs preview flag logic
  const editor = useEditorType()
  const { flags } = useFeaturePreviewContext()
  const tableEditorTabsEnabled =
    editor === 'table' && !flags[LOCAL_STORAGE_KEYS.UI_TABLE_EDITOR_TABS]
  const sqlEditorTabsEnabled = editor === 'sql' && !flags[LOCAL_STORAGE_KEYS.UI_SQL_EDITOR_TABS]
  const forceShowProductMenu = tableEditorTabsEnabled && !sqlEditorTabsEnabled
  // end of tabs preview flag logic

  const isPaused = selectedProject?.status === PROJECT_STATUS.INACTIVE
  const showProductMenu = selectedProject
    ? selectedProject.status === PROJECT_STATUS.ACTIVE_HEALTHY ||
      (selectedProject.status === PROJECT_STATUS.COMING_UP &&
        router.pathname.includes('/project/[ref]/settings'))
    : true

  const ignorePausedState =
    router.pathname === '/project/[ref]' || router.pathname.includes('/project/[ref]/settings')
  const showPausedState = isPaused && !ignorePausedState

  const sidebar = useSnapshot(sidebarState)
  const actionKey = useActionKey()

  useEffect(() => {
    const handleKeyDown = (e: KeyboardEvent) => {
      const isActionKeyPressed = e.key === actionKey?.[1]
      if (e.key.toLowerCase() === 'b' && isActionKeyPressed) {
        e.preventDefault()
        sidebarState.isOpen = !sidebar.isOpen
      }
    }
    document.addEventListener('keydown', handleKeyDown)
    return () => document.removeEventListener('keydown', handleKeyDown)
  }, [actionKey, sidebar.isOpen])

  const sideBarIsOpen = forceShowProductMenu ? true : sidebar.isOpen

  return (
    <AppLayout>
      <ProjectContextProvider projectRef={projectRef}>
        <Head>
          <title>
            {title
              ? `${title} | Supabase`
              : selectedTable
                ? `${selectedTable} | ${projectName} | ${organizationName} | Supabase`
                : projectName
                  ? `${projectName} | ${organizationName} | Supabase`
                  : organizationName
                    ? `${organizationName} | Supabase`
                    : 'Supabase'}
          </title>
          <meta name="description" content="Supabase Studio" />
        </Head>
        <div className="flex flex-col h-screen">
          {!hideHeader && <LayoutHeader />}
          <div className="flex flex-1 overflow-hidden">
            {!hideIconBar && <NavigationBar />}
            <AnimatePresence initial={false}>
              <ResizablePanelGroup
                className="flex flex-1"
                direction="horizontal"
                autoSaveId="project-layout"
              >
                {showProductMenu && productMenu && (
                  <ResizablePanel
                    order={1}
                    id="panel-left"
                    className={cn(
                      'transition-all duration-[120ms]',
                      sideBarIsOpen
                        ? resizableSidebar
                          ? 'min-w-64 max-w-[32rem]'
                          : 'min-w-64 max-w-64'
                        : 'w-0 flex-shrink-0 max-w-0'
                    )}
                  >
                    {sideBarIsOpen && (
                      <>
                        <motion.div
                          initial={{
                            width: 0,
                            opacity: 0,
                            height: '100%',
                          }}
                          animate={{
                            width: 'auto',
                            opacity: 1,
                            height: '100%',
                          }}
                          exit={{
                            width: 0,
                            opacity: 0,
                            height: '100%',
                          }}
                          className="h-full"
                          transition={{ duration: 0.12 }}
                        >
                          <MenuBarWrapper
                            isLoading={isLoading}
                            isBlocking={isBlocking}
                            productMenu={productMenu}
                          >
                            <ProductMenuBar title={product}>{productMenu}</ProductMenuBar>
                          </MenuBarWrapper>
                        </motion.div>
                      </>
                    )}
                  </ResizablePanel>
                )}
                {showProductMenu && productMenu && sideBarIsOpen && (
                  <ResizableHandle withHandle disabled={resizableSidebar ? false : true} />
                )}
                <ResizablePanel order={2}>{children}</ResizablePanel>
              </ResizablePanelGroup>
            </AnimatePresence>
          </div>
        </div>

        <EnableBranchingModal />
        <AISettingsModal />
        <ProjectAPIDocs />
      </ProjectContextProvider>
    </AppLayout>
  )
}
=======
const ProjectLayout = forwardRef<HTMLDivElement, PropsWithChildren<ProjectLayoutProps>>(
  (
    {
      title,
      isLoading = false,
      isBlocking = true,
      product = '',
      productMenu,
      children,
      hideHeader = false,
      hideIconBar = false,
      selectedTable,
      resizableSidebar = false,
    },
    ref
  ) => {
    const router = useRouter()
    const { ref: projectRef } = useParams()
    const selectedOrganization = useSelectedOrganization()
    const selectedProject = useSelectedProject()
    const { aiAssistantPanel, setAiAssistantPanel } = useAppStateSnapshot()
    const { open } = aiAssistantPanel

    const projectName = selectedProject?.name
    const organizationName = selectedOrganization?.name

    const isPaused = selectedProject?.status === PROJECT_STATUS.INACTIVE
    const showProductMenu = selectedProject
      ? selectedProject.status === PROJECT_STATUS.ACTIVE_HEALTHY ||
        (selectedProject.status === PROJECT_STATUS.COMING_UP &&
          router.pathname.includes('/project/[ref]/settings'))
      : true

    const ignorePausedState =
      router.pathname === '/project/[ref]' || router.pathname.includes('/project/[ref]/settings')
    const showPausedState = isPaused && !ignorePausedState

    const [isClient, setIsClient] = useState(false)

    useEffect(() => {
      setIsClient(true)
    }, [])

    useEffect(() => {
      const handler = (e: KeyboardEvent) => {
        if (e.metaKey && e.code === 'KeyI' && !e.altKey && !e.shiftKey) {
          setAiAssistantPanel({ open: !open })
          e.preventDefault()
          e.stopPropagation()
        }
      }
      window.addEventListener('keydown', handler)
      return () => window.removeEventListener('keydown', handler)
      // eslint-disable-next-line react-hooks/exhaustive-deps
    }, [open])

    return (
      <AppLayout>
        <ProjectContextProvider projectRef={projectRef}>
          <Head>
            <title>
              {title
                ? `${title} | Supabase`
                : selectedTable
                  ? `${selectedTable} | ${projectName} | ${organizationName} | Supabase`
                  : projectName
                    ? `${projectName} | ${organizationName} | Supabase`
                    : organizationName
                      ? `${organizationName} | Supabase`
                      : 'Supabase'}
            </title>
            <meta name="description" content="Supabase Studio" />
          </Head>
          <div className="flex h-full">
            {/* Left-most navigation side bar to access products */}
            {!hideIconBar && <NavigationBar />}
            {/* Product menu bar */}
            <ResizablePanelGroup
              className="flex h-full"
              direction="horizontal"
              autoSaveId="project-layout"
            >
              <ResizablePanel
                id="panel-left"
                className={cn(resizableSidebar ? 'min-w-64 max-w-[32rem]' : 'min-w-64 max-w-64', {
                  hidden: !showProductMenu || !productMenu,
                })}
                defaultSize={0} // forces panel to smallest width possible, at w-64
              >
                <MenuBarWrapper
                  isLoading={isLoading}
                  isBlocking={isBlocking}
                  productMenu={productMenu}
                >
                  <ProductMenuBar title={product}>{productMenu}</ProductMenuBar>
                </MenuBarWrapper>
              </ResizablePanel>
              <ResizableHandle
                className={cn({ hidden: !showProductMenu || !productMenu })}
                withHandle
                disabled={resizableSidebar ? false : true}
              />
              <ResizablePanel id="panel-right" className="h-full flex flex-col">
                {!hideHeader && IS_PLATFORM && <LayoutHeader />}
                <ResizablePanelGroup
                  className="h-full w-full overflow-x-hidden flex-1"
                  direction="horizontal"
                  autoSaveId="project-layout-content"
                >
                  <ResizablePanel id="panel-content" className=" w-full min-w-[600px]">
                    <main
                      className="h-full flex flex-col flex-1 w-full overflow-y-auto overflow-x-hidden"
                      ref={ref}
                    >
                      {showPausedState ? (
                        <div className="mx-auto my-16 w-full h-full max-w-7xl flex items-center">
                          <div className="w-full">
                            <ProjectPausedState product={product} />
                          </div>
                        </div>
                      ) : (
                        <ContentWrapper isLoading={isLoading} isBlocking={isBlocking}>
                          <ResourceExhaustionWarningBanner />
                          {children}
                        </ContentWrapper>
                      )}
                    </main>
                  </ResizablePanel>
                  {isClient && aiAssistantPanel.open && (
                    <>
                      <ResizableHandle />
                      <ResizablePanel
                        id="panel-assistant"
                        className={cn(
                          'bg absolute right-0 top-[48px] bottom-0 xl:relative xl:top-0',
                          'min-w-[400px] max-w-[500px]',
                          '2xl:min-w-[500px] 2xl:max-w-[600px]'
                        )}
                      >
                        <AIAssistantPanel />
                      </ResizablePanel>
                    </>
                  )}
                </ResizablePanelGroup>
              </ResizablePanel>
            </ResizablePanelGroup>
          </div>

          <EnableBranchingModal />
          <AISettingsModal />
          <ProjectAPIDocs />
        </ProjectContextProvider>
      </AppLayout>
    )
  }
)

ProjectLayout.displayName = 'ProjectLayout'
>>>>>>> d4c928ca

export const ProjectLayoutWithAuth = withAuth(ProjectLayout)

export default ProjectLayout

interface MenuBarWrapperProps {
  isLoading: boolean
  isBlocking?: boolean
  productMenu?: ReactNode
  children: ReactNode
}

const MenuBarWrapper = ({
  isLoading,
  isBlocking = true,
  productMenu,
  children,
}: MenuBarWrapperProps) => {
  const router = useRouter()
  const selectedProject = useSelectedProject()

  const requiresProjectDetails = !routesToIgnoreProjectDetailsRequest.includes(router.pathname)

  if (!isBlocking) {
    return children
  }

  const showMenuBar =
    !requiresProjectDetails || (requiresProjectDetails && selectedProject !== undefined)

  return !isLoading && productMenu && showMenuBar ? children : null
}

interface ContentWrapperProps {
  isLoading: boolean
  isBlocking?: boolean
  children: ReactNode
}

/**
 * Check project.status to show building state or error state
 *
 * [Joshen] As of 210422: Current testing connection by pinging postgres
 * Ideally we'd have a more specific monitoring of the project such as during restarts
 * But that will come later: https://supabase.slack.com/archives/C01D6TWFFFW/p1650427619665549
 *
 * Just note that this logic does not differentiate between a "restarting" state and
 * a "something is wrong and can't connect to project" state.
 *
 * [TODO] Next iteration should scrape long polling and just listen to the project's status
 */
const ContentWrapper = ({ isLoading, isBlocking = true, children }: ContentWrapperProps) => {
  const router = useRouter()
  const { ref } = useParams()
  const state = useDatabaseSelectorStateSnapshot()
  const selectedProject = useSelectedProject()

  const isSettingsPages = router.pathname.includes('/project/[ref]/settings')
  const isVaultPage = router.pathname === '/project/[ref]/settings/vault'
  const isBackupsPage = router.pathname.includes('/project/[ref]/database/backups')

  const requiresDbConnection: boolean =
    (!isSettingsPages && !routesToIgnoreDBConnection.includes(router.pathname)) || isVaultPage
  const requiresPostgrestConnection = !routesToIgnorePostgrestConnection.includes(router.pathname)
  const requiresProjectDetails = !routesToIgnoreProjectDetailsRequest.includes(router.pathname)

  const isRestarting = selectedProject?.status === PROJECT_STATUS.RESTARTING
  const isResizing = selectedProject?.status === PROJECT_STATUS.RESIZING
  const isProjectUpgrading = selectedProject?.status === PROJECT_STATUS.UPGRADING
  const isProjectRestoring = selectedProject?.status === PROJECT_STATUS.RESTORING
  const isProjectRestoreFailed = selectedProject?.status === PROJECT_STATUS.RESTORE_FAILED
  const isProjectBuilding =
    selectedProject?.status === PROJECT_STATUS.COMING_UP ||
    selectedProject?.status === PROJECT_STATUS.UNKNOWN
  const isProjectPausing =
    selectedProject?.status === PROJECT_STATUS.GOING_DOWN ||
    selectedProject?.status === PROJECT_STATUS.PAUSING
  const isProjectPauseFailed = selectedProject?.status === PROJECT_STATUS.PAUSE_FAILED
  const isProjectOffline = selectedProject?.postgrestStatus === 'OFFLINE'

  useEffect(() => {
    if (ref) state.setSelectedDatabaseId(ref)
  }, [ref])

  if (isBlocking && (isLoading || (requiresProjectDetails && selectedProject === undefined))) {
    return router.pathname.endsWith('[ref]') ? <LoadingState /> : <Loading />
  }

  if (isRestarting && !isBackupsPage) {
    return <RestartingState />
  }

  if (isResizing && !isBackupsPage) {
    return <ResizingState />
  }

  if (isProjectUpgrading && !isBackupsPage) {
    return <UpgradingState />
  }

  if (isProjectPausing) {
    return <PausingState project={selectedProject} />
  }

  if (isProjectPauseFailed) {
    return <PauseFailedState />
  }

  if (requiresPostgrestConnection && isProjectOffline) {
    return <ConnectingState project={selectedProject} />
  }

  if (requiresDbConnection && isProjectRestoring) {
    return <RestoringState />
  }

  if (isProjectRestoreFailed && !isBackupsPage) {
    return <RestoreFailedState />
  }

  if (requiresDbConnection && isProjectBuilding) {
    return <BuildingState />
  }

  return <Fragment key={selectedProject?.ref}>{children}</Fragment>
}<|MERGE_RESOLUTION|>--- conflicted
+++ resolved
@@ -1,41 +1,24 @@
-<<<<<<< HEAD
-=======
-import Head from 'next/head'
-import { useRouter } from 'next/router'
-import { forwardRef, Fragment, PropsWithChildren, ReactNode, useEffect, useState } from 'react'
-
->>>>>>> d4c928ca
 import { useParams } from 'common'
+import { useFeaturePreviewContext } from 'components/interfaces/App/FeaturePreview/FeaturePreviewContext'
 import ProjectAPIDocs from 'components/interfaces/ProjectAPIDocs/ProjectAPIDocs'
 import { AIAssistantPanel } from 'components/ui/AIAssistantPanel/AIAssistantPanel'
 import AISettingsModal from 'components/ui/AISettingsModal'
 import { Loading } from 'components/ui/Loading'
-<<<<<<< HEAD
+import { ResourceExhaustionWarningBanner } from 'components/ui/ResourceExhaustionWarningBanner/ResourceExhaustionWarningBanner'
 import { AnimatePresence, motion } from 'framer-motion'
 import { useSelectedOrganization } from 'hooks/misc/useSelectedOrganization'
 import { useSelectedProject } from 'hooks/misc/useSelectedProject'
-import { withAuth } from 'hooks/misc/withAuth'
-import { useFlag } from 'hooks/ui/useFlag'
 import { useActionKey } from 'hooks/useActionKey'
-import { LOCAL_STORAGE_KEYS, PROJECT_STATUS } from 'lib/constants'
+import { IS_PLATFORM, LOCAL_STORAGE_KEYS, PROJECT_STATUS } from 'lib/constants'
 import Head from 'next/head'
 import { useRouter } from 'next/router'
-import { Fragment, PropsWithChildren, ReactNode, useEffect, useRef } from 'react'
-import { useDatabaseSelectorStateSnapshot } from 'state/database-selector'
-import { ResizableHandle, ResizablePanel, ResizablePanelGroup, cn } from 'ui'
+import { forwardRef, Fragment, PropsWithChildren, ReactNode, useEffect, useState } from 'react'
+import { useAppStateSnapshot } from 'state/app-state'
+import { cn, ResizableHandle, ResizablePanel, ResizablePanelGroup } from 'ui'
 import { useSnapshot } from 'valtio'
-=======
-import { ResourceExhaustionWarningBanner } from 'components/ui/ResourceExhaustionWarningBanner/ResourceExhaustionWarningBanner'
-import { useSelectedOrganization } from 'hooks/misc/useSelectedOrganization'
-import { useSelectedProject } from 'hooks/misc/useSelectedProject'
-import { withAuth } from 'hooks/misc/withAuth'
-import { IS_PLATFORM, PROJECT_STATUS } from 'lib/constants'
-import { useAppStateSnapshot } from 'state/app-state'
-import { useDatabaseSelectorStateSnapshot } from 'state/database-selector'
-import { cn, ResizableHandle, ResizablePanel, ResizablePanelGroup } from 'ui'
->>>>>>> d4c928ca
 import AppLayout from '../AppLayout/AppLayout'
 import EnableBranchingModal from '../AppLayout/EnableBranchingButton/EnableBranchingModal'
+import { useEditorType } from '../editors/editors-layout.hooks'
 import { sidebarState } from '../tabs/sidebar-state'
 import BuildingState from './BuildingState'
 import ConnectingState from './ConnectingState'
@@ -51,11 +34,9 @@
 import RestoreFailedState from './RestoreFailedState'
 import RestoringState from './RestoringState'
 import { UpgradingState } from './UpgradingState'
-<<<<<<< HEAD
-import { useEditorType } from '../editors/editors-layout.hooks'
-import { useFeaturePreviewContext } from 'components/interfaces/App/FeaturePreview/FeaturePreviewContext'
-=======
->>>>>>> d4c928ca
+import { ProjectPausedState } from './PausedState/ProjectPausedState'
+import { withAuth } from 'hooks/misc/withAuth'
+import { useDatabaseSelectorStateSnapshot } from 'state/database-selector'
 
 // [Joshen] This is temporary while we unblock users from managing their project
 // if their project is not responding well for any reason. Eventually needs a bit of an overhaul
@@ -94,153 +75,6 @@
   resizableSidebar?: boolean
 }
 
-<<<<<<< HEAD
-const ProjectLayout = ({
-  title,
-  isLoading = false,
-  isBlocking = true,
-  product = '',
-  productMenu,
-  children,
-  hideHeader = false,
-  hideIconBar = false,
-  selectedTable,
-  resizableSidebar = false,
-}: PropsWithChildren<ProjectLayoutProps>) => {
-  const router = useRouter()
-  const { ref: projectRef } = useParams()
-  const selectedOrganization = useSelectedOrganization()
-  const selectedProject = useSelectedProject()
-  const projectName = selectedProject?.name
-  const organizationName = selectedOrganization?.name
-
-  // tabs preview flag logic
-  const editor = useEditorType()
-  const { flags } = useFeaturePreviewContext()
-  const tableEditorTabsEnabled =
-    editor === 'table' && !flags[LOCAL_STORAGE_KEYS.UI_TABLE_EDITOR_TABS]
-  const sqlEditorTabsEnabled = editor === 'sql' && !flags[LOCAL_STORAGE_KEYS.UI_SQL_EDITOR_TABS]
-  const forceShowProductMenu = tableEditorTabsEnabled && !sqlEditorTabsEnabled
-  // end of tabs preview flag logic
-
-  const isPaused = selectedProject?.status === PROJECT_STATUS.INACTIVE
-  const showProductMenu = selectedProject
-    ? selectedProject.status === PROJECT_STATUS.ACTIVE_HEALTHY ||
-      (selectedProject.status === PROJECT_STATUS.COMING_UP &&
-        router.pathname.includes('/project/[ref]/settings'))
-    : true
-
-  const ignorePausedState =
-    router.pathname === '/project/[ref]' || router.pathname.includes('/project/[ref]/settings')
-  const showPausedState = isPaused && !ignorePausedState
-
-  const sidebar = useSnapshot(sidebarState)
-  const actionKey = useActionKey()
-
-  useEffect(() => {
-    const handleKeyDown = (e: KeyboardEvent) => {
-      const isActionKeyPressed = e.key === actionKey?.[1]
-      if (e.key.toLowerCase() === 'b' && isActionKeyPressed) {
-        e.preventDefault()
-        sidebarState.isOpen = !sidebar.isOpen
-      }
-    }
-    document.addEventListener('keydown', handleKeyDown)
-    return () => document.removeEventListener('keydown', handleKeyDown)
-  }, [actionKey, sidebar.isOpen])
-
-  const sideBarIsOpen = forceShowProductMenu ? true : sidebar.isOpen
-
-  return (
-    <AppLayout>
-      <ProjectContextProvider projectRef={projectRef}>
-        <Head>
-          <title>
-            {title
-              ? `${title} | Supabase`
-              : selectedTable
-                ? `${selectedTable} | ${projectName} | ${organizationName} | Supabase`
-                : projectName
-                  ? `${projectName} | ${organizationName} | Supabase`
-                  : organizationName
-                    ? `${organizationName} | Supabase`
-                    : 'Supabase'}
-          </title>
-          <meta name="description" content="Supabase Studio" />
-        </Head>
-        <div className="flex flex-col h-screen">
-          {!hideHeader && <LayoutHeader />}
-          <div className="flex flex-1 overflow-hidden">
-            {!hideIconBar && <NavigationBar />}
-            <AnimatePresence initial={false}>
-              <ResizablePanelGroup
-                className="flex flex-1"
-                direction="horizontal"
-                autoSaveId="project-layout"
-              >
-                {showProductMenu && productMenu && (
-                  <ResizablePanel
-                    order={1}
-                    id="panel-left"
-                    className={cn(
-                      'transition-all duration-[120ms]',
-                      sideBarIsOpen
-                        ? resizableSidebar
-                          ? 'min-w-64 max-w-[32rem]'
-                          : 'min-w-64 max-w-64'
-                        : 'w-0 flex-shrink-0 max-w-0'
-                    )}
-                  >
-                    {sideBarIsOpen && (
-                      <>
-                        <motion.div
-                          initial={{
-                            width: 0,
-                            opacity: 0,
-                            height: '100%',
-                          }}
-                          animate={{
-                            width: 'auto',
-                            opacity: 1,
-                            height: '100%',
-                          }}
-                          exit={{
-                            width: 0,
-                            opacity: 0,
-                            height: '100%',
-                          }}
-                          className="h-full"
-                          transition={{ duration: 0.12 }}
-                        >
-                          <MenuBarWrapper
-                            isLoading={isLoading}
-                            isBlocking={isBlocking}
-                            productMenu={productMenu}
-                          >
-                            <ProductMenuBar title={product}>{productMenu}</ProductMenuBar>
-                          </MenuBarWrapper>
-                        </motion.div>
-                      </>
-                    )}
-                  </ResizablePanel>
-                )}
-                {showProductMenu && productMenu && sideBarIsOpen && (
-                  <ResizableHandle withHandle disabled={resizableSidebar ? false : true} />
-                )}
-                <ResizablePanel order={2}>{children}</ResizablePanel>
-              </ResizablePanelGroup>
-            </AnimatePresence>
-          </div>
-        </div>
-
-        <EnableBranchingModal />
-        <AISettingsModal />
-        <ProjectAPIDocs />
-      </ProjectContextProvider>
-    </AppLayout>
-  )
-}
-=======
 const ProjectLayout = forwardRef<HTMLDivElement, PropsWithChildren<ProjectLayoutProps>>(
   (
     {
@@ -264,6 +98,14 @@
     const { aiAssistantPanel, setAiAssistantPanel } = useAppStateSnapshot()
     const { open } = aiAssistantPanel
 
+    // tabs preview flag logic
+    const editor = useEditorType()
+    const { flags } = useFeaturePreviewContext()
+    const tableEditorTabsEnabled =
+      editor === 'table' && !flags[LOCAL_STORAGE_KEYS.UI_TABLE_EDITOR_TABS]
+    const sqlEditorTabsEnabled = editor === 'sql' && !flags[LOCAL_STORAGE_KEYS.UI_SQL_EDITOR_TABS]
+    const forceShowProductMenu = tableEditorTabsEnabled && !sqlEditorTabsEnabled
+    // end of tabs preview flag logic
     const projectName = selectedProject?.name
     const organizationName = selectedOrganization?.name
 
@@ -296,6 +138,23 @@
       return () => window.removeEventListener('keydown', handler)
       // eslint-disable-next-line react-hooks/exhaustive-deps
     }, [open])
+
+    const sidebar = useSnapshot(sidebarState)
+    const actionKey = useActionKey()
+
+    useEffect(() => {
+      const handleKeyDown = (e: KeyboardEvent) => {
+        const isActionKeyPressed = e.key === actionKey?.[1]
+        if (e.key.toLowerCase() === 'b' && isActionKeyPressed) {
+          e.preventDefault()
+          sidebarState.isOpen = !sidebar.isOpen
+        }
+      }
+      document.addEventListener('keydown', handleKeyDown)
+      return () => document.removeEventListener('keydown', handleKeyDown)
+    }, [actionKey, sidebar.isOpen])
+
+    const sideBarIsOpen = forceShowProductMenu ? true : sidebar.isOpen
 
     return (
       <AppLayout>
@@ -314,81 +173,99 @@
             </title>
             <meta name="description" content="Supabase Studio" />
           </Head>
-          <div className="flex h-full">
-            {/* Left-most navigation side bar to access products */}
-            {!hideIconBar && <NavigationBar />}
-            {/* Product menu bar */}
-            <ResizablePanelGroup
-              className="flex h-full"
-              direction="horizontal"
-              autoSaveId="project-layout"
-            >
-              <ResizablePanel
-                id="panel-left"
-                className={cn(resizableSidebar ? 'min-w-64 max-w-[32rem]' : 'min-w-64 max-w-64', {
-                  hidden: !showProductMenu || !productMenu,
-                })}
-                defaultSize={0} // forces panel to smallest width possible, at w-64
+          <div className="flex flex-col h-screen">
+            {!hideHeader && IS_PLATFORM && <LayoutHeader />}
+            <div className="flex flex-row grow">
+              {!hideIconBar && <NavigationBar />}
+              <ResizablePanelGroup
+                className="flex h-full"
+                direction="horizontal"
+                autoSaveId="project-layout"
               >
-                <MenuBarWrapper
-                  isLoading={isLoading}
-                  isBlocking={isBlocking}
-                  productMenu={productMenu}
-                >
-                  <ProductMenuBar title={product}>{productMenu}</ProductMenuBar>
-                </MenuBarWrapper>
-              </ResizablePanel>
-              <ResizableHandle
-                className={cn({ hidden: !showProductMenu || !productMenu })}
-                withHandle
-                disabled={resizableSidebar ? false : true}
-              />
-              <ResizablePanel id="panel-right" className="h-full flex flex-col">
-                {!hideHeader && IS_PLATFORM && <LayoutHeader />}
-                <ResizablePanelGroup
-                  className="h-full w-full overflow-x-hidden flex-1"
-                  direction="horizontal"
-                  autoSaveId="project-layout-content"
-                >
-                  <ResizablePanel id="panel-content" className=" w-full min-w-[600px]">
-                    <main
-                      className="h-full flex flex-col flex-1 w-full overflow-y-auto overflow-x-hidden"
-                      ref={ref}
-                    >
-                      {showPausedState ? (
-                        <div className="mx-auto my-16 w-full h-full max-w-7xl flex items-center">
-                          <div className="w-full">
-                            <ProjectPausedState product={product} />
+                {showProductMenu && productMenu && (
+                  <ResizablePanel
+                    order={1}
+                    id="panel-left"
+                    className={cn(
+                      'transition-all duration-[120ms]',
+                      sideBarIsOpen
+                        ? resizableSidebar
+                          ? 'min-w-64 max-w-[32rem]'
+                          : 'min-w-64 max-w-64'
+                        : 'w-0 flex-shrink-0 max-w-0'
+                    )}
+                  >
+                    {sideBarIsOpen && (
+                      <AnimatePresence>
+                        <motion.div
+                          initial={{ width: 0, opacity: 0, height: '100%' }}
+                          animate={{ width: 'auto', opacity: 1, height: '100%' }}
+                          exit={{ width: 0, opacity: 0, height: '100%' }}
+                          className="h-full"
+                          transition={{ duration: 0.12 }}
+                        >
+                          <MenuBarWrapper
+                            isLoading={isLoading}
+                            isBlocking={isBlocking}
+                            productMenu={productMenu}
+                          >
+                            <ProductMenuBar title={product}>{productMenu}</ProductMenuBar>
+                          </MenuBarWrapper>
+                        </motion.div>
+                      </AnimatePresence>
+                    )}
+                  </ResizablePanel>
+                )}
+                {showProductMenu && productMenu && sideBarIsOpen && (
+                  <ResizableHandle withHandle disabled={resizableSidebar ? false : true} />
+                )}
+                <ResizablePanel order={2} id="panel-right" className="h-full flex flex-col">
+                  <ResizablePanelGroup
+                    className="h-full w-full overflow-x-hidden flex-1"
+                    direction="horizontal"
+                    autoSaveId="project-layout-content"
+                  >
+                    <ResizablePanel id="panel-content" className="w-full min-w-[600px]">
+                      <main
+                        className="h-full flex flex-col flex-1 w-full overflow-y-auto overflow-x-hidden"
+                        ref={ref}
+                      >
+                        {showPausedState ? (
+                          <div className="mx-auto my-16 w-full h-full max-w-7xl flex items-center">
+                            <div className="w-full">
+                              <ProjectPausedState product={product} />
+                            </div>
                           </div>
-                        </div>
-                      ) : (
-                        <ContentWrapper isLoading={isLoading} isBlocking={isBlocking}>
-                          <ResourceExhaustionWarningBanner />
-                          {children}
-                        </ContentWrapper>
-                      )}
-                    </main>
-                  </ResizablePanel>
-                  {isClient && aiAssistantPanel.open && (
-                    <>
-                      <ResizableHandle />
-                      <ResizablePanel
-                        id="panel-assistant"
-                        className={cn(
-                          'bg absolute right-0 top-[48px] bottom-0 xl:relative xl:top-0',
-                          'min-w-[400px] max-w-[500px]',
-                          '2xl:min-w-[500px] 2xl:max-w-[600px]'
+                        ) : (
+                          <ContentWrapper isLoading={isLoading} isBlocking={isBlocking}>
+                            <Fragment key={selectedProject?.ref}>
+                              <ResourceExhaustionWarningBanner />
+                              {children}
+                            </Fragment>
+                          </ContentWrapper>
                         )}
-                      >
-                        <AIAssistantPanel />
-                      </ResizablePanel>
-                    </>
-                  )}
-                </ResizablePanelGroup>
-              </ResizablePanel>
-            </ResizablePanelGroup>
+                      </main>
+                    </ResizablePanel>
+                    {isClient && aiAssistantPanel.open && (
+                      <>
+                        <ResizableHandle />
+                        <ResizablePanel
+                          id="panel-assistant"
+                          className={cn(
+                            'bg absolute right-0 top-[48px] bottom-0 xl:relative xl:top-0',
+                            'min-w-[400px] max-w-[500px]',
+                            '2xl:min-w-[500px] 2xl:max-w-[600px]'
+                          )}
+                        >
+                          <AIAssistantPanel />
+                        </ResizablePanel>
+                      </>
+                    )}
+                  </ResizablePanelGroup>
+                </ResizablePanel>
+              </ResizablePanelGroup>
+            </div>
           </div>
-
           <EnableBranchingModal />
           <AISettingsModal />
           <ProjectAPIDocs />
@@ -399,7 +276,6 @@
 )
 
 ProjectLayout.displayName = 'ProjectLayout'
->>>>>>> d4c928ca
 
 export const ProjectLayoutWithAuth = withAuth(ProjectLayout)
 
