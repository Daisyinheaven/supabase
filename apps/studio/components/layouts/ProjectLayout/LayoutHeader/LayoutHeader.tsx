import { useParams } from 'common'
import Link from 'next/link'
import { useMemo } from 'react'

import BranchDropdown from 'components/layouts/AppLayout/BranchDropdown'
import EnableBranchingButton from 'components/layouts/AppLayout/EnableBranchingButton/EnableBranchingButton'
import OrganizationDropdown from 'components/layouts/AppLayout/OrganizationDropdown'
import ProjectDropdown from 'components/layouts/AppLayout/ProjectDropdown'
import { getResourcesExceededLimitsOrg } from 'components/ui/OveragesBanner/OveragesBanner.utils'
import { useOrgSubscriptionQuery } from 'data/subscriptions/org-subscription-query'
import { useOrgUsageQuery } from 'data/usage/org-usage-query'
import { useSelectedOrganization } from 'hooks/misc/useSelectedOrganization'
import { useSelectedProject } from 'hooks/misc/useSelectedProject'
import { IS_PLATFORM } from 'lib/constants'
import { Badge } from 'ui'
import BreadcrumbsView from './BreadcrumbsView'
import { FeedbackDropdown } from './FeedbackDropdown'
import HelpPopover from './HelpPopover'
import NotificationsPopoverV2 from './NotificationsPopoverV2/NotificationsPopover'
import AssistantButton from 'components/layouts/AppLayout/AssistantButton'
<<<<<<< HEAD
import { useIsDatabaseFunctionsAssistantEnabled } from 'components/interfaces/App/FeaturePreview/FeaturePreviewContext'
import InlineEditorButton from 'components/layouts/AppLayout/InlineEditorButton'
=======
import { useIsAssistantV2Enabled } from 'components/interfaces/App/FeaturePreview/FeaturePreviewContext'
>>>>>>> c137c130

const LayoutHeader = ({ customHeaderComponents, breadcrumbs = [], headerBorder = true }: any) => {
  const { ref: projectRef } = useParams()
  const selectedProject = useSelectedProject()
  const selectedOrganization = useSelectedOrganization()
  const isAssistantV2Enabled = useIsAssistantV2Enabled()
  const isBranchingEnabled = selectedProject?.is_branch_enabled === true

  const { data: subscription } = useOrgSubscriptionQuery({
    orgSlug: selectedOrganization?.slug,
  })

  // We only want to query the org usage and check for possible over-ages for plans without usage billing enabled (free or pro with spend cap)
  const { data: orgUsage } = useOrgUsageQuery(
    { orgSlug: selectedOrganization?.slug },
    { enabled: subscription?.usage_billing_enabled === false }
  )

  const exceedingLimits = useMemo(() => {
    if (orgUsage) {
      return getResourcesExceededLimitsOrg(orgUsage?.usages || []).length > 0
    } else {
      return false
    }
  }, [orgUsage])

  return (
    <div
      className={`flex h-12 max-h-12 min-h-12 items-center justify-between py-2 px-5 bg-dash-sidebar ${
        headerBorder ? 'border-b border-default' : ''
      }`}
    >
      <div className="-ml-2 flex items-center text-sm">
        {/* Organization is selected */}
        {projectRef && (
          <>
            <OrganizationDropdown />

            {projectRef && (
              <>
                <span className="text-border-stronger">
                  <svg
                    viewBox="0 0 24 24"
                    width="16"
                    height="16"
                    stroke="currentColor"
                    strokeWidth="1"
                    strokeLinecap="round"
                    strokeLinejoin="round"
                    fill="none"
                    shapeRendering="geometricPrecision"
                  >
                    <path d="M16 3.549L7.12 20.600"></path>
                  </svg>
                </span>

                <ProjectDropdown />

                {exceedingLimits && (
                  <div className="ml-2">
                    <Link href={`/org/${selectedOrganization?.slug}/usage`}>
                      <Badge variant="destructive">Exceeding usage limits</Badge>
                    </Link>
                  </div>
                )}
              </>
            )}

            {selectedProject && (
              <>
                <span className="text-border-stronger">
                  <svg
                    viewBox="0 0 24 24"
                    width="16"
                    height="16"
                    stroke="currentColor"
                    strokeWidth="1"
                    strokeLinecap="round"
                    strokeLinejoin="round"
                    fill="none"
                    shapeRendering="geometricPrecision"
                  >
                    <path d="M16 3.549L7.12 20.600"></path>
                  </svg>
                </span>
                {isBranchingEnabled ? <BranchDropdown /> : <EnableBranchingButton />}
              </>
            )}
          </>
        )}

        {/* Additional breadcrumbs are supplied */}
        <BreadcrumbsView defaultValue={breadcrumbs} />
      </div>
      <div className="flex items-center gap-x-2">
        {customHeaderComponents && customHeaderComponents}
        {IS_PLATFORM && (
          <>
            <FeedbackDropdown />
            <NotificationsPopoverV2 />
            <HelpPopover />
<<<<<<< HEAD
            <InlineEditorButton />
            {isAssistantV2Enabled && <AssistantButton />}
=======
            {isAssistantV2Enabled && !!projectRef && <AssistantButton />}
>>>>>>> c137c130
          </>
        )}
      </div>
    </div>
  )
}
export default LayoutHeader<|MERGE_RESOLUTION|>--- conflicted
+++ resolved
@@ -18,12 +18,7 @@
 import HelpPopover from './HelpPopover'
 import NotificationsPopoverV2 from './NotificationsPopoverV2/NotificationsPopover'
 import AssistantButton from 'components/layouts/AppLayout/AssistantButton'
-<<<<<<< HEAD
-import { useIsDatabaseFunctionsAssistantEnabled } from 'components/interfaces/App/FeaturePreview/FeaturePreviewContext'
-import InlineEditorButton from 'components/layouts/AppLayout/InlineEditorButton'
-=======
 import { useIsAssistantV2Enabled } from 'components/interfaces/App/FeaturePreview/FeaturePreviewContext'
->>>>>>> c137c130
 
 const LayoutHeader = ({ customHeaderComponents, breadcrumbs = [], headerBorder = true }: any) => {
   const { ref: projectRef } = useParams()
@@ -125,12 +120,7 @@
             <FeedbackDropdown />
             <NotificationsPopoverV2 />
             <HelpPopover />
-<<<<<<< HEAD
-            <InlineEditorButton />
-            {isAssistantV2Enabled && <AssistantButton />}
-=======
             {isAssistantV2Enabled && !!projectRef && <AssistantButton />}
->>>>>>> c137c130
           </>
         )}
       </div>
