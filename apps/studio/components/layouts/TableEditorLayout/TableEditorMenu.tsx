import * as Tooltip from '@radix-ui/react-tooltip'
import { PermissionAction } from '@supabase/shared-types/out/constants'
import { useParams } from 'common'
import { ProtectedSchemaModal } from 'components/interfaces/Database/ProtectedSchemaWarning'
import AlertError from 'components/ui/AlertError'
import InfiniteList from 'components/ui/InfiniteList'
import SchemaSelector from 'components/ui/SchemaSelector'
import { useSchemasQuery } from 'data/database/schemas-query'
import { useEntityTypesQuery } from 'data/entity-types/entity-types-infinite-query'
import { useCheckPermissions, useLocalStorage, useLocalStorageQuery } from 'hooks'
import { EXCLUDED_SCHEMAS } from 'lib/constants/schemas'
import { partition } from 'lodash'
import { Plus } from 'lucide-react'
import { useRouter } from 'next/router'
import { useMemo, useState } from 'react'
import { useTableEditorStateSnapshot } from 'state/table-editor'
import { AlertDescription_Shadcn_, AlertTitle_Shadcn_, Alert_Shadcn_, Button } from 'ui'
import {
  InnerSideBarEmptyPanel,
  InnerSideBarFilterSearchInput,
  InnerSideBarFilterSortDropdown,
  InnerSideBarFilterSortDropdownItem,
  InnerSideBarFilters,
  InnerSideBarShimmeringLoaders,
} from 'ui-patterns/InnerSideMenu'
import { useProjectContext } from '../ProjectLayout/ProjectContext'
import EntityListItem from './EntityListItem'

const TableEditorMenu = () => {
  const router = useRouter()
  const { id } = useParams()
  const snap = useTableEditorStateSnapshot()

  const [showModal, setShowModal] = useState(false)
  const [searchText, setSearchText] = useState<string>('')
  const [sort, setSort] = useLocalStorage<'alphabetical' | 'grouped-alphabetical'>(
    'table-editor-sort',
    'alphabetical'
  )
<<<<<<< HEAD

  const [selectedSchema, setSelectedSchema] = useLocalStorageQuery(
    'supabase_table-editor-selected-schema',
    'public'
  )

  const [isSearchOpen, setIsSearchOpen] = useState(false)
  const inputRef = useRef<HTMLInputElement | null>(null)
  const [isSearchInputFocused, setIsSearchInputFocused] = useState(false)
=======
>>>>>>> 918aab83

  const { project } = useProjectContext()
  const {
    data,
    isLoading,
    isSuccess,
    isError,
    error,
    refetch,
    hasNextPage,
    isFetchingNextPage,
    fetchNextPage,
  } = useEntityTypesQuery(
    {
      projectRef: project?.ref,
      connectionString: project?.connectionString,
      schema: selectedSchema,
      search: searchText || undefined,
      sort,
    },
    {
      keepPreviousData: Boolean(searchText),
    }
  )

  const entityTypes = useMemo(
    () => data?.pages.flatMap((page) => page.data.entities),
    [data?.pages]
  )

  const { data: schemas } = useSchemasQuery({
    projectRef: project?.ref,
    connectionString: project?.connectionString,
  })

  const schema = schemas?.find((schema) => schema.name === selectedSchema)
  const canCreateTables = useCheckPermissions(PermissionAction.TENANT_SQL_ADMIN_WRITE, 'tables')

  const refreshTables = async () => {
    await refetch()
  }

  refreshTables
  const [protectedSchemas] = partition(
    (schemas ?? []).sort((a, b) => a.name.localeCompare(b.name)),
    (schema) => EXCLUDED_SCHEMAS.includes(schema?.name ?? '')
  )
  const isLocked = protectedSchemas.some((s) => s.id === schema?.id)

  return (
    <>
      <div
        className="pt-5 flex flex-col flex-grow gap-5 h-full"
        style={{ maxHeight: 'calc(100vh - 48px)' }}
      >
        <div className="flex flex-col gap-1">
          <SchemaSelector
            className="mx-4 h-7"
            selectedSchemaName={selectedSchema}
            onSelectSchema={(name: string) => {
              setSearchText('')
              setSelectedSchema(name)
              router.push(`/project/${project?.ref}/editor`)
            }}
            onSelectCreateSchema={() => snap.onAddSchema()}
          />

          <div className="grid gap-3 mx-4">
            {!isLocked ? (
              <Tooltip.Root delayDuration={0}>
                <Tooltip.Trigger className="w-full" asChild>
                  <Button
                    title="Create a new table"
                    name="New table"
                    block
                    disabled={!canCreateTables}
                    size="tiny"
                    icon={<Plus size={14} strokeWidth={1.5} className="text-foreground-muted" />}
                    type="default"
                    className="justify-start"
                    onClick={snap.onAddTable}
                  >
                    New table
                  </Button>
                </Tooltip.Trigger>
                {!canCreateTables && (
                  <Tooltip.Portal>
                    <Tooltip.Content side="bottom">
                      <Tooltip.Arrow className="radix-tooltip-arrow" />
                      <div
                        className={[
                          'rounded bg-alternative py-1 px-2 leading-none shadow',
                          'border border-background',
                        ].join(' ')}
                      >
                        <span className="text-xs text-foreground">
                          You need additional permissions to create tables
                        </span>
                      </div>
                    </Tooltip.Content>
                  </Tooltip.Portal>
                )}
              </Tooltip.Root>
            ) : (
              <Alert_Shadcn_>
                <AlertTitle_Shadcn_ className="text-sm">
                  Viewing protected schema
                </AlertTitle_Shadcn_>
                <AlertDescription_Shadcn_ className="text-xs">
                  <p className="mb-2">
                    This schema is managed by Supabase and is read-only through the table editor
                  </p>
                  <Button type="default" size="tiny" onClick={() => setShowModal(true)}>
                    Learn more
                  </Button>
                </AlertDescription_Shadcn_>
              </Alert_Shadcn_>
            )}
          </div>
        </div>
        <div className="flex flex-auto flex-col gap-2 pb-4 px-2">
          <InnerSideBarFilters>
            <InnerSideBarFilterSearchInput
              name="search-tables"
              aria-labelledby="Search tables"
              onChange={(e) => {
                setSearchText(e.target.value.trim())
              }}
              value={searchText}
              placeholder="Search tables..."
            >
              <InnerSideBarFilterSortDropdown
                value={sort}
                onValueChange={(value: any) => setSort(value)}
              >
                <InnerSideBarFilterSortDropdownItem
                  key="alphabetical"
                  value="alphabetical"
                  className="flex gap-2"
                >
                  Alphabetical
                </InnerSideBarFilterSortDropdownItem>
                <InnerSideBarFilterSortDropdownItem
                  key="grouped-alphabetical"
                  value="grouped-alphabetical"
                >
                  Entity Type
                </InnerSideBarFilterSortDropdownItem>
              </InnerSideBarFilterSortDropdown>
            </InnerSideBarFilterSearchInput>
          </InnerSideBarFilters>

          {isLoading && <InnerSideBarShimmeringLoaders />}

          {isError && (
            <AlertError error={(error ?? null) as any} subject="Failed to retrieve tables" />
          )}

          {isSuccess && (
            <>
              {searchText.length === 0 && (entityTypes?.length ?? 0) <= 0 && (
                <InnerSideBarEmptyPanel
                  className="mx-2"
                  title="No entities available"
                  description="This schema has no entities available yet"
                />
              )}
              {searchText.length > 0 && (entityTypes?.length ?? 0) <= 0 && (
                <InnerSideBarEmptyPanel
                  className="mx-2"
                  title="No results found"
                  description={`Your search for "${searchText}" did not return any results`}
                />
              )}
              {(entityTypes?.length ?? 0) > 0 && (
                <div className="flex flex-1">
                  <InfiniteList
                    items={entityTypes}
                    ItemComponent={EntityListItem}
                    itemProps={{
                      projectRef: project?.ref!,
                      id: Number(id),
                      isLocked,
                    }}
                    getItemSize={() => 28}
                    hasNextPage={hasNextPage}
                    isLoadingNextPage={isFetchingNextPage}
                    onLoadNextPage={() => fetchNextPage()}
                  />
                </div>
              )}
            </>
          )}
        </div>
      </div>

      <ProtectedSchemaModal visible={showModal} onClose={() => setShowModal(false)} />
    </>
  )
}

export default TableEditorMenu<|MERGE_RESOLUTION|>--- conflicted
+++ resolved
@@ -37,18 +37,11 @@
     'table-editor-sort',
     'alphabetical'
   )
-<<<<<<< HEAD
 
   const [selectedSchema, setSelectedSchema] = useLocalStorageQuery(
     'supabase_table-editor-selected-schema',
     'public'
   )
-
-  const [isSearchOpen, setIsSearchOpen] = useState(false)
-  const inputRef = useRef<HTMLInputElement | null>(null)
-  const [isSearchInputFocused, setIsSearchInputFocused] = useState(false)
-=======
->>>>>>> 918aab83
 
   const { project } = useProjectContext()
   const {
