import { useRouter } from 'next/router'
import { PropsWithChildren, useEffect } from 'react'

import { useParams } from 'common'
import { ProductMenu } from 'components/ui/ProductMenu'
<<<<<<< HEAD
import { IS_PLATFORM } from 'lib/constants'
import ProjectLayout from '../ProjectLayout/ProjectLayout'
=======
import { useIsFeatureEnabled } from 'hooks/misc/useIsFeatureEnabled'
import { useSelectedOrganization } from 'hooks/misc/useSelectedOrganization'
import { useSelectedProject } from 'hooks/misc/useSelectedProject'
import { withAuth } from 'hooks/misc/withAuth'
import { useFlag } from 'hooks/ui/useFlag'
import { IS_PLATFORM } from 'lib/constants'
import ProjectLayout from '../ProjectLayout/ProjectLayout'
import { generateSettingsMenu } from './SettingsMenu.utils'
>>>>>>> fc5ef8ba

interface SettingsLayoutProps {
  title?: string
}

const SettingsLayout = ({ title, children }: PropsWithChildren<SettingsLayoutProps>) => {
  const router = useRouter()
  const { ref } = useParams()
  const project = useSelectedProject()
  const organization = useSelectedOrganization()

  useEffect(() => {
    if (!IS_PLATFORM) {
      router.push('/project/default')
    }
  }, [router])

  // billing pages live under /billing/invoices and /billing/subscription, etc
  // so we need to pass the [5]th part of the url to the menu
  const page = router.pathname.includes('billing')
    ? router.pathname.split('/')[5]
    : router.pathname.split('/')[4]

  const {
    projectAuthAll: authEnabled,
    projectEdgeFunctionAll: edgeFunctionsEnabled,
    projectStorageAll: storageEnabled,
    billingInvoices: invoicesEnabled,
  } = useIsFeatureEnabled([
    'project_auth:all',
    'project_edge_function:all',
    'project_storage:all',
    'billing:invoices',
  ])

  const diskAndComputeEnabled = useFlag('diskAndComputeForm')

  const menuRoutes = generateSettingsMenu(ref, project, organization, {
    auth: authEnabled,
    edgeFunctions: edgeFunctionsEnabled,
    storage: storageEnabled,
    invoices: invoicesEnabled,
    diskAndCompute: diskAndComputeEnabled,
  })

  return (
    <ProjectLayout
      isBlocking={false}
      title={title || 'Settings'}
      product="Settings"
      productMenu={<ProductMenu page={page} menu={menuRoutes} />}
    >
      {children}
    </ProjectLayout>
  )
}

export default withAuth(SettingsLayout)<|MERGE_RESOLUTION|>--- conflicted
+++ resolved
@@ -3,10 +3,6 @@
 
 import { useParams } from 'common'
 import { ProductMenu } from 'components/ui/ProductMenu'
-<<<<<<< HEAD
-import { IS_PLATFORM } from 'lib/constants'
-import ProjectLayout from '../ProjectLayout/ProjectLayout'
-=======
 import { useIsFeatureEnabled } from 'hooks/misc/useIsFeatureEnabled'
 import { useSelectedOrganization } from 'hooks/misc/useSelectedOrganization'
 import { useSelectedProject } from 'hooks/misc/useSelectedProject'
@@ -15,7 +11,6 @@
 import { IS_PLATFORM } from 'lib/constants'
 import ProjectLayout from '../ProjectLayout/ProjectLayout'
 import { generateSettingsMenu } from './SettingsMenu.utils'
->>>>>>> fc5ef8ba
 
 interface SettingsLayoutProps {
   title?: string
