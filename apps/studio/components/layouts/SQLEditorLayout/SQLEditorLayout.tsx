<<<<<<< HEAD
import { withAuth } from 'hooks'
import { ReactNode, useMemo, useState } from 'react'
import ProjectLayout from '../ProjectLayout/ProjectLayout'
import { SQLEditorMenu } from './SQLEditorMenu'
=======
import { ReactNode, useEffect, useMemo, useState } from 'react'

>>>>>>> fc5ef8ba
import { OngoingQueriesPanel } from 'components/interfaces/SQLEditor/OngoingQueriesPanel'
import { withAuth } from 'hooks/misc/withAuth'
import ProjectLayout from '../ProjectLayout/ProjectLayout'
import { SQLEditorMenu } from './SQLEditorMenu'
import { useParams } from 'common'

export interface SQLEditorLayoutProps {
  title: string
  children: ReactNode
}

const SQLEditorLayout = ({ title, children }: SQLEditorLayoutProps) => {
  const { viewOngoingQueries } = useParams()
  const [showOngoingQueries, setShowOngoingQueries] = useState(false)

  const productMenu = useMemo(
    () => (
      <SQLEditorMenu
        key="sql-editor-menu"
        onViewOngoingQueries={() => setShowOngoingQueries(true)}
      />
    ),
    []
  )

  useEffect(() => {
    if (viewOngoingQueries === 'true') setShowOngoingQueries(true)
  }, [viewOngoingQueries])

  return (
    <ProjectLayout
      title={title || 'SQL'}
      product="SQL Editor"
      productMenu={productMenu}
      isBlocking={false}
      resizableSidebar
    >
      {children}
      <OngoingQueriesPanel
        visible={showOngoingQueries}
        onClose={() => setShowOngoingQueries(false)}
      />
    </ProjectLayout>
  )
}

export default withAuth(SQLEditorLayout)<|MERGE_RESOLUTION|>--- conflicted
+++ resolved
@@ -1,12 +1,5 @@
-<<<<<<< HEAD
-import { withAuth } from 'hooks'
-import { ReactNode, useMemo, useState } from 'react'
-import ProjectLayout from '../ProjectLayout/ProjectLayout'
-import { SQLEditorMenu } from './SQLEditorMenu'
-=======
 import { ReactNode, useEffect, useMemo, useState } from 'react'
 
->>>>>>> fc5ef8ba
 import { OngoingQueriesPanel } from 'components/interfaces/SQLEditor/OngoingQueriesPanel'
 import { withAuth } from 'hooks/misc/withAuth'
 import ProjectLayout from '../ProjectLayout/ProjectLayout'
