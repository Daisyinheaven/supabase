import { ExternalLink } from 'lucide-react'
import { type PropsWithChildren } from 'react'

import PartnerIcon from 'components/ui/PartnerIcon'
import { PARTNER_TO_NAME } from 'components/ui/PartnerManagedResource'
import { useVercelRedirectQuery } from 'data/integrations/vercel-redirect-query'
<<<<<<< HEAD
import { useOrgSubscriptionQuery } from 'data/subscriptions/org-subscription-query'
import { useCurrentPath } from 'hooks/misc/useCurrentPath'
import { useIsFeatureEnabled } from 'hooks/misc/useIsFeatureEnabled'
=======
>>>>>>> c0c3710b
import { useSelectedOrganization } from 'hooks/misc/useSelectedOrganization'
import { withAuth } from 'hooks/misc/withAuth'
import { Alert_Shadcn_, AlertTitle_Shadcn_, Button, cn } from 'ui'

const OrganizationLayoutContent = ({ children }: PropsWithChildren<{}>) => {
  const selectedOrganization = useSelectedOrganization()
<<<<<<< HEAD
  const currentPath = useCurrentPath()
  const { slug } = useParams()

  const invoicesEnabledOnProfileLevel = useIsFeatureEnabled('billing:invoices')
  const { data: subscription } = useOrgSubscriptionQuery({ orgSlug: slug })
  const isNotOrgWithPartnerBilling = !(subscription?.billing_via_partner ?? true)
  const invoicesEnabled = invoicesEnabledOnProfileLevel && isNotOrgWithPartnerBilling

=======
>>>>>>> c0c3710b
  const { data, isSuccess } = useVercelRedirectQuery({
    installationId: selectedOrganization?.partner_id,
  })

  return (
    <div className={cn('w-full flex flex-col overflow-hidden')}>
      {selectedOrganization && selectedOrganization?.managed_by !== 'supabase' && (
        <Alert_Shadcn_
          variant="default"
          className="flex items-center gap-4 border-t-0 border-x-0 rounded-none"
        >
          <PartnerIcon organization={selectedOrganization} showTooltip={false} size="medium" />
          <AlertTitle_Shadcn_ className="flex-1">
            This organization is managed by {PARTNER_TO_NAME[selectedOrganization.managed_by]}.
          </AlertTitle_Shadcn_>
          <Button asChild type="default" iconRight={<ExternalLink />} disabled={!isSuccess}>
            <a href={data?.url} target="_blank" rel="noopener noreferrer">
              Manage
            </a>
          </Button>
        </Alert_Shadcn_>
      )}
      <main className="h-full w-full overflow-y-auto">{children}</main>
    </div>
  )
}

const OrganizationLayout = ({ children }: PropsWithChildren<{}>) => {
  return <OrganizationLayoutContent>{children}</OrganizationLayoutContent>
}

export default withAuth(OrganizationLayout)<|MERGE_RESOLUTION|>--- conflicted
+++ resolved
@@ -4,29 +4,12 @@
 import PartnerIcon from 'components/ui/PartnerIcon'
 import { PARTNER_TO_NAME } from 'components/ui/PartnerManagedResource'
 import { useVercelRedirectQuery } from 'data/integrations/vercel-redirect-query'
-<<<<<<< HEAD
-import { useOrgSubscriptionQuery } from 'data/subscriptions/org-subscription-query'
-import { useCurrentPath } from 'hooks/misc/useCurrentPath'
-import { useIsFeatureEnabled } from 'hooks/misc/useIsFeatureEnabled'
-=======
->>>>>>> c0c3710b
 import { useSelectedOrganization } from 'hooks/misc/useSelectedOrganization'
 import { withAuth } from 'hooks/misc/withAuth'
 import { Alert_Shadcn_, AlertTitle_Shadcn_, Button, cn } from 'ui'
 
 const OrganizationLayoutContent = ({ children }: PropsWithChildren<{}>) => {
   const selectedOrganization = useSelectedOrganization()
-<<<<<<< HEAD
-  const currentPath = useCurrentPath()
-  const { slug } = useParams()
-
-  const invoicesEnabledOnProfileLevel = useIsFeatureEnabled('billing:invoices')
-  const { data: subscription } = useOrgSubscriptionQuery({ orgSlug: slug })
-  const isNotOrgWithPartnerBilling = !(subscription?.billing_via_partner ?? true)
-  const invoicesEnabled = invoicesEnabledOnProfileLevel && isNotOrgWithPartnerBilling
-
-=======
->>>>>>> c0c3710b
   const { data, isSuccess } = useVercelRedirectQuery({
     installationId: selectedOrganization?.partner_id,
   })
