--- conflicted
+++ resolved
@@ -1,15 +1,9 @@
-<<<<<<< HEAD
+import { PostgresPolicy } from '@supabase/postgres-meta'
+import styles from '@ui-patterns/AiIconAnimation/AiIconAnimation.module.css'
+import clsx from 'clsx'
+import { X } from 'lucide-react'
 import { Button, SheetClose_Shadcn_, SheetHeader_Shadcn_, SheetTitle_Shadcn_, cn } from 'ui'
 import { AiIconAnimation } from 'ui-patterns'
-
-import styles from '@ui-patterns/AiIconAnimation/AiIconAnimation.module.css'
-=======
-import { PostgresPolicy } from '@supabase/postgres-meta'
-import styles from '@ui/layout/ai-icon-animation/ai-icon-animation-style.module.css'
-import clsx from 'clsx'
->>>>>>> 5fed762d
-import { X } from 'lucide-react'
-import { AiIcon, Button, SheetClose_Shadcn_, SheetHeader_Shadcn_, SheetTitle_Shadcn_, cn } from 'ui'
 
 export const AIPolicyHeader = ({
   selectedPolicy,
