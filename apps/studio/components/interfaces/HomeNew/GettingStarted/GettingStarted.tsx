--- conflicted
+++ resolved
@@ -2,17 +2,9 @@
 import Image from 'next/image'
 import Link from 'next/link'
 import { useEffect, useState } from 'react'
-
-<<<<<<< HEAD
-import { cn, Button, Card, CardContent, CardHeader, CardTitle, Badge } from 'ui'
-
-import { GettingStartedStep } from './GettingStarted.types'
-import Image from 'next/image'
-=======
->>>>>>> cc833357
+import { cn, Button, Card, CardContent, Badge } from 'ui'
+import { GettingStartedStep, GettingStartedAction } from './GettingStarted.types'
 import { BASE_PATH } from 'lib/constants'
-import { Badge, Button, Card, CardContent, cn } from 'ui'
-import { GettingStartedAction, GettingStartedStep } from './GettingStartedSection'
 
 // Determine action type for tracking
 const getActionType = (action: GettingStartedAction): 'primary' | 'ai_assist' | 'external_link' => {
