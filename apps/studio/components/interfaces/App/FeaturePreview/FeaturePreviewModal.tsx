import { useParams } from 'common'
import { useSendEventMutation } from 'data/telemetry/send-event-mutation'
import { useFlag } from 'hooks/ui/useFlag'
import { LOCAL_STORAGE_KEYS } from 'lib/constants'
import { ExternalLink, Eye, EyeOff, FlaskConical } from 'lucide-react'
import Link from 'next/link'
import { useEffect, useState } from 'react'
<<<<<<< HEAD
=======

import { useSendEventMutation } from 'data/telemetry/send-event-mutation'
import { useFlag } from 'hooks/ui/useFlag'
import { TELEMETRY_EVENTS } from 'lib/constants/telemetry'
>>>>>>> d4c928ca
import { useAppStateSnapshot } from 'state/app-state'
import { removeTabsByEditor } from 'state/tabs'
import { Badge, Button, Modal, ScrollArea, cn } from 'ui'
import { FEATURE_PREVIEWS, useFeaturePreviewContext } from './FeaturePreviewContext'

const FeaturePreviewModal = () => {
  const isFeaturePreviewTabsTableEditorFlag = useFlag('featurePreviewTabsTableEditor')
  const isFeaturePreviewTabsSqlEditorFlag = useFlag('featurePreviewTabsSqlEditor')
  const enableFunctionsAssistant = useFlag('functionsAssistantV2')

  const snap = useAppStateSnapshot()
  const { ref } = useParams()
  const featurePreviewContext = useFeaturePreviewContext()
  const { mutate: sendEvent } = useSendEventMutation()

  const selectedFeaturePreview =
    snap.selectedFeaturePreview === '' ? FEATURE_PREVIEWS[0].key : snap.selectedFeaturePreview

  const [selectedFeatureKey, setSelectedFeatureKey] = useState<string>(selectedFeaturePreview)

  const isNotReleased =
    selectedFeatureKey === 'supabase-ui-functions-assistant' && !enableFunctionsAssistant

  // this modal can be triggered on other pages
  // Update local state when valtio state changes
  useEffect(() => {
    if (snap.selectedFeaturePreview !== '') {
      setSelectedFeatureKey(snap.selectedFeaturePreview)
    }
  }, [snap.selectedFeaturePreview])

  const { flags, onUpdateFlag } = featurePreviewContext
  const selectedFeature = FEATURE_PREVIEWS.find((preview) => preview.key === selectedFeatureKey)
  const isSelectedFeatureEnabled = flags[selectedFeatureKey]

  const toggleFeature = () => {
    onUpdateFlag(selectedFeatureKey, !isSelectedFeatureEnabled)
    sendEvent({
      action: TELEMETRY_EVENTS.FEATURE_PREVIEWS,
      label: selectedFeatureKey,
      value: isSelectedFeatureEnabled ? 'disabled' : 'enabled',
    })

    if (selectedFeatureKey === LOCAL_STORAGE_KEYS.UI_SQL_EDITOR_TABS) {
      removeTabsByEditor(ref as string | undefined, 'table')
    }
    if (selectedFeatureKey === LOCAL_STORAGE_KEYS.UI_SQL_EDITOR_TABS) {
      removeTabsByEditor(ref as string | undefined, 'sql')
    }
  }

  function handleCloseFeaturePreviewModal() {
    snap.setShowFeaturePreviewModal(false)
    snap.setSelectedFeaturePreview(FEATURE_PREVIEWS[0].key)
  }

  // function isReleased(feature) {
  //   switch (feature.key) {
  //     case LOCAL_STORAGE_KEYS.UI_PREVIEW_FUNCTIONS_ASSISTANT:
  //       return enableFunctionsAssistant
  //     case LOCAL_STORAGE_KEYS.UI_TABLE_EDITOR_TABS:
  //       return isFeaturePreviewTabsTableEditorFlag
  //     case LOCAL_STORAGE_KEYS.UI_SQL_EDITOR_TABS:
  //       return isFeaturePreviewTabsSqlEditorFlag
  //   }
  // }

  return (
    <Modal
      hideFooter
      showCloseButton
      size="xlarge"
      className="max-w-4xl"
      header="Dashboard feature previews"
      visible={snap.showFeaturePreviewModal}
      onCancel={handleCloseFeaturePreviewModal}
    >
      {FEATURE_PREVIEWS.length > 0 ? (
        <div className="flex">
          <div>
            <ScrollArea className="h-[550px] w-[280px] border-r">
              {FEATURE_PREVIEWS.filter((feature) => {
                // const isTableEditor = feature.key === LOCAL_STORAGE_KEYS.UI_TABLE_EDITOR_TABS
                // const isSqlEditor = feature.key === LOCAL_STORAGE_KEYS.UI_SQL_EDITOR_TABS

                // return (
                //   (isTableEditor && isFeaturePreviewTabsTableEditorFlag) ||
                //   (isSqlEditor && isFeaturePreviewTabsSqlEditorFlag)
                // )
                return true
              }).map((feature) => {
                const isEnabled = flags[feature.key] ?? false

                return (
                  <div
                    key={feature.key}
                    onClick={() => setSelectedFeatureKey(feature.key)}
                    className={cn(
                      'flex items-center space-x-3 p-4 border-b cursor-pointer bg transition',
                      selectedFeatureKey === feature.key ? 'bg-surface-300' : 'bg-surface-100'
                    )}
                  >
                    {isEnabled ? (
                      <Eye size={14} strokeWidth={2} className="text-brand" />
                    ) : (
                      <EyeOff size={14} strokeWidth={1.5} className="text-foreground-light" />
                    )}
                    <p className="text-sm truncate" title={feature.name}>
                      {feature.name}
                    </p>
                  </div>
                )
              })}
            </ScrollArea>
          </div>
          <div className="flex-grow max-h-[550px] p-4 space-y-3 overflow-y-auto">
            <div className="flex items-center justify-between">
              <div className="flex items-center gap-x-2">
                <p>{selectedFeature?.name}</p>
                {selectedFeature?.isNew && <Badge color="green">New</Badge>}
              </div>
              <div className="flex items-center gap-x-2">
                {selectedFeature?.discussionsUrl !== undefined && (
                  <Button asChild type="default" icon={<ExternalLink strokeWidth={1.5} />}>
                    <Link href={selectedFeature.discussionsUrl} target="_blank" rel="noreferrer">
                      Give feedback
                    </Link>
                  </Button>
                )}
                {isNotReleased ? (
                  <Button disabled type="default">
                    Coming soon
                  </Button>
                ) : (
                  <Button type="default" onClick={() => toggleFeature()}>
                    {isSelectedFeatureEnabled ? 'Disable' : 'Enable'} feature
                  </Button>
                )}
              </div>
            </div>
            {selectedFeature?.content}
          </div>
        </div>
      ) : (
        <div className="h-[550px] flex flex-col items-center justify-center">
          <FlaskConical size={30} strokeWidth={1.5} className="text-foreground-light" />
          <div className="mt-1 mb-3 flex flex-col items-center gap-y-0.5">
            <p className="text-sm">No feature previews available</p>
            <p className="text-sm text-foreground-light">
              Have an idea for the dashboard? Let us know via Github Discussions!
            </p>
          </div>
          <Button asChild type="default" icon={<ExternalLink strokeWidth={1.5} />}>
            <Link
              href="https://github.com/orgs/supabase/discussions/categories/feature-requests"
              target="_blank"
              rel="noreferrer"
            >
              Github Discussions
            </Link>
          </Button>
        </div>
      )}
    </Modal>
  )
}

export default FeaturePreviewModal<|MERGE_RESOLUTION|>--- conflicted
+++ resolved
@@ -5,13 +5,8 @@
 import { ExternalLink, Eye, EyeOff, FlaskConical } from 'lucide-react'
 import Link from 'next/link'
 import { useEffect, useState } from 'react'
-<<<<<<< HEAD
-=======
+import { TELEMETRY_EVENTS } from 'lib/constants/telemetry'
 
-import { useSendEventMutation } from 'data/telemetry/send-event-mutation'
-import { useFlag } from 'hooks/ui/useFlag'
-import { TELEMETRY_EVENTS } from 'lib/constants/telemetry'
->>>>>>> d4c928ca
 import { useAppStateSnapshot } from 'state/app-state'
 import { removeTabsByEditor } from 'state/tabs'
 import { Badge, Button, Modal, ScrollArea, cn } from 'ui'
