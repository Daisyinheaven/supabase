import { useState } from 'react'

import { useProjectContext } from 'components/layouts/ProjectLayout/ProjectContext'
import { GenericSkeletonLoader } from 'components/ui/ShimmeringLoader'
import { CronJob, useCronJobsQuery } from 'data/database-cron-jobs/database-cron-jobs-query'

import { CronJobCard } from './CronJobCard'
import DeleteCronJob from './DeleteCronJob'
import { Sheet, SheetContent } from 'ui'
import { CreateCronJobSheet } from 'components/interfaces/Integrations/CronJobs/CreateCronJobSheet'

export const CronJobsListing = () => {
  const { project } = useProjectContext()

  // used for confirmation prompt in the Create Cron Job Sheet
  const [isClosingCreateCronJobSheet, setIsClosingCreateCronJobSheet] = useState(false)
  const [createCronJobSheetShown, setCreateCronJobSheetShown] = useState<
    Pick<CronJob, 'jobname' | 'schedule' | 'active' | 'command'> | undefined
  >()
  const [cronJobForDeletion, setCronJobForDeletion] = useState<CronJob | undefined>()

  const { data: cronJobs, isLoading } = useCronJobsQuery({
    projectRef: project?.ref,
    connectionString: project?.connectionString,
  })

  if (isLoading) return <GenericSkeletonLoader />

  return (
    <>
      <div className="w-full space-y-4">
        {(cronJobs ?? []).length == 0 ? (
          <div className="grid text-center h-full w-full items-center justify-center border border-border rounded-md p-4 border-dashed">
            <p className="text-sm text-foreground">No cron jobs created yet</p>
            <p className="text-sm text-foreground-lighter">
              Create one by clicking "Create a new cron job"
            </p>
          </div>
        ) : (
          <div className="w-full space-y-4">
            {(cronJobs ?? []).map((job) => (
              <CronJobCard
                job={job}
                onEditCronJob={(job) => setCreateCronJobSheetShown(job)}
                onDeleteCronJob={(job) => setCronJobForDeletion(job)}
              />
            ))}
          </div>
        )}
      </div>

      <DeleteCronJob
        visible={!!cronJobForDeletion}
        onClose={() => setCronJobForDeletion(undefined)}
        cronJob={cronJobForDeletion!}
      />

      <Sheet
        open={!!createCronJobSheetShown}
        onOpenChange={() => setIsClosingCreateCronJobSheet(true)}
      >
        <SheetContent size="default" tabIndex={undefined}>
          <CreateCronJobSheet
            selectedCronJob={createCronJobSheetShown}
            onClose={() => {
              setIsClosingCreateCronJobSheet(false)
              setCreateCronJobSheetShown(undefined)
            }}
            isClosing={isClosingCreateCronJobSheet}
            setIsClosing={setIsClosingCreateCronJobSheet}
          />
        </SheetContent>
      </Sheet>
<<<<<<< HEAD

      <DeleteCronJob
        visible={!!cronJobForDeletion}
        onClose={() => setCronJobForDeletion(undefined)}
        cronJob={cronJobForDeletion!}
      />
      <EnableExtensionModal
        visible={showEnableExtensionModal}
        extension={pgCronExtension}
        onCancel={() => setShowEnableExtensionModal(false)}
      />
=======
>>>>>>> 3bd64fa6
    </>
  )
}<|MERGE_RESOLUTION|>--- conflicted
+++ resolved
@@ -8,6 +8,7 @@
 import DeleteCronJob from './DeleteCronJob'
 import { Sheet, SheetContent } from 'ui'
 import { CreateCronJobSheet } from 'components/interfaces/Integrations/CronJobs/CreateCronJobSheet'
+import CronJobsEmptyState from './CronJobsEmptyState'
 
 export const CronJobsListing = () => {
   const { project } = useProjectContext()
@@ -30,12 +31,10 @@
     <>
       <div className="w-full space-y-4">
         {(cronJobs ?? []).length == 0 ? (
-          <div className="grid text-center h-full w-full items-center justify-center border border-border rounded-md p-4 border-dashed">
-            <p className="text-sm text-foreground">No cron jobs created yet</p>
-            <p className="text-sm text-foreground-lighter">
-              Create one by clicking "Create a new cron job"
-            </p>
-          </div>
+          <>
+            cat
+            <CronJobsEmptyState />
+          </>
         ) : (
           <div className="w-full space-y-4">
             {(cronJobs ?? []).map((job) => (
@@ -71,20 +70,12 @@
           />
         </SheetContent>
       </Sheet>
-<<<<<<< HEAD
 
       <DeleteCronJob
         visible={!!cronJobForDeletion}
         onClose={() => setCronJobForDeletion(undefined)}
         cronJob={cronJobForDeletion!}
       />
-      <EnableExtensionModal
-        visible={showEnableExtensionModal}
-        extension={pgCronExtension}
-        onCancel={() => setShowEnableExtensionModal(false)}
-      />
-=======
->>>>>>> 3bd64fa6
     </>
   )
 }