import { useQuery } from '@tanstack/react-query'
import { Loader2 } from 'lucide-react'
import { useState } from 'react'

import { ComposedChart } from 'components/ui/Charts/ComposedChart'
import type { AnalyticsInterval } from 'data/analytics/constants'
import type { ReportConfig } from 'data/reports/v2/reports.types'
import { useFillTimeseriesSorted } from 'hooks/analytics/useFillTimeseriesSorted'
import { useCurrentOrgPlan } from 'hooks/misc/useCurrentOrgPlan'
import { useSelectedOrganizationQuery } from 'hooks/misc/useSelectedOrganization'
import { Badge, Card, CardContent, cn } from 'ui'
import { ReportChartUpsell } from './ReportChartUpsell'
export interface ReportChartV2Props {
  report: ReportConfig
  projectRef: string
  startDate: string
  endDate: string
  interval: AnalyticsInterval
  updateDateRange: (from: string, to: string) => void
  className?: string
  syncId?: string
  filters?: any
}

export const ReportChartV2 = ({
  report,
  projectRef,
  startDate,
  endDate,
  interval,
  updateDateRange,
  className,
  syncId,
  filters,
}: ReportChartV2Props) => {
  const { data: org } = useSelectedOrganizationQuery()
  const { plan: orgPlan } = useCurrentOrgPlan()
  const orgPlanId = orgPlan?.id

  const isAvailable =
    report.availableIn === undefined || (orgPlanId && report.availableIn.includes(orgPlanId))

  const canFetch = orgPlanId !== undefined && isAvailable

  const {
    data: queryResult,
    isLoading: isLoadingChart,
    error,
    isFetching,
  } = useQuery(
    [
      'projects',
      projectRef,
      'report-v2',
      { reportId: report.id, startDate, endDate, interval, filters },
    ],
    async () => {
      return await report.dataProvider(projectRef, startDate, endDate, interval, filters)
    },
    {
<<<<<<< HEAD
      enabled: Boolean(projectRef && canFetch),
=======
      enabled: Boolean(projectRef && canFetch && isAvailable && !report.hide),
>>>>>>> 6cbc8b17
      refetchOnWindowFocus: false,
      staleTime: 0,
    }
  )

  const chartData = queryResult?.data || []
  const dynamicAttributes = queryResult?.attributes || []

  /**
<<<<<<< HEAD
   * Infra monitoring data returns 'period_start', but logs return 'timestamp'
   */
  const firstItem = chartData[0]
  const timestampKey = firstItem?.hasOwnProperty('timestamp') ? 'timestamp' : 'period_start'
=======
   * Depending on the source the timestamp key could be 'timestamp' or 'period_start'
   */
  const firstItem = chartData[0]
  const timestampKey = firstItem?.hasOwnProperty('timestamp') ? 'timestamp' : 'period_start'

>>>>>>> 6cbc8b17
  const { data: filledChartData, isError: isFillError } = useFillTimeseriesSorted(
    chartData,
    timestampKey,
    (dynamicAttributes as any[]).map((attr: any) => attr.attribute),
    0,
    startDate,
    endDate,
    undefined,
    interval
  )

  const [chartStyle, setChartStyle] = useState<string>(report.defaultChartStyle)

  if (!isAvailable) {
    return <ReportChartUpsell report={report} orgSlug={org?.slug ?? ''} />
  }

  const isErrorState = error && !isLoadingChart
<<<<<<< HEAD
=======

  if (report.hide) return null
>>>>>>> 6cbc8b17

  return (
    <Card id={report.id} className={cn('relative w-full overflow-hidden scroll-mt-16', className)}>
      <CardContent
        className={cn(
          'flex flex-col gap-4 min-h-[280px] items-center justify-center',
          isFetching && 'opacity-50'
        )}
      >
        {isLoadingChart ? (
          <Loader2 className="size-5 animate-spin text-foreground-light" />
        ) : isErrorState ? (
          <p className="text-sm text-foreground-light text-center h-full flex items-center justify-center">
            Error loading chart data
          </p>
        ) : (
          <div className="w-full relative">
            <ComposedChart
              attributes={dynamicAttributes}
              data={filledChartData}
              format={report.format ?? undefined}
              xAxisKey={report.xAxisKey ?? 'timestamp'}
              yAxisKey={report.yAxisKey ?? dynamicAttributes[0]?.attribute}
              hideHighlightedValue={report.hideHighlightedValue}
              highlightedValue={0}
              title={report.label}
              customDateFormat={undefined}
              chartHighlight={undefined}
              chartStyle={chartStyle}
              showTooltip={report.showTooltip}
              showLegend={report.showLegend}
              showTotal={false}
              showMaxValue={report.showMaxValue}
              onChartStyleChange={setChartStyle}
              updateDateRange={updateDateRange}
              valuePrecision={report.valuePrecision}
              hideChartType={report.hideChartType}
              titleTooltip={report.titleTooltip}
              syncId={syncId}
              sql={queryResult?.query}
              showNewBadge={report.showNewBadge}
            />
          </div>
        )}
      </CardContent>
    </Card>
  )
}<|MERGE_RESOLUTION|>--- conflicted
+++ resolved
@@ -58,11 +58,7 @@
       return await report.dataProvider(projectRef, startDate, endDate, interval, filters)
     },
     {
-<<<<<<< HEAD
-      enabled: Boolean(projectRef && canFetch),
-=======
       enabled: Boolean(projectRef && canFetch && isAvailable && !report.hide),
->>>>>>> 6cbc8b17
       refetchOnWindowFocus: false,
       staleTime: 0,
     }
@@ -72,18 +68,11 @@
   const dynamicAttributes = queryResult?.attributes || []
 
   /**
-<<<<<<< HEAD
-   * Infra monitoring data returns 'period_start', but logs return 'timestamp'
-   */
-  const firstItem = chartData[0]
-  const timestampKey = firstItem?.hasOwnProperty('timestamp') ? 'timestamp' : 'period_start'
-=======
    * Depending on the source the timestamp key could be 'timestamp' or 'period_start'
    */
   const firstItem = chartData[0]
   const timestampKey = firstItem?.hasOwnProperty('timestamp') ? 'timestamp' : 'period_start'
 
->>>>>>> 6cbc8b17
   const { data: filledChartData, isError: isFillError } = useFillTimeseriesSorted(
     chartData,
     timestampKey,
@@ -102,11 +91,8 @@
   }
 
   const isErrorState = error && !isLoadingChart
-<<<<<<< HEAD
-=======
 
   if (report.hide) return null
->>>>>>> 6cbc8b17
 
   return (
     <Card id={report.id} className={cn('relative w-full overflow-hidden scroll-mt-16', className)}>
