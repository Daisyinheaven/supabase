--- conflicted
+++ resolved
@@ -1,13 +1,8 @@
-<<<<<<< HEAD
-import clsx from 'clsx'
 import { useParams } from 'common'
-=======
->>>>>>> 5da5ad06
 import { ArrowRight } from 'lucide-react'
 import Link from 'next/link'
 import SVG from 'react-inlinesvg'
 
-import { useParams } from 'common'
 import { BASE_PATH } from 'lib/constants'
 import { Badge, Button, cn } from 'ui'
 import type { ForeignKey } from '../../ForeignKeySelector/ForeignKeySelector.types'
@@ -82,14 +77,9 @@
               }
             >
               <Link
-<<<<<<< HEAD
-                href={`/project/${ref}/editor/${foreignKey.tableId}?schema=${foreignKey.schema}`}
-                onClick={() => closePanel()}
-=======
                 target="_blank"
                 rel="norefererer"
-                href={`/project/${ref}/editor/${foreignKey.tableId}`}
->>>>>>> 5da5ad06
+                href={`/project/${ref}/editor/${foreignKey.tableId}?schema=${foreignKey.schema}`}
               >
                 {foreignKey.schema}.{foreignKey.table}
               </Link>
