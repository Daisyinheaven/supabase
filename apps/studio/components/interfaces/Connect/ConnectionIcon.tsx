--- conflicted
+++ resolved
@@ -4,59 +4,34 @@
 import { BASE_PATH } from 'lib/constants'
 
 interface ConnectionIconProps {
-<<<<<<< HEAD
-  connection: any
+  icon: string
   iconFolder?: string
   supportsDarkMode?: boolean
 }
 
-export const ConnectionIcon = ({
-  connection,
-  iconFolder,
-  supportsDarkMode,
-}: ConnectionIconProps) => {
+export const ConnectionIcon = ({ icon, iconFolder, supportsDarkMode }: ConnectionIconProps) => {
   const { resolvedTheme } = useTheme()
 
   const imageFolder =
-    iconFolder || (['ionic-angular'].includes(connection) ? 'icons/frameworks' : 'libraries')
+    iconFolder || (['ionic-angular'].includes(icon) ? 'icons/frameworks' : 'libraries')
 
   const imageExtension = imageFolder === 'icons/frameworks' ? '' : '-icon'
 
   const shouldUseDarkMode =
     supportsDarkMode ||
-    ['expo', 'nextjs', 'prisma', 'drizzle', 'astro', 'remix'].includes(connection.toLowerCase())
-=======
-  icon: string
-}
+    ['expo', 'nextjs', 'prisma', 'drizzle', 'astro', 'remix'].includes(icon.toLowerCase())
 
-export const ConnectionIcon = ({ icon }: ConnectionIconProps) => {
-  const { resolvedTheme } = useTheme()
-
-  const imageFolder = ['ionic-angular'].includes(icon) ? 'icons/frameworks' : 'libraries'
-  const imageExtension = imageFolder === 'icons/frameworks' ? '' : '-icon'
   const iconImgSrc = icon.startsWith('http')
     ? icon
     : `${BASE_PATH}/img/${imageFolder}/${icon.toLowerCase()}${
-        ['expo', 'nextjs', 'prisma', 'drizzle', 'astro', 'remix'].includes(icon.toLowerCase())
-          ? resolvedTheme?.includes('dark')
-            ? '-dark'
-            : ''
-          : ''
+        shouldUseDarkMode && resolvedTheme?.includes('dark') ? '-dark' : ''
       }${imageExtension}.svg`
->>>>>>> 4a69c113
 
   return (
     <Image
       className="transition-all group-hover:scale-110"
-<<<<<<< HEAD
-      src={`${BASE_PATH}/img/${imageFolder}/${connection.toLowerCase()}${
-        shouldUseDarkMode && resolvedTheme?.includes('dark') ? '-dark' : ''
-      }${imageExtension}.svg`}
-      alt={`${connection} logo`}
-=======
       src={iconImgSrc}
       alt={`${icon} logo`}
->>>>>>> 4a69c113
       width={14}
       height={14}
     />
