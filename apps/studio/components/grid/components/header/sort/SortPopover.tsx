import { useMemo } from 'react'

import { formatSortURLParams } from 'components/grid/SupabaseGrid.utils'
import { useTableSort } from 'components/grid/hooks/useTableSort'
import { useTableEditorTableStateSnapshot } from 'state/table-editor-table'
<<<<<<< HEAD
import SortPopoverPrimitive from './SortPopoverPrimitive'
=======
import { SortPopoverPrimitive } from './SortPopoverPrimitive'
>>>>>>> 380a9cbe

export interface SortPopoverProps {
  portal?: boolean
}

<<<<<<< HEAD
const SortPopover = ({ portal = true }: SortPopoverProps) => {
=======
export const SortPopover = ({ portal = true }: SortPopoverProps) => {
>>>>>>> 380a9cbe
  const { urlSorts, onApplySorts } = useTableSort()
  const tableState = useTableEditorTableStateSnapshot()
  const tableName = tableState?.table?.name || ''

  // Convert string[] to Sort[]
  const sorts = useMemo(() => {
    return tableName && urlSorts ? formatSortURLParams(tableName, urlSorts) : []
  }, [tableName, urlSorts])

  return <SortPopoverPrimitive portal={portal} sorts={sorts} onApplySorts={onApplySorts} />
<<<<<<< HEAD
}

export default SortPopover
=======
}
>>>>>>> 380a9cbe
<|MERGE_RESOLUTION|>--- conflicted
+++ resolved
@@ -3,21 +3,13 @@
 import { formatSortURLParams } from 'components/grid/SupabaseGrid.utils'
 import { useTableSort } from 'components/grid/hooks/useTableSort'
 import { useTableEditorTableStateSnapshot } from 'state/table-editor-table'
-<<<<<<< HEAD
-import SortPopoverPrimitive from './SortPopoverPrimitive'
-=======
 import { SortPopoverPrimitive } from './SortPopoverPrimitive'
->>>>>>> 380a9cbe
 
 export interface SortPopoverProps {
   portal?: boolean
 }
 
-<<<<<<< HEAD
-const SortPopover = ({ portal = true }: SortPopoverProps) => {
-=======
 export const SortPopover = ({ portal = true }: SortPopoverProps) => {
->>>>>>> 380a9cbe
   const { urlSorts, onApplySorts } = useTableSort()
   const tableState = useTableEditorTableStateSnapshot()
   const tableName = tableState?.table?.name || ''
@@ -28,10 +20,4 @@
   }, [tableName, urlSorts])
 
   return <SortPopoverPrimitive portal={portal} sorts={sorts} onApplySorts={onApplySorts} />
-<<<<<<< HEAD
-}
-
-export default SortPopover
-=======
-}
->>>>>>> 380a9cbe
+}