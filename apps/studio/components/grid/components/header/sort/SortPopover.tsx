--- conflicted
+++ resolved
@@ -18,124 +18,7 @@
     return tableName ? formatSortURLParams(tableName, urlSorts ?? []) : []
   }, [urlSorts])
 
-<<<<<<< HEAD
-  const columns = useMemo(() => {
-    if (!snap?.table?.columns) return []
-    return snap.table.columns.filter((x) => {
-      if (x.dataType === 'json' || x.dataType === 'jsonb') return false
-      const found = sorts.find((y) => y.column == x.name)
-      return !found
-    })
-  }, [snap?.table?.columns, sorts])
-
-  const dropdownOptions = useMemo(() => {
-    return columns?.map((x) => ({ value: x.name, label: x.name })) || []
-  }, [columns])
-
-  function onAddSort(columnName: string | number) {
-    const currentTableName = snap.table?.name
-    if (currentTableName) {
-      setSorts([
-        ...sorts,
-        { table: currentTableName, column: columnName as string, ascending: true },
-      ])
-    }
-  }
-
-  const onDeleteSort = useCallback((column: string) => {
-    setSorts((currentSorts) => currentSorts.filter((sort) => sort.column !== column))
-  }, [])
-
-  const onToggleSort = useCallback((column: string, ascending: boolean) => {
-    setSorts((currentSorts) => {
-      const index = currentSorts.findIndex((x) => x.column === column)
-      if (index === -1) return currentSorts
-      const updatedSort = { ...currentSorts[index], ascending }
-      return [...currentSorts.slice(0, index), updatedSort, ...currentSorts.slice(index + 1)]
-    })
-  }, [])
-
-  const onDragSort = useCallback((dragIndex: number, hoverIndex: number) => {
-    setSorts((currentSort) => {
-      if (
-        dragIndex < 0 ||
-        dragIndex >= currentSort.length ||
-        hoverIndex < 0 ||
-        hoverIndex >= currentSort.length
-      ) {
-        return currentSort
-      }
-      const itemToMove = currentSort[dragIndex]
-      const remainingItems = [
-        ...currentSort.slice(0, dragIndex),
-        ...currentSort.slice(dragIndex + 1),
-      ]
-      return [
-        ...remainingItems.slice(0, hoverIndex),
-        itemToMove,
-        ...remainingItems.slice(hoverIndex),
-      ]
-    })
-  }, [])
-
-  return (
-    <div className="space-y-2 py-2">
-      {sorts.map((sort, index) => (
-        <SortRow
-          key={sort.column}
-          index={index}
-          columnName={sort.column}
-          sort={sort}
-          onDelete={onDeleteSort}
-          onToggle={onToggleSort}
-          onDrag={onDragSort}
-        />
-      ))}
-      {sorts.length === 0 && (
-        <div className="space-y-1 px-3">
-          <h5 className="text-sm text-foreground-light">No sorts applied to this view</h5>
-          <p className="text-xs text-foreground-lighter">Add a column below to sort the view</p>
-        </div>
-      )}
-
-      <PopoverSeparator_Shadcn_ />
-      <div className="px-3 flex flex-row justify-between">
-        {columns && columns.length > 0 ? (
-          <DropdownControl
-            options={dropdownOptions}
-            onSelect={onAddSort}
-            side="bottom"
-            align="start"
-          >
-            <Button
-              asChild
-              type="text"
-              iconRight={<ChevronDown size="14" className="text-foreground-light" />}
-              className="sb-grid-dropdown__item-trigger"
-              data-testid="table-editor-pick-column-to-sort-button"
-            >
-              <span>Pick {sorts.length > 1 ? 'another' : 'a'} column to sort by</span>
-            </Button>
-          </DropdownControl>
-        ) : (
-          <p className="text-sm text-foreground-light">All columns have been added</p>
-        )}
-        <div className="flex items-center">
-          <Button
-            disabled={isEqual(sorts, initialSorts)}
-            type="default"
-            onClick={() => onApplySorts(sorts)}
-          >
-            Apply sorting
-          </Button>
-        </div>
-      </div>
-    </div>
-  )
-}
-=======
   return <SortPopoverPrimitive portal={portal} sorts={sorts} onApplySorts={onApplySorts} />
 }
 
-export default SortPopover
->>>>>>> 8184915e
+export default SortPopover