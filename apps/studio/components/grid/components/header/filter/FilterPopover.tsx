--- conflicted
+++ resolved
@@ -2,21 +2,13 @@
 
 import { useTableFilter } from 'components/grid/hooks/useTableFilter'
 import { formatFilterURLParams } from 'components/grid/SupabaseGrid.utils'
-<<<<<<< HEAD
-import FilterPopoverPrimitive from './FilterPopoverPrimitive'
-=======
 import { FilterPopoverPrimitive } from './FilterPopoverPrimitive'
->>>>>>> 380a9cbe
 
 export interface FilterPopoverProps {
   portal?: boolean
 }
 
-<<<<<<< HEAD
-const FilterPopover = ({ portal = true }: FilterPopoverProps) => {
-=======
 export const FilterPopover = ({ portal = true }: FilterPopoverProps) => {
->>>>>>> 380a9cbe
   const { urlFilters, onApplyFilters } = useTableFilter()
 
   // Convert string[] to Filter[]
@@ -27,10 +19,4 @@
   return (
     <FilterPopoverPrimitive portal={portal} filters={filters} onApplyFilters={onApplyFilters} />
   )
-<<<<<<< HEAD
-}
-
-export default FilterPopover
-=======
-}
->>>>>>> 380a9cbe
+}