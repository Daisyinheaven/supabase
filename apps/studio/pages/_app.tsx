--- conflicted
+++ resolved
@@ -53,11 +53,8 @@
 import { AppPropsWithLayout } from 'types'
 import { SonnerToaster } from 'ui'
 import { CommandProvider } from 'ui-patterns/CommandMenu'
-<<<<<<< HEAD
-import { ConsentToast } from 'ui-patterns/ConsentToast'
+
 import { NextIntlClientProvider } from 'next-intl'
-=======
->>>>>>> 9cdabe18
 
 dayjs.extend(customParseFormat)
 dayjs.extend(utc)
@@ -138,7 +135,6 @@
         <Hydrate state={pageProps.dehydratedState}>
           <AuthContainer>
             <FlagProvider>
-<<<<<<< HEAD
               <NextIntlClientProvider locale="en">
                 <ProfileProvider>
                   <Head>
@@ -146,7 +142,7 @@
                     <meta name="viewport" content="initial-scale=1.0, width=device-width" />
                   </Head>
                   <MetaFaviconsPagesRouter applicationName="Supabase Studio" />
-                  <PageTelemetry>
+                  <TelemetryContainer>
                     <TooltipProvider>
                       <RouteValidationWrapper>
                         <ThemeProvider
@@ -163,6 +159,7 @@
                                   <StudioCommandMenu />
                                   <GenerateSql />
                                   <FeaturePreviewModal />
+                                  <AiAssistantPanel />
                                 </FeaturePreviewContextProvider>
                               </AppBannerWrapper>
                               <SonnerToaster position="top-right" />
@@ -171,7 +168,7 @@
                         </ThemeProvider>
                       </RouteValidationWrapper>
                     </TooltipProvider>
-                  </PageTelemetry>
+                  </TelemetryContainer>
 
                   {!isTestEnv && <HCaptchaLoadedStore />}
                   {!isTestEnv && (
@@ -179,45 +176,6 @@
                   )}
                 </ProfileProvider>
               </NextIntlClientProvider>
-=======
-              <ProfileProvider>
-                <Head>
-                  <title>Supabase</title>
-                  <meta name="viewport" content="initial-scale=1.0, width=device-width" />
-                </Head>
-                <MetaFaviconsPagesRouter applicationName="Supabase Studio" />
-                <TelemetryContainer>
-                  <TooltipProvider>
-                    <RouteValidationWrapper>
-                      <ThemeProvider
-                        defaultTheme="system"
-                        themes={['dark', 'light', 'classic-dark']}
-                        enableSystem
-                        disableTransitionOnChange
-                      >
-                        <AppBannerContextProvider>
-                          <CommandProvider>
-                            <AppBannerWrapper>
-                              <FeaturePreviewContextProvider>
-                                {getLayout(<Component {...pageProps} />)}
-                                <StudioCommandMenu />
-                                <GenerateSql />
-                                <FeaturePreviewModal />
-                                <AiAssistantPanel />
-                              </FeaturePreviewContextProvider>
-                            </AppBannerWrapper>
-                            <SonnerToaster position="top-right" />
-                          </CommandProvider>
-                        </AppBannerContextProvider>
-                      </ThemeProvider>
-                    </RouteValidationWrapper>
-                  </TooltipProvider>
-                </TelemetryContainer>
-
-                {!isTestEnv && <HCaptchaLoadedStore />}
-                {!isTestEnv && <ReactQueryDevtools initialIsOpen={false} position="bottom-right" />}
-              </ProfileProvider>
->>>>>>> 9cdabe18
             </FlagProvider>
           </AuthContainer>
         </Hydrate>
