--- conflicted
+++ resolved
@@ -11,13 +11,8 @@
 const awsAccessKeyId = process.env.AWS_ACCESS_KEY_ID
 const pgMetaSchemasList = pgMeta.schemas.list()
 
-<<<<<<< HEAD
-export default async function handler(req: NextApiRequest, res: NextApiResponse) {
+async function handler(req: NextApiRequest, res: NextApiResponse) {
   if (!awsAccessKeyId) {
-=======
-async function handler(req: NextApiRequest, res: NextApiResponse) {
-  if (!openAiKey) {
->>>>>>> 5c995840
     return new Response(
       JSON.stringify({
         error: 'No AWS_ACCESS_KEY_ID set. Create this environment variable to use AI features.',
