--- conflicted
+++ resolved
@@ -1,5 +1,3 @@
-import CronJobRunsDataGrid from 'components/interfaces/Integrations/CronJobs/CronJobRunsDataGrid'
-import CronJobsDataGrid from 'components/interfaces/Integrations/CronJobs/CronJobsDataGrid'
 import { CronJobsListing } from 'components/interfaces/Integrations/CronJobs/CronJobsListing'
 import ProjectIntegrationsLayout from 'components/layouts/ProjectIntegrationsLayout/ProjectIntegrationsLayout'
 import { useProjectContext } from 'components/layouts/ProjectLayout/ProjectContext'
@@ -11,66 +9,27 @@
 import { useDatabaseExtensionsQuery } from 'data/database-extensions/database-extensions-query'
 import { useEffect, useState } from 'react'
 import type { NextPageWithLayout } from 'types'
-<<<<<<< HEAD
-import { useQueryState } from 'nuqs'
-import { useState, useEffect } from 'react'
-import { CronJob } from 'data/database-cron-jobs/database-cron-jobs-query'
-import { ChevronRight } from 'lucide-react'
-
-const CronJobsPage: NextPageWithLayout = () => {
-  const [jobState, setJobState] = useState<{ jobId: string; selectedJob: CronJob | null }>({
-    jobId: '',
-    selectedJob: null,
-  })
-
-  // store the jobId in the url
-  const [urlCronJob, setUrlCronJob] = useQueryState('jobid', { defaultValue: '' })
-
-  // Sync the jobId from useQueryState with the combined state
-  useEffect(() => {
-    setJobState((prevState) => ({ ...prevState, jobId: urlCronJob }))
-  }, [urlCronJob])
-
-  // Update both jobId and selectedJob
-  function updateJobState(jobId: string, job: CronJob | null) {
-    setJobState({ jobId, selectedJob: job })
-    setUrlCronJob(jobId)
-  }
-
-  return (
-    <>
-      {urlCronJob === '' ? (
-        <CronJobsDataGrid jobState={jobState} updateJobState={updateJobState} />
-      ) : (
-        <CronJobRunsDataGrid
-          jobId={Number(urlCronJob)}
-          jobState={jobState}
-          updateJobState={updateJobState}
-        />
-      )}
-    </>
-
-    // <ScaffoldContainer className="h-full">
-    //   <ScaffoldSection className="h-full">
-    //     <div className="col-span-12 h-full pb-8">
-    //       <CronJobsDataGrid />
-    //     </div>
-    //   </ScaffoldSection>
-    // </ScaffoldContainer>
-=======
 import { Button } from 'ui'
 import { CronJobsDisabledState } from '../../../../components/interfaces/Integrations/CronJobs/CronJobsDisabledState'
 
 import { CreateCronJobSheet } from 'components/interfaces/Integrations/CronJobs/CreateCronJobSheet'
 import { Sheet, SheetContent } from 'ui'
+import { useQueryState } from 'nuqs'
+import CronJobRunsDataGrid from 'components/interfaces/Integrations/CronJobs/CronJobRunsDataGrid'
+import CronJobsDataGrid from 'components/interfaces/Integrations/CronJobs/CronJobsDataGrid'
 
+import { ChevronRight } from 'lucide-react'
+import { CronJobsFormHeader } from '../../../../components/interfaces/Integrations/CronJobs/CronJobsFormHeader'
 const CronJobsPage: NextPageWithLayout = () => {
   const { project } = useProjectContext()
   const [isClosingCreateCronJobSheet, setIsClosingCreateCronJobSheet] = useState(false)
   const [createCronJobSheetShown, setCreateCronJobSheetShown] = useState<
     Pick<CronJob, 'jobname' | 'schedule' | 'active' | 'command'> | undefined
   >()
-
+  const [jobState, setJobState] = useState<{ jobId: string; selectedJob: CronJob | null }>({
+    jobId: '',
+    selectedJob: null,
+  })
   const { isError, refetch } = useCronJobsQuery({
     projectRef: project?.ref,
     connectionString: project?.connectionString,
@@ -91,44 +50,44 @@
     }
   }, [isError, pgCronExtensionInstalled, refetch])
 
+  // store the jobId in the url
+  const [urlCronJob, setUrlCronJob] = useQueryState('jobid', { defaultValue: '' })
+
+  // Sync the jobId from useQueryState with the combined state
+  useEffect(() => {
+    setJobState((prevState) => ({ ...prevState, jobId: urlCronJob }))
+  }, [urlCronJob])
+
+  // Update both jobId and selectedJob
+  function updateJobState(jobId: string, job: CronJob | null) {
+    setJobState({ jobId, selectedJob: job })
+    setUrlCronJob(jobId)
+  }
   return (
-    <ScaffoldContainer className="h-full">
-      <ScaffoldSection className="h-full">
-        <div className="col-span-12 h-full pb-8">
-          {pgCronExtensionInstalled && (
-            <FormHeader
-              title="Cron jobs"
-              description="Schedule and automate tasks like running queries or maintenance routines at specified intervals"
-              actions={
-                <>
-                  <DocsButton href="https://supabase.com/docs/guides/database/extensions/pg_cron" />
-                  <Button
-                    type="primary"
-                    onClick={() =>
-                      setCreateCronJobSheetShown({
-                        jobname: '',
-                        schedule: '',
-                        command: '',
-                        active: true,
-                      })
-                    }
-                  >
-                    Create a new cron job
-                  </Button>
-                </>
-              }
-            />
-          )}
+    <>
+      {urlCronJob === '' ? (
+        <>
           {isLoadingExtensions ? (
             <GenericSkeletonLoader />
           ) : !pgCronExtensionInstalled ? (
             <CronJobsDisabledState />
           ) : (
-            <CronJobsListing />
+            <>
+              <CronJobsFormHeader />
+              <CronJobsDataGrid jobState={jobState} updateJobState={updateJobState} />
+            </>
           )}
-        </div>
-      </ScaffoldSection>
-
+        </>
+      ) : (
+        <>
+          <CronJobsFormHeader />
+          <CronJobRunsDataGrid
+            jobId={Number(urlCronJob)}
+            jobState={jobState}
+            updateJobState={updateJobState}
+          />
+        </>
+      )}
       <Sheet
         open={!!createCronJobSheetShown}
         onOpenChange={() => setIsClosingCreateCronJobSheet(true)}
@@ -145,8 +104,61 @@
           />
         </SheetContent>
       </Sheet>
-    </ScaffoldContainer>
->>>>>>> 3bd64fa6
+    </>
+    // <ScaffoldContainer className="h-full">
+    //   <ScaffoldSection className="h-full">
+    //     <div className="col-span-12 h-full pb-8">
+    //       {pgCronExtensionInstalled && (
+    //         <FormHeader
+    //           title="Cron jobs"
+    //           description="Schedule and automate tasks like running queries or maintenance routines at specified intervals"
+    //           actions={
+    //             <>
+    //               <DocsButton href="https://supabase.com/docs/guides/database/extensions/pg_cron" />
+    //               <Button
+    //                 type="primary"
+    //                 onClick={() =>
+    //                   setCreateCronJobSheetShown({
+    //                     jobname: '',
+    //                     schedule: '',
+    //                     command: '',
+    //                     active: true,
+    //                   })
+    //                 }
+    //               >
+    //                 Create a new cron job
+    //               </Button>
+    //             </>
+    //           }
+    //         />
+    //       )}
+    //       {isLoadingExtensions ? (
+    //         <GenericSkeletonLoader />
+    //       ) : !pgCronExtensionInstalled ? (
+    //         <CronJobsDisabledState />
+    //       ) : (
+    //         <CronJobsListing />
+    //       )}
+    //     </div>
+    //   </ScaffoldSection>
+
+    //   <Sheet
+    //     open={!!createCronJobSheetShown}
+    //     onOpenChange={() => setIsClosingCreateCronJobSheet(true)}
+    //   >
+    //     <SheetContent size="default" tabIndex={undefined}>
+    //       <CreateCronJobSheet
+    //         selectedCronJob={createCronJobSheetShown}
+    //         onClose={() => {
+    //           setIsClosingCreateCronJobSheet(false)
+    //           setCreateCronJobSheetShown(undefined)
+    //         }}
+    //         isClosing={isClosingCreateCronJobSheet}
+    //         setIsClosing={setIsClosingCreateCronJobSheet}
+    //       />
+    //     </SheetContent>
+    //   </Sheet>
+    // </ScaffoldContainer>
   )
 }
 
