import { useEffect } from 'react'

import { useParams } from 'common'
import { useIsTableEditorTabsEnabled } from 'components/interfaces/App/FeaturePreview/FeaturePreviewContext'
<<<<<<< HEAD
import { TableGridEditor } from 'components/interfaces/TableGridEditor'
=======
import { TableGridEditor } from 'components/interfaces/TableGridEditor/TableGridEditor'
>>>>>>> 9c390bf2
import DefaultLayout from 'components/layouts/DefaultLayout'
import { EditorBaseLayout } from 'components/layouts/editors/EditorBaseLayout'
import { useProjectContext } from 'components/layouts/ProjectLayout/ProjectContext'
import TableEditorLayout from 'components/layouts/TableEditorLayout/TableEditorLayout'
import TableEditorMenu from 'components/layouts/TableEditorLayout/TableEditorMenu'
import { useTableEditorQuery } from 'data/table-editor/table-editor-query'
import { addTab, createTabId, getTabsStore } from 'state/tabs'
import type { NextPageWithLayout } from 'types'

const TableEditorPage: NextPageWithLayout = () => {
  const { id: _id, ref: projectRef } = useParams()
  const id = _id ? Number(_id) : undefined
  const store = getTabsStore(projectRef)

  const { project } = useProjectContext()
  const { data: selectedTable, isLoading } = useTableEditorQuery({
    projectRef: project?.ref,
    connectionString: project?.connectionString,
    id,
  })

  /**
   * Effect: Creates or updates tab when table is loaded
   * Runs when:
   * - selectedTable changes (when a new table is loaded)
   * - id changes (when URL parameter changes)
   */
  const isTableEditorTabsEnabled = useIsTableEditorTabsEnabled()

  useEffect(() => {
    // tabs preview flag logic
    if (isTableEditorTabsEnabled && selectedTable && projectRef) {
      const tabId = createTabId(selectedTable.entity_type, { id: selectedTable.id })
      if (!store.tabsMap[tabId]) {
        addTab(projectRef, {
          id: tabId,
          type: selectedTable.entity_type,
          label: selectedTable.name,
          metadata: {
            schema: selectedTable.schema,
            name: selectedTable.name,
            tableId: id,
          },
        })
      } else {
        // If tab already exists, just make it active
        store.activeTab = tabId
      }
    }
  }, [selectedTable, id, projectRef, isTableEditorTabsEnabled])

<<<<<<< HEAD
  return <TableGridEditor isLoadingSelectedTable={isLoading} selectedTable={selectedTable} />
=======
  return (
    <>
      <TableGridEditor isLoadingSelectedTable={isLoading} selectedTable={selectedTable} />
    </>
  )
>>>>>>> 9c390bf2
}

TableEditorPage.getLayout = (page) => (
  <DefaultLayout>
    <EditorBaseLayout productMenu={<TableEditorMenu />} product="Table Editor">
      <TableEditorLayout>{page}</TableEditorLayout>
    </EditorBaseLayout>
  </DefaultLayout>
)

export default TableEditorPage<|MERGE_RESOLUTION|>--- conflicted
+++ resolved
@@ -2,11 +2,7 @@
 
 import { useParams } from 'common'
 import { useIsTableEditorTabsEnabled } from 'components/interfaces/App/FeaturePreview/FeaturePreviewContext'
-<<<<<<< HEAD
-import { TableGridEditor } from 'components/interfaces/TableGridEditor'
-=======
 import { TableGridEditor } from 'components/interfaces/TableGridEditor/TableGridEditor'
->>>>>>> 9c390bf2
 import DefaultLayout from 'components/layouts/DefaultLayout'
 import { EditorBaseLayout } from 'components/layouts/editors/EditorBaseLayout'
 import { useProjectContext } from 'components/layouts/ProjectLayout/ProjectContext'
@@ -58,15 +54,11 @@
     }
   }, [selectedTable, id, projectRef, isTableEditorTabsEnabled])
 
-<<<<<<< HEAD
-  return <TableGridEditor isLoadingSelectedTable={isLoading} selectedTable={selectedTable} />
-=======
   return (
     <>
       <TableGridEditor isLoadingSelectedTable={isLoading} selectedTable={selectedTable} />
     </>
   )
->>>>>>> 9c390bf2
 }
 
 TableEditorPage.getLayout = (page) => (
