import { zodResolver } from '@hookform/resolvers/zod'
import { PermissionAction } from '@supabase/shared-types/out/constants'
import { debounce } from 'lodash'
import { ExternalLink } from 'lucide-react'
import Link from 'next/link'
import { useRouter } from 'next/router'
import { PropsWithChildren, useEffect, useMemo, useRef, useState } from 'react'
import { useForm } from 'react-hook-form'
import { toast } from 'sonner'
import { z } from 'zod'

import { PopoverSeparator } from '@ui/components/shadcn/ui/popover'
import { components } from 'api-types'
import { LOCAL_STORAGE_KEYS, useParams } from 'common'
import {
  FreeProjectLimitWarning,
  NotOrganizationOwnerWarning,
} from 'components/interfaces/Organization/NewProject'
import { AdvancedConfiguration } from 'components/interfaces/ProjectCreation/AdvancedConfiguration'
import {
  extractPostgresVersionDetails,
  PostgresVersionSelector,
} from 'components/interfaces/ProjectCreation/PostgresVersionSelector'
import { SPECIAL_CHARS_REGEX } from 'components/interfaces/ProjectCreation/ProjectCreation.constants'
import { RegionSelector } from 'components/interfaces/ProjectCreation/RegionSelector'
import { SecurityOptions } from 'components/interfaces/ProjectCreation/SecurityOptions'
import { SpecialSymbolsCallout } from 'components/interfaces/ProjectCreation/SpecialSymbolsCallout'
import DefaultLayout from 'components/layouts/DefaultLayout'
import { WizardLayoutWithoutAuth } from 'components/layouts/WizardLayout'
import DisabledWarningDueToIncident from 'components/ui/DisabledWarningDueToIncident'
import { InlineLink } from 'components/ui/InlineLink'
import Panel from 'components/ui/Panel'
import PartnerManagedResource from 'components/ui/PartnerManagedResource'
import PasswordStrengthBar from 'components/ui/PasswordStrengthBar'
import { useAvailableOrioleImageVersion } from 'data/config/project-creation-postgres-versions-query'
import { useOverdueInvoicesQuery } from 'data/invoices/invoices-overdue-query'
import { useDefaultRegionQuery } from 'data/misc/get-default-region-query'
import { useAuthorizedAppsQuery } from 'data/oauth/authorized-apps-query'
import { useFreeProjectLimitCheckQuery } from 'data/organizations/free-project-limit-check-query'
import { useOrganizationsQuery } from 'data/organizations/organizations-query'
import { DesiredInstanceSize, instanceSizeSpecs } from 'data/projects/new-project.constants'
import {
  ProjectCreateVariables,
  useProjectCreateMutation,
} from 'data/projects/project-create-mutation'
import { useProjectsQuery } from 'data/projects/projects-query'
import { useSendEventMutation } from 'data/telemetry/send-event-mutation'
import { useCheckPermissions } from 'hooks/misc/useCheckPermissions'
import { useLocalStorageQuery } from 'hooks/misc/useLocalStorage'
import { useSelectedOrganization } from 'hooks/misc/useSelectedOrganization'
import { withAuth } from 'hooks/misc/withAuth'
import { useFlag } from 'hooks/ui/useFlag'
import { getCloudProviderArchitecture } from 'lib/cloudprovider-utils'
import {
  AWS_REGIONS_DEFAULT,
  DEFAULT_MINIMUM_PASSWORD_STRENGTH,
  DEFAULT_PROVIDER,
  FLY_REGIONS_DEFAULT,
  PROJECT_STATUS,
  PROVIDERS,
} from 'lib/constants'
import passwordStrength from 'lib/password-strength'
import { generateStrongPassword } from 'lib/project'
import type { CloudProvider } from 'shared-data'
import type { NextPageWithLayout } from 'types'
import {
  Badge,
  Button,
  Form_Shadcn_,
  FormControl_Shadcn_,
  FormField_Shadcn_,
  Input_Shadcn_,
  Select_Shadcn_,
  SelectContent_Shadcn_,
  SelectGroup_Shadcn_,
  SelectItem_Shadcn_,
  SelectTrigger_Shadcn_,
  SelectValue_Shadcn_,
  Table,
  TableBody,
  TableCell,
  TableHead,
  TableHeader,
  TableRow,
} from 'ui'
import { Admonition } from 'ui-patterns/admonition'
import { Input } from 'ui-patterns/DataInputs/Input'
import ConfirmationModal from 'ui-patterns/Dialogs/ConfirmationModal'
import { FormItemLayout } from 'ui-patterns/form/FormItemLayout/FormItemLayout'
import { InfoTooltip } from 'ui-patterns/info-tooltip'

const sizes: DesiredInstanceSize[] = [
  'micro',
  'small',
  'medium',
  'large',
  'xlarge',
  '2xlarge',
  '4xlarge',
  '8xlarge',
  '12xlarge',
  '16xlarge',
]

const sizesWithNoCostConfirmationRequired: DesiredInstanceSize[] = ['micro', 'small']

const FormSchema = z.object({
  organization: z.string({
    required_error: 'Please select an organization',
  }),
  projectName: z
    .string()
    .min(1, 'Please enter a project name.') // Required field check
    .min(3, 'Project name must be at least 3 characters long.') // Minimum length check
    .max(64, 'Project name must be no longer than 64 characters.'), // Maximum length check
  postgresVersion: z.string({
    required_error: 'Please enter a Postgres version.',
  }),
  dbRegion: z.string({
    required_error: 'Please select a region.',
  }),
  cloudProvider: z.string({
    required_error: 'Please select a cloud provider.',
  }),
  dbPassStrength: z.number(),
  dbPass: z
    .string({ required_error: 'Please enter a database password.' })
    .min(1, 'Password is required.'),
  instanceSize: z.string(),
  dataApi: z.boolean(),
  useApiSchema: z.boolean(),
  postgresVersionSelection: z.string(),
  useOrioleDb: z.boolean(),
})

export type CreateProjectForm = z.infer<typeof FormSchema>

const Wizard: NextPageWithLayout = () => {
  const router = useRouter()
  const { slug, projectName } = useParams()
  const currentOrg = useSelectedOrganization()
  const isFreePlan = currentOrg?.plan?.id === 'free'

  const [lastVisitedOrganization] = useLocalStorageQuery(
    LOCAL_STORAGE_KEYS.LAST_VISITED_ORGANIZATION,
    ''
  )

  const { mutate: sendEvent } = useSendEventMutation()

  const projectCreationDisabled = useFlag('disableProjectCreationAndUpdate')
  const showPostgresVersionSelector = useFlag('showPostgresVersionSelector')
  const cloudProviderEnabled = useFlag('enableFlyCloudProvider')
  const { data: membersExceededLimit } = useFreeProjectLimitCheckQuery(
    { slug },
    { enabled: isFreePlan }
  )

  const { data: approvedOAuthApps } = useAuthorizedAppsQuery({ slug }, { enabled: !isFreePlan })

  const hasOAuthApps = approvedOAuthApps && approvedOAuthApps.length > 0

  const [passwordStrengthMessage, setPasswordStrengthMessage] = useState('')
  const [passwordStrengthWarning, setPasswordStrengthWarning] = useState('')

  const [isComputeCostsConfirmationModalVisible, setIsComputeCostsConfirmationModalVisible] =
    useState(false)

  const { data: organizations, isSuccess: isOrganizationsSuccess } = useOrganizationsQuery()

  const isNotOnTeamOrEnterprisePlan = useMemo(
    () => !['team', 'enterprise'].includes(currentOrg?.plan.id ?? ''),
    [currentOrg]
  )

  const { data: allOverdueInvoices } = useOverdueInvoicesQuery({
    enabled: isNotOnTeamOrEnterprisePlan,
  })

  const overdueInvoices = (allOverdueInvoices ?? []).filter(
    (x) => x.organization_id === currentOrg?.id
  )
  const hasOutstandingInvoices = overdueInvoices.length > 0 && isNotOnTeamOrEnterprisePlan

  const {
    mutate: createProject,
    isLoading: isCreatingNewProject,
    isSuccess: isSuccessNewProject,
  } = useProjectCreateMutation({
    onSuccess: (res) => {
      sendEvent({
        action: 'project_creation_simple_version_submitted',
        properties: {
          instanceSize: form.getValues('instanceSize'),
        },
        groups: {
          project: res.ref,
          organization: res.organization_slug,
        },
      })
      router.push(`/project/${res.ref}/building`)
    },
  })

  const { data: allProjectsFromApi } = useProjectsQuery()
  const [allProjects, setAllProjects] = useState<
    components['schemas']['ProjectInfo'][] | undefined
  >(undefined)

  useEffect(() => {
    // Only set once to ensure compute credits dont change while project is being created
    if (allProjectsFromApi && !allProjects) {
      setAllProjects(allProjectsFromApi)
    }
  }, [allProjectsFromApi, allProjects, setAllProjects])

  const organizationProjects =
    allProjects?.filter(
      (project) =>
        project.organization_id === currentOrg?.id && project.status !== PROJECT_STATUS.INACTIVE
    ) ?? []
  const { data: defaultRegion, error: defaultRegionError } = useDefaultRegionQuery(
    {
      cloudProvider: PROVIDERS[DEFAULT_PROVIDER].id,
    },
    {
      refetchOnMount: false,
      refetchOnWindowFocus: false,
      refetchInterval: false,
      refetchOnReconnect: false,
      retry: false,
    }
  )

<<<<<<< HEAD
  const {
    mutate: createProject,
    isLoading: isCreatingNewProject,
    isSuccess: isSuccessNewProject,
  } = useProjectCreateMutation({
    onSuccess: (res) => {
      router.push(`/project/${res.ref}`)
    },
  })

=======
>>>>>>> c0c3710b
  const isAdmin = useCheckPermissions(PermissionAction.CREATE, 'projects')
  const isInvalidSlug = isOrganizationsSuccess && currentOrg === undefined
  const isEmptyOrganizations = (organizations?.length ?? 0) <= 0 && isOrganizationsSuccess
  const hasMembersExceedingFreeTierLimit = (membersExceededLimit || []).length > 0

  const showNonProdFields = process.env.NEXT_PUBLIC_ENVIRONMENT !== 'prod'

  const freePlanWithExceedingLimits = isFreePlan && hasMembersExceedingFreeTierLimit

  const isManagedByVercel = currentOrg?.managed_by === 'vercel-marketplace'

  const canCreateProject =
    isAdmin && !freePlanWithExceedingLimits && !isManagedByVercel && !hasOutstandingInvoices

  const delayedCheckPasswordStrength = useRef(
    debounce((value) => checkPasswordStrength(value), 300)
  ).current

  async function checkPasswordStrength(value: any) {
    const { message, warning, strength } = await passwordStrength(value)

    form.setValue('dbPassStrength', strength)
    form.trigger('dbPassStrength')
    form.trigger('dbPass')

    setPasswordStrengthWarning(warning)
    setPasswordStrengthMessage(message)
  }

  FormSchema.superRefine(({ dbPassStrength }, refinementContext) => {
    if (dbPassStrength < DEFAULT_MINIMUM_PASSWORD_STRENGTH) {
      refinementContext.addIssue({
        code: z.ZodIssueCode.custom,
        path: ['dbPass'],
        message: passwordStrengthWarning || 'Password not secure enough',
      })
    }
  })

  const form = useForm<z.infer<typeof FormSchema>>({
    resolver: zodResolver(FormSchema),
    mode: 'onChange',
    defaultValues: {
      organization: slug,
      projectName: projectName || '',
      postgresVersion: '',
      cloudProvider: PROVIDERS[DEFAULT_PROVIDER].id,
      dbPass: '',
      dbPassStrength: 0,
      dbRegion: defaultRegion || undefined,
      instanceSize: sizes[0],
      dataApi: true,
      useApiSchema: false,
      postgresVersionSelection: '',
      useOrioleDb: false,
    },
  })

  const { instanceSize, cloudProvider, dbRegion, organization } = form.watch()

  const availableOrioleVersion = useAvailableOrioleImageVersion(
    {
      cloudProvider: cloudProvider as CloudProvider,
      dbRegion,
      organizationSlug: organization,
    },
    { enabled: currentOrg != null && !isManagedByVercel }
  )

  // [kevin] This will eventually all be provided by a new API endpoint to preview and validate project creation, this is just for kaizen now
  const monthlyComputeCosts =
    // current project costs
    organizationProjects.reduce(
      (prev, acc) => prev + monthlyInstancePrice(acc.infra_compute_size),
      0
    ) +
    // selected compute size
    monthlyInstancePrice(instanceSize) -
    // compute credits
    10

  // [Refactor] DB Password could be a common component used in multiple pages with repeated logic
  function generatePassword() {
    const password = generateStrongPassword()
    form.setValue('dbPass', password)
    delayedCheckPasswordStrength(password)
  }

  const onSubmitWithComputeCostsConfirmation = async (values: z.infer<typeof FormSchema>) => {
    const launchingLargerInstance =
      values.instanceSize &&
      !sizesWithNoCostConfirmationRequired.includes(values.instanceSize as DesiredInstanceSize)
    if (additionalMonthlySpend > 0 && (hasOAuthApps || launchingLargerInstance)) {
      sendEvent({
        action: 'project_creation_simple_version_confirm_modal_opened',
        properties: {
          instanceSize: values.instanceSize,
        },
        groups: {
          organization: currentOrg?.slug ?? 'Unknown',
        },
      })
      setIsComputeCostsConfirmationModalVisible(true)
    } else {
      await onSubmit(values)
    }
  }

  const onSubmit = async (values: z.infer<typeof FormSchema>) => {
    if (!currentOrg) return console.error('Unable to retrieve current organization')

    const {
      cloudProvider,
      projectName,
      dbPass,
      dbRegion,
      postgresVersion,
      instanceSize,
      dataApi,
      useApiSchema,
      postgresVersionSelection,
      useOrioleDb,
    } = values

    if (useOrioleDb && !availableOrioleVersion) {
      return toast.error('No available OrioleDB image found, only Postgres is available')
    }

    const { postgresEngine, releaseChannel } =
      extractPostgresVersionDetails(postgresVersionSelection)

    const data: ProjectCreateVariables = {
      cloudProvider: cloudProvider,
      organizationId: currentOrg.id,
      name: projectName,
      dbPass: dbPass,
      dbRegion: dbRegion,
      // gets ignored due to org billing subscription anyway
      dbPricingTierId: 'tier_free',
      // only set the compute size on pro+ plans. Free plans always use micro (nano in the future) size.
      dbInstanceSize: isFreePlan ? undefined : (instanceSize as DesiredInstanceSize),
      dataApiExposedSchemas: !dataApi ? [] : undefined,
      dataApiUseApiSchema: !dataApi ? false : useApiSchema,
      postgresEngine: useOrioleDb ? availableOrioleVersion?.postgres_engine : postgresEngine,
      releaseChannel: useOrioleDb ? availableOrioleVersion?.release_channel : releaseChannel,
    }

    if (postgresVersion) {
      if (!postgresVersion.match(/1[2-9]\..*/)) {
        toast.error(
          `Invalid Postgres version, should start with a number between 12-19, a dot and additional characters, i.e. 15.2 or 15.2.0-3`
        )
      }

      data['customSupabaseRequest'] = {
        ami: { search_tags: { 'tag:postgresVersion': postgresVersion } },
      }
    }

    createProject(data)
  }

  useEffect(() => {
    // Handle no org: redirect to new org route
    if (isEmptyOrganizations) {
      router.push(`/new`)
    }
  }, [isEmptyOrganizations, router])

  useEffect(() => {
    // [Joshen] Cause slug depends on router which doesnt load immediately on render
    // While the form data does load immediately
    if (slug && slug !== '_') form.setValue('organization', slug)
    if (projectName) form.setValue('projectName', projectName || '')
  }, [slug])

  useEffect(() => {
    // Redirect to first org if the slug doesn't match an org slug
    // this is mainly to capture the /new/new-project url, which is redirected from database.new
    if (isInvalidSlug && isOrganizationsSuccess && (organizations?.length ?? 0) > 0) {
      router.push(`/new/${organizations?.[0].slug}`)
    }
  }, [isInvalidSlug, isOrganizationsSuccess, organizations])

  useEffect(() => {
    if (form.getValues('dbRegion') === undefined && defaultRegion) {
      form.setValue('dbRegion', defaultRegion)
    }
  }, [defaultRegion])

  useEffect(() => {
    if (defaultRegionError) {
      form.setValue('dbRegion', PROVIDERS[DEFAULT_PROVIDER].default_region.displayName)
    }
  }, [defaultRegionError])

  const availableComputeCredits = organizationProjects.length === 0 ? 10 : 0

  const additionalMonthlySpend = isFreePlan
    ? 0
    : instanceSizeSpecs[instanceSize as DesiredInstanceSize]!.priceMonthly - availableComputeCredits

  return (
    <Form_Shadcn_ {...form}>
      <form onSubmit={form.handleSubmit(onSubmitWithComputeCostsConfirmation)}>
        <Panel
          loading={!isOrganizationsSuccess}
          title={
            <div key="panel-title">
              <h3>Create a new project</h3>
              <p className="text-sm text-foreground-lighter">
                Your project will have its own dedicated instance and full Postgres database.
                <br />
                An API will be set up so you can easily interact with your new database.
                <br />
              </p>
            </div>
          }
          footer={
            <div key="panel-footer" className="grid grid-cols-12 w-full gap-4 items-center">
              <div className="col-span-4">
                {!isFreePlan &&
                  !projectCreationDisabled &&
                  canCreateProject &&
                  additionalMonthlySpend > 0 && (
                    <div className="flex justify-between text-sm">
                      <span>Additional Costs</span>
                      <div className="text-brand flex gap-1 items-center font-mono font-medium">
                        <span>${additionalMonthlySpend}/m</span>
                        <InfoTooltip side="top" className="max-w-[450px] p-0">
                          <div className="p-4 text-sm text-foreground-light space-y-1">
                            <p>
                              Each project includes a dedicated Postgres instance running on its own
                              server. You are charged for the{' '}
                              <InlineLink href="https://supabase.com/docs/guides/platform/billing-on-supabase">
                                Compute resource
                              </InlineLink>{' '}
                              of that server, independent of your database usage.
                            </p>
                            {monthlyComputeCosts > 0 && (
                              <p>
                                Compute costs are applied on top of your subscription plan costs.
                              </p>
                            )}
                          </div>

                          <Table className="mt-2">
                            <TableHeader className="[&_th]:h-7">
                              <TableRow className="py-2">
                                <TableHead className="w-[170px]">Project</TableHead>
                                <TableHead>Compute Size</TableHead>
                                <TableHead className="text-right">Monthly Costs</TableHead>
                              </TableRow>
                            </TableHeader>
                            <TableBody className="[&_td]:py-2">
                              {organizationProjects.map((project) => (
                                <TableRow key={project.ref} className="text-foreground-light">
                                  <TableCell className="w-[170px] truncate">
                                    {project.name}
                                  </TableCell>
                                  <TableCell className="text-center">
                                    {instanceLabel(project.infra_compute_size)}
                                  </TableCell>
                                  <TableCell className="text-right">
                                    ${monthlyInstancePrice(project.infra_compute_size)}
                                  </TableCell>
                                </TableRow>
                              ))}

                              <TableRow>
                                <TableCell className="w-[170px] flex gap-2">
                                  <span className="truncate">
                                    {form.getValues('projectName')
                                      ? form.getValues('projectName')
                                      : 'New project'}
                                  </span>
                                  <Badge size={'small'} variant={'default'}>
                                    NEW
                                  </Badge>
                                </TableCell>
                                <TableCell className="text-center">
                                  {instanceLabel(instanceSize)}
                                </TableCell>
                                <TableCell className="text-right">
                                  ${monthlyInstancePrice(instanceSize)}
                                </TableCell>
                              </TableRow>
                            </TableBody>
                          </Table>
                          <PopoverSeparator />
                          <Table>
                            <TableHeader className="[&_th]:h-7">
                              <TableRow>
                                <TableHead colSpan={2}>Compute Credits</TableHead>
                                <TableHead colSpan={1} className="text-right">
                                  -$10
                                </TableHead>
                              </TableRow>
                            </TableHeader>
                            <TableBody className="[&_td]:py-2">
                              <TableRow className="text-foreground">
                                <TableCell colSpan={2}>
                                  Total Monthly Compute Costs
                                  {/**
                                   * API currently doesnt output replica information on the projects list endpoint. Until then, we cannot correctly calculate the costs including RRs.
                                   *
                                   * Will be adjusted in the future [kevin]
                                   */}
                                  {organizationProjects.length > 0 && (
                                    <p className="text-xs text-foreground-lighter">
                                      Excluding Read replicas
                                    </p>
                                  )}
                                </TableCell>
                                <TableCell colSpan={1} className="text-right">
                                  ${monthlyComputeCosts}
                                </TableCell>
                              </TableRow>
                            </TableBody>
                          </Table>
                        </InfoTooltip>
                      </div>
                    </div>
                  )}
              </div>

              <div className="flex items-end col-span-8 space-x-2 ml-auto">
                <Button
                  type="default"
                  disabled={isCreatingNewProject || isSuccessNewProject}
                  onClick={() => {
                    if (!!lastVisitedOrganization) router.push(`/org/${lastVisitedOrganization}`)
                    else router.push('/organizations')
                  }}
                >
                  Cancel
                </Button>
                <Button
                  htmlType="submit"
                  loading={isCreatingNewProject || isSuccessNewProject}
                  disabled={!canCreateProject || isCreatingNewProject || isSuccessNewProject}
                >
                  Create new project
                </Button>
              </div>
            </div>
          }
        >
          <>
            {projectCreationDisabled ? (
              <Panel.Content className="pb-8">
                <DisabledWarningDueToIncident title="Project creation is currently disabled" />
              </Panel.Content>
            ) : (
              <div className="divide-y divide-border-muted">
                <Panel.Content className={['space-y-4'].join(' ')}>
                  <FormField_Shadcn_
                    control={form.control}
                    name="organization"
                    render={({ field }) => (
                      <FormItemLayout label="Organization" layout="horizontal">
                        {(organizations?.length ?? 0) > 0 && (
                          <Select_Shadcn_
                            onValueChange={(slug) => {
                              field.onChange(slug)
                              router.push(`/new/${slug}`)
                            }}
                            value={field.value}
                            defaultValue={field.value}
                          >
                            <FormControl_Shadcn_>
                              <SelectTrigger_Shadcn_>
                                <SelectValue_Shadcn_ placeholder="Select an organization" />
                              </SelectTrigger_Shadcn_>
                            </FormControl_Shadcn_>
                            <SelectContent_Shadcn_>
                              <SelectGroup_Shadcn_>
                                {organizations?.map((x) => (
                                  <SelectItem_Shadcn_
                                    key={x.id}
                                    value={x.slug}
                                    className="flex justify-between"
                                  >
                                    <span className="mr-2">{x.name}</span>
                                    <Badge>{x.plan.name}</Badge>
                                  </SelectItem_Shadcn_>
                                ))}
                              </SelectGroup_Shadcn_>
                            </SelectContent_Shadcn_>
                          </Select_Shadcn_>
                        )}
                      </FormItemLayout>
                    )}
                  />
                  {!isAdmin && <NotOrganizationOwnerWarning />}
                </Panel.Content>

                {canCreateProject && (
                  <>
                    <Panel.Content>
                      <FormField_Shadcn_
                        control={form.control}
                        name="projectName"
                        render={({ field }) => (
                          <FormItemLayout label="Project name" layout="horizontal">
                            <FormControl_Shadcn_>
                              <Input_Shadcn_ {...field} placeholder="Project name" />
                            </FormControl_Shadcn_>
                          </FormItemLayout>
                        )}
                      />
                    </Panel.Content>

                    {cloudProviderEnabled && showNonProdFields && (
                      <Panel.Content>
                        <FormField_Shadcn_
                          control={form.control}
                          name="cloudProvider"
                          render={({ field }) => (
                            <FormItemLayout label="Cloud provider" layout="horizontal">
                              <Select_Shadcn_
                                onValueChange={(value) => {
                                  field.onChange(value)
                                  form.setValue(
                                    'dbRegion',
                                    value === 'FLY'
                                      ? FLY_REGIONS_DEFAULT.displayName
                                      : AWS_REGIONS_DEFAULT.displayName
                                  )
                                }}
                                defaultValue={field.value}
                              >
                                <FormControl_Shadcn_>
                                  <SelectTrigger_Shadcn_>
                                    <SelectValue_Shadcn_ placeholder="Select a cloud provider" />
                                  </SelectTrigger_Shadcn_>
                                </FormControl_Shadcn_>
                                <SelectContent_Shadcn_>
                                  <SelectGroup_Shadcn_>
                                    {Object.values(PROVIDERS).map((providerObj) => {
                                      const label = providerObj['name']
                                      const value = providerObj['id']
                                      return (
                                        <SelectItem_Shadcn_ key={value} value={value}>
                                          {label}
                                        </SelectItem_Shadcn_>
                                      )
                                    })}
                                  </SelectGroup_Shadcn_>
                                </SelectContent_Shadcn_>
                              </Select_Shadcn_>
                            </FormItemLayout>
                          )}
                        />
                      </Panel.Content>
                    )}

                    {currentOrg?.plan && currentOrg?.plan.id !== 'free' && (
                      <Panel.Content>
                        <FormField_Shadcn_
                          control={form.control}
                          name="instanceSize"
                          render={({ field }) => (
                            <FormItemLayout
                              layout="horizontal"
                              label={
                                <div className="flex flex-col gap-y-4">
                                  <span>Compute Size</span>

                                  <div className="flex flex-col gap-y-2">
                                    <Link
                                      target="_blank"
                                      rel="noopener noreferrer"
                                      href="https://supabase.com/docs/guides/platform/compute-add-ons"
                                    >
                                      <div className="flex items-center space-x-2 opacity-75 hover:opacity-100 transition">
                                        <p className="text-sm m-0">Compute Add-Ons</p>
                                        <ExternalLink size={16} strokeWidth={1.5} />
                                      </div>
                                    </Link>
                                    <Link
                                      target="_blank"
                                      rel="noopener noreferrer"
                                      href="https://supabase.com/docs/guides/platform/manage-your-usage/compute"
                                    >
                                      <div className="flex items-center space-x-2 opacity-75 hover:opacity-100 transition">
                                        <p className="text-sm m-0">Compute Billing</p>
                                        <ExternalLink size={16} strokeWidth={1.5} />
                                      </div>
                                    </Link>
                                  </div>
                                </div>
                              }
                              description={
                                <>
                                  <p>
                                    The size for your dedicated database. You can change this later.
                                  </p>
                                </>
                              }
                            >
                              <Select_Shadcn_
                                value={field.value}
                                onValueChange={(value) => field.onChange(value)}
                              >
                                <SelectTrigger_Shadcn_ className="[&_.instance-details]:hidden">
                                  <SelectValue_Shadcn_ placeholder="Select a compute size" />
                                </SelectTrigger_Shadcn_>
                                <SelectContent_Shadcn_>
                                  <SelectGroup_Shadcn_>
                                    {sizes
                                      .filter((option) =>
                                        instanceSizeSpecs[option].cloud_providers.includes(
                                          form.getValues('cloudProvider') as CloudProvider
                                        )
                                      )
                                      .map((option) => {
                                        return (
                                          <SelectItem_Shadcn_ key={option} value={option}>
                                            <div className="flex flex-row i gap-2">
                                              <div className="text-center w-[80px]">
                                                <Badge
                                                  variant={option === 'micro' ? 'default' : 'brand'}
                                                  className="rounded-md w-16 text-center flex justify-center font-mono uppercase"
                                                >
                                                  {instanceSizeSpecs[option].label}
                                                </Badge>
                                              </div>
                                              <div className="text-sm">
                                                <span className="text-foreground">
                                                  {instanceSizeSpecs[option].ram} RAM /{' '}
                                                  {instanceSizeSpecs[option].cpu}{' '}
                                                  {getCloudProviderArchitecture(
                                                    form.getValues('cloudProvider') as CloudProvider
                                                  )}{' '}
                                                  CPU
                                                </span>
                                                <p
                                                  className="text-xs text-muted instance-details"
                                                  translate="no"
                                                >
                                                  ${instanceSizeSpecs[option].priceHourly}/hour (~$
                                                  {instanceSizeSpecs[option].priceMonthly}/month)
                                                </p>
                                              </div>
                                            </div>
                                          </SelectItem_Shadcn_>
                                        )
                                      })}
                                  </SelectGroup_Shadcn_>
                                </SelectContent_Shadcn_>
                              </Select_Shadcn_>
                            </FormItemLayout>
                          )}
                        />
                      </Panel.Content>
                    )}

                    <Panel.Content>
                      <FormField_Shadcn_
                        control={form.control}
                        name="dbPass"
                        render={({ field }) => {
                          const hasSpecialCharacters =
                            field.value.length > 0 && !field.value.match(SPECIAL_CHARS_REGEX)

                          return (
                            <FormItemLayout
                              label="Database Password"
                              layout="horizontal"
                              description={
                                <>
                                  {hasSpecialCharacters && <SpecialSymbolsCallout />}
                                  <PasswordStrengthBar
                                    passwordStrengthScore={form.getValues('dbPassStrength')}
                                    password={field.value}
                                    passwordStrengthMessage={passwordStrengthMessage}
                                    generateStrongPassword={generatePassword}
                                  />
                                </>
                              }
                            >
                              <FormControl_Shadcn_>
                                <Input
                                  copy={field.value.length > 0}
                                  type="password"
                                  placeholder="Type in a strong password"
                                  {...field}
                                  autoComplete="off"
                                  onChange={async (event) => {
                                    field.onChange(event)
                                    form.trigger('dbPassStrength')
                                    const value = event.target.value
                                    if (event.target.value === '') {
                                      await form.setValue('dbPassStrength', 0)
                                      await form.trigger('dbPass')
                                    } else {
                                      await delayedCheckPasswordStrength(value)
                                    }
                                  }}
                                />
                              </FormControl_Shadcn_>
                            </FormItemLayout>
                          )
                        }}
                      />
                    </Panel.Content>

                    <Panel.Content>
                      <FormField_Shadcn_
                        control={form.control}
                        name="dbRegion"
                        render={({ field }) => (
                          <RegionSelector
                            field={field}
                            form={form}
                            cloudProvider={form.getValues('cloudProvider') as CloudProvider}
                          />
                        )}
                      />
                    </Panel.Content>

                    {showPostgresVersionSelector && (
                      <Panel.Content>
                        <FormField_Shadcn_
                          control={form.control}
                          name="postgresVersionSelection"
                          render={({ field }) => (
                            <PostgresVersionSelector
                              field={field}
                              form={form}
                              cloudProvider={form.getValues('cloudProvider') as CloudProvider}
                              organizationSlug={slug}
                              dbRegion={form.getValues('dbRegion')}
                            />
                          )}
                        />
                      </Panel.Content>
                    )}

                    {showNonProdFields && (
                      <Panel.Content>
                        <FormField_Shadcn_
                          control={form.control}
                          name="postgresVersion"
                          render={({ field }) => (
                            <FormItemLayout
                              label="Custom Postgres version"
                              layout="horizontal"
                              description="Specify a custom version of Postgres (Defaults to the latest). This is only applicable for local/staging projects"
                            >
                              <FormControl_Shadcn_>
                                <Input_Shadcn_
                                  placeholder="Postgres version"
                                  {...field}
                                  autoComplete="off"
                                />
                              </FormControl_Shadcn_>
                            </FormItemLayout>
                          )}
                        />
                      </Panel.Content>
                    )}

                    <SecurityOptions form={form} />
                    {!!availableOrioleVersion && <AdvancedConfiguration form={form} />}
                  </>
                )}

                {freePlanWithExceedingLimits ? (
                  isAdmin &&
                  slug && (
                    <Panel.Content>
                      <FreeProjectLimitWarning
                        membersExceededLimit={membersExceededLimit || []}
                        orgSlug={slug}
                      />
                    </Panel.Content>
                  )
                ) : isManagedByVercel ? (
                  <Panel.Content>
                    <PartnerManagedResource
                      partner="vercel-marketplace"
                      resource="Projects"
                      cta={{
                        installationId: currentOrg?.partner_id,
                        message: 'Visit Vercel to create a project',
                      }}
                    />
                  </Panel.Content>
                ) : hasOutstandingInvoices ? (
                  <Panel.Content>
                    <Admonition
                      type="default"
                      title="Your organization has overdue invoices"
                      description={
                        <div className="space-y-3">
                          <p className="text-sm leading-normal">
                            Please resolve all outstanding invoices first before creating a new
                            project
                          </p>

                          <div>
                            <Button asChild type="default">
                              <Link href={`/org/${slug}/billing#invoices`}>View invoices</Link>
                            </Button>
                          </div>
                        </div>
                      }
                    />
                  </Panel.Content>
                ) : null}
              </div>
            )}
          </>
        </Panel>

        <ConfirmationModal
          size="large"
          loading={false}
          visible={isComputeCostsConfirmationModalVisible}
          title={<>Confirm compute costs</>}
          confirmLabel="Confirm"
          onCancel={() => setIsComputeCostsConfirmationModalVisible(false)}
          onConfirm={async () => {
            const values = form.getValues()
            await onSubmit(values)
            setIsComputeCostsConfirmationModalVisible(false)
          }}
          variant={'warning'}
        >
          <div className="text-sm text-foreground-light space-y-1">
            <p>
              Launching a project on compute size "{instanceLabel(instanceSize)}" increases your
              monthly costs by ${additionalMonthlySpend}, independent of how actively you use it. By
              clicking "Confirm", you agree to the additional costs.{' '}
              <Link
                href="/docs/guides/platform/manage-your-usage/compute"
                target="_blank"
                className="underline"
              >
                Compute Costs
              </Link>{' '}
              are non-refundable.
            </p>
          </div>
        </ConfirmationModal>
      </form>
    </Form_Shadcn_>
  )
}

/**
 * When launching new projects, they only get assigned a compute size once successfully launched,
 * this might assume wrong compute size, but only for projects being rapidly launched after one another on non-default compute sizes.
 *
 * Needs to be in the API in the future [kevin]
 */
const monthlyInstancePrice = (instance: string | undefined): number => {
  return instanceSizeSpecs[instance as DesiredInstanceSize]?.priceMonthly || 10
}

const instanceLabel = (instance: string | undefined): string => {
  return instanceSizeSpecs[instance as DesiredInstanceSize]?.label || 'Micro'
}

<<<<<<< HEAD
Wizard.getLayout = (page) => <WizardLayoutWithoutAuth>{page}</WizardLayoutWithoutAuth>
=======
const PageLayout = withAuth(({ children }: PropsWithChildren) => {
  return <WizardLayoutWithoutAuth>{children}</WizardLayoutWithoutAuth>
})

Wizard.getLayout = (page) => (
  <DefaultLayout headerTitle="New project">
    <PageLayout>{page}</PageLayout>
  </DefaultLayout>
)
>>>>>>> c0c3710b

export default Wizard<|MERGE_RESOLUTION|>--- conflicted
+++ resolved
@@ -232,19 +232,6 @@
     }
   )
 
-<<<<<<< HEAD
-  const {
-    mutate: createProject,
-    isLoading: isCreatingNewProject,
-    isSuccess: isSuccessNewProject,
-  } = useProjectCreateMutation({
-    onSuccess: (res) => {
-      router.push(`/project/${res.ref}`)
-    },
-  })
-
-=======
->>>>>>> c0c3710b
   const isAdmin = useCheckPermissions(PermissionAction.CREATE, 'projects')
   const isInvalidSlug = isOrganizationsSuccess && currentOrg === undefined
   const isEmptyOrganizations = (organizations?.length ?? 0) <= 0 && isOrganizationsSuccess
@@ -1011,9 +998,6 @@
   return instanceSizeSpecs[instance as DesiredInstanceSize]?.label || 'Micro'
 }
 
-<<<<<<< HEAD
-Wizard.getLayout = (page) => <WizardLayoutWithoutAuth>{page}</WizardLayoutWithoutAuth>
-=======
 const PageLayout = withAuth(({ children }: PropsWithChildren) => {
   return <WizardLayoutWithoutAuth>{children}</WizardLayoutWithoutAuth>
 })
@@ -1023,6 +1007,5 @@
     <PageLayout>{page}</PageLayout>
   </DefaultLayout>
 )
->>>>>>> c0c3710b
 
 export default Wizard