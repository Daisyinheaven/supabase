--- conflicted
+++ resolved
@@ -2,11 +2,7 @@
 
 import ResetPasswordForm from 'components/interfaces/SignIn/ResetPasswordForm'
 import ForgotPasswordLayout from 'components/layouts/SignInLayout/ForgotPasswordLayout'
-<<<<<<< HEAD
-import { withAuth } from 'hooks'
-=======
 import { withAuth } from 'hooks/misc/withAuth'
->>>>>>> fc5ef8ba
 import type { NextPageWithLayout } from 'types'
 
 const ResetPasswordPage: NextPageWithLayout = () => {
