import { openai } from '@ai-sdk/openai'
import { afterEach, beforeEach, describe, expect, it, vi } from 'vitest'
import * as bedrockModule from './bedrock'
import { getModel, ModelErrorMessage } from './model'

vi.mock('@ai-sdk/openai', () => ({
  openai: { chat: vi.fn(() => 'openai-model') },
}))

vi.mock('./bedrock', async () => ({
  ...(await vi.importActual('./bedrock')),
  createRoutedBedrock: vi.fn(() => async (modelId: string) => 'bedrock-model'),
  checkAwsCredentials: vi.fn(),
}))

describe('getModel', () => {
  const originalEnv = { ...process.env }

  beforeEach(() => {
    vi.resetAllMocks()
    vi.stubEnv('AWS_BEDROCK_ROLE_ARN', 'test')
  })

  afterEach(() => {
    process.env = { ...originalEnv }
  })

  it('should return bedrock model and promptProviderOptions when default supports caching', async () => {
    vi.mocked(bedrockModule.checkAwsCredentials).mockResolvedValue(true)
    vi.stubEnv('IS_THROTTLED', 'false')

    const { model, error, promptProviderOptions } = await getModel({
      routingKey: 'test',
      isLimited: false,
    })

    expect(model).toEqual('bedrock-model')
    // Default bedrock model supportsCaching=false in registry, but if caller
    // specifies high-tier, provider options would be present
    expect(promptProviderOptions === undefined || typeof promptProviderOptions === 'object').toBe(
      true
    )
    expect(error).toBeUndefined()
  })

  it('should return bedrock model when throttled (limited) with default model', async () => {
    vi.mocked(bedrockModule.checkAwsCredentials).mockResolvedValue(true)
    vi.stubEnv('IS_THROTTLED', 'true')

    const { model, error, promptProviderOptions } = await getModel({
      routingKey: 'test',
      isLimited: true,
    })

    expect(model).toEqual('bedrock-model')
    expect(promptProviderOptions).toBeUndefined()
    expect(error).toBeUndefined()
  })

  it('should return OpenAI model when AWS credentials are not available but OPENAI_API_KEY is set', async () => {
    vi.mocked(bedrockModule.checkAwsCredentials).mockResolvedValue(false)
    process.env.OPENAI_API_KEY = 'test-key'

    const { model, promptProviderOptions } = await getModel({
      routingKey: 'test',
      isLimited: false,
    })

    expect(model).toEqual('openai-model')
    // Default openai model in registry is gpt-5-mini
<<<<<<< HEAD
    expect(openai).toHaveBeenCalledWith('gpt-5-mini')
=======
    expect(openai.chat).toHaveBeenCalledWith('gpt-5-mini')
>>>>>>> f5567f3a
    expect(promptProviderOptions).toBeUndefined()
  })

  it('should return error when neither AWS credentials nor OPENAI_API_KEY is available', async () => {
    vi.mocked(bedrockModule.checkAwsCredentials).mockResolvedValue(false)
    delete process.env.OPENAI_API_KEY

    const { error } = await getModel({ routingKey: 'test-key', isLimited: false })
    expect(error).toEqual(new Error(ModelErrorMessage))
  })

  it('returns specified provider and model when provided (openai gpt-5)', async () => {
    vi.mocked(bedrockModule.checkAwsCredentials).mockResolvedValue(false)
    process.env.OPENAI_API_KEY = 'test-key'
    process.env.IS_THROTTLED = 'false'

    const { model, error } = await getModel({
      provider: 'openai',
      model: 'gpt-5',
      routingKey: 'rk',
      isLimited: false,
    })

    expect(error).toBeUndefined()
    expect(model).toEqual('openai-model')
<<<<<<< HEAD
    expect(openai).toHaveBeenCalledWith('gpt-5')
=======
    expect(openai.chat).toHaveBeenCalledWith('gpt-5')
>>>>>>> f5567f3a
  })
})<|MERGE_RESOLUTION|>--- conflicted
+++ resolved
@@ -68,11 +68,7 @@
 
     expect(model).toEqual('openai-model')
     // Default openai model in registry is gpt-5-mini
-<<<<<<< HEAD
-    expect(openai).toHaveBeenCalledWith('gpt-5-mini')
-=======
     expect(openai.chat).toHaveBeenCalledWith('gpt-5-mini')
->>>>>>> f5567f3a
     expect(promptProviderOptions).toBeUndefined()
   })
 
@@ -98,10 +94,6 @@
 
     expect(error).toBeUndefined()
     expect(model).toEqual('openai-model')
-<<<<<<< HEAD
-    expect(openai).toHaveBeenCalledWith('gpt-5')
-=======
     expect(openai.chat).toHaveBeenCalledWith('gpt-5')
->>>>>>> f5567f3a
   })
 })