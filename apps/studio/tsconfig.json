{
  "compilerOptions": {
    "target": "ES2023",
    "lib": ["DOM", "DOM.Iterable", "ES2022"],
    "allowJs": false,
    "skipLibCheck": true,
    "strict": true,
    "forceConsistentCasingInFileNames": true,
    "noEmit": true,
    "esModuleInterop": true,
<<<<<<< HEAD
    "module": "ES2022",
=======
    "module": "esnext",
>>>>>>> c0c3710b
    "moduleResolution": "bundler",
    "resolveJsonModule": true,
    "isolatedModules": true,
    "jsx": "preserve",
    "rootDirs": [".", "./.react-router/types"],
    "baseUrl": ".",
    "downlevelIteration": true,
    "incremental": true,
    "paths": {
      "@ui/*": ["./../../packages/ui/src/*"] // handle ui package paths
    },
    "useDefineForClassFields": true,
    "types": ["node", "vite/client"]
  },
  "include": [
    "**/*.ts",
    "**/*.tsx",
    "**/*.js",
    "**/*.jsx",
    "./../../packages/ui/src/**/*.d.ts",
    ".react-router/types/**/*"
  ],
  "exclude": ["node_modules", "public/deno/*.ts"]
}<|MERGE_RESOLUTION|>--- conflicted
+++ resolved
@@ -8,11 +8,7 @@
     "forceConsistentCasingInFileNames": true,
     "noEmit": true,
     "esModuleInterop": true,
-<<<<<<< HEAD
-    "module": "ES2022",
-=======
     "module": "esnext",
->>>>>>> c0c3710b
     "moduleResolution": "bundler",
     "resolveJsonModule": true,
     "isolatedModules": true,
