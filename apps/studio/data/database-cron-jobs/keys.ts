export const databaseCronJobsKeys = {
  create: () => ['cron-jobs', 'create'] as const,
  delete: () => ['cron-jobs', 'delete'] as const,
  alter: () => ['cronjobs', 'alter'] as const,
  list: (projectRef: string | undefined) => ['projects', projectRef, 'cron-jobs'] as const,
<<<<<<< HEAD
  runs: (projectRef: string | undefined, jobId: number) =>
    ['projects', projectRef, 'cron-jobs', jobId] as const,
=======
  timezone: (projectRef: string | undefined) => ['database-cron-timezone', projectRef] as const,
>>>>>>> 3bd64fa6
}<|MERGE_RESOLUTION|>--- conflicted
+++ resolved
@@ -3,10 +3,7 @@
   delete: () => ['cron-jobs', 'delete'] as const,
   alter: () => ['cronjobs', 'alter'] as const,
   list: (projectRef: string | undefined) => ['projects', projectRef, 'cron-jobs'] as const,
-<<<<<<< HEAD
   runs: (projectRef: string | undefined, jobId: number) =>
     ['projects', projectRef, 'cron-jobs', jobId] as const,
-=======
   timezone: (projectRef: string | undefined) => ['database-cron-timezone', projectRef] as const,
->>>>>>> 3bd64fa6
 }