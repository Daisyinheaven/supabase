import type { Message as MessageType } from 'ai/react'
import { LOCAL_STORAGE_KEYS as COMMON_LOCAL_STORAGE_KEYS } from 'common'
import { LOCAL_STORAGE_KEYS } from 'lib/constants'
import { SupportedAssistantEntities } from 'components/ui/AIAssistantPanel/AIAssistant.types'
import { proxy, snapshot, subscribe, useSnapshot } from 'valtio'
import { SQL_TEMPLATES } from 'components/interfaces/SQLEditor/SQLEditor.queries'

export type CommonDatabaseEntity = {
  id: number
  name: string
  schema: string
  [key: string]: any
}

export type SuggestionsType = {
  title: string
  prompts?: string[]
}

export type Template = {
  name: string
  description: string
  content: string
}

type AiAssistantPanelType = {
  open: boolean
  messages: MessageType[]
  initialInput: string
  sqlSnippets?: string[]
  suggestions?: SuggestionsType
  editor?: SupportedAssistantEntities | null
  // Raw string content for the monaco editor, currently used to retain where the user left off when toggling off the panel
  content?: string
  // Mainly used for editing a database entity (e.g editing a function, RLS policy etc)
  entity?: CommonDatabaseEntity
  tables: { schema: string; name: string }[]
}

type EditorPanelType = {
  open: boolean
  initialValue?: string
  label?: string
  saveLabel?: string
  onSave?: (value: string) => void
  functionName?: string
  templates?: Template[]
}

type DashboardHistoryType = {
  sql?: string
  editor?: string
}

const INITIAL_AI_ASSISTANT: AiAssistantPanelType = {
  open: false,
  messages: [],
  sqlSnippets: undefined,
  initialInput: '',
  suggestions: undefined,
  editor: null,
  content: '',
  entity: undefined,
  tables: [],
}

const INITIAL_EDITOR_PANEL: EditorPanelType = {
  open: false,
  initialValue: '',
  label: '',
  saveLabel: '',
  templates: SQL_TEMPLATES.filter((template) => template.type === 'template').map((template) => ({
    name: template.title,
    description: template.description,
    content: template.sql,
  })),
}

const EMPTY_DASHBOARD_HISTORY: DashboardHistoryType = {
  sql: undefined,
  editor: undefined,
}

const getInitialState = () => {
  if (typeof window === 'undefined') {
    return {
      aiAssistantPanel: INITIAL_AI_ASSISTANT,
      editorPanel: INITIAL_EDITOR_PANEL,
      dashboardHistory: EMPTY_DASHBOARD_HISTORY,
      activeDocsSection: ['introduction'],
      docsLanguage: 'js',
      showProjectApiDocs: false,
      isOptedInTelemetry: false,
      showEnableBranchingModal: false,
      showFeaturePreviewModal: false,
      selectedFeaturePreview: '',
      showAiSettingsModal: false,
      showGenerateSqlModal: false,
      navigationPanelOpen: false,
      navigationPanelJustClosed: false,
      ongoingQueriesPanelOpen: false,
      mobileMenuOpen: false,
    }
  }

  const stored = localStorage.getItem(LOCAL_STORAGE_KEYS.AI_ASSISTANT_STATE)
  const storedEditor = localStorage.getItem(LOCAL_STORAGE_KEYS.EDITOR_PANEL_STATE)

  const urlParams = new URLSearchParams(window.location.search)
  const aiAssistantPanelOpenParam = urlParams.get('aiAssistantPanelOpen')

  let parsedAiAssistant = INITIAL_AI_ASSISTANT
  let parsedEditorPanel = INITIAL_EDITOR_PANEL

  try {
    if (stored) {
      parsedAiAssistant = JSON.parse(stored, (key, value) => {
        if (key === 'createdAt' && value) {
          return new Date(value)
        }
        return value
      })
    }
    if (storedEditor) {
      parsedEditorPanel = JSON.parse(storedEditor)
    }
  } catch {
    // Ignore parsing errors
  }

  return {
    aiAssistantPanel: {
      ...parsedAiAssistant,
      open:
        aiAssistantPanelOpenParam !== null
          ? aiAssistantPanelOpenParam === 'true'
          : parsedAiAssistant.open,
    },
    editorPanel: parsedEditorPanel,
    dashboardHistory: EMPTY_DASHBOARD_HISTORY,
    activeDocsSection: ['introduction'],
    docsLanguage: 'js',
    showProjectApiDocs: false,
    isOptedInTelemetry: false,
    showEnableBranchingModal: false,
    showFeaturePreviewModal: false,
    selectedFeaturePreview: '',
    showAiSettingsModal: false,
    showGenerateSqlModal: false,
    navigationPanelOpen: false,
    navigationPanelJustClosed: false,
    ongoingQueriesPanelOpen: false,
    mobileMenuOpen: false,
  }
}

export const appState = proxy({
  ...getInitialState(),

  setDashboardHistory: (ref: string, key: 'sql' | 'editor', id: string) => {
    if (appState.dashboardHistory[key] !== id) {
      appState.dashboardHistory[key] = id
      localStorage.setItem(
        LOCAL_STORAGE_KEYS.DASHBOARD_HISTORY(ref),
        JSON.stringify(appState.dashboardHistory)
      )
    }
  },

  activeDocsSection: ['introduction'],
  docsLanguage: 'js' as 'js' | 'bash',
  showProjectApiDocs: false,
  setShowProjectApiDocs: (value: boolean) => {
    appState.showProjectApiDocs = value
  },
  setActiveDocsSection: (value: string[]) => {
    appState.activeDocsSection = value
  },
  setDocsLanguage: (value: 'js' | 'bash') => {
    appState.docsLanguage = value
  },

  isOptedInTelemetry: false,
  setIsOptedInTelemetry: (value: boolean | null) => {
    appState.isOptedInTelemetry = value === null ? false : value
    if (typeof window !== 'undefined' && value !== null) {
      localStorage.setItem(COMMON_LOCAL_STORAGE_KEYS.TELEMETRY_CONSENT, value.toString())
    }
  },

  showEnableBranchingModal: false,
  setShowEnableBranchingModal: (value: boolean) => {
    appState.showEnableBranchingModal = value
  },

  showFeaturePreviewModal: false,
  setShowFeaturePreviewModal: (value: boolean) => {
    appState.showFeaturePreviewModal = value
  },

  selectedFeaturePreview: '',
  setSelectedFeaturePreview: (value: string) => {
    appState.selectedFeaturePreview = value
  },

  showAiSettingsModal: false,
  setShowAiSettingsModal: (value: boolean) => {
    appState.showAiSettingsModal = value
  },

  showGenerateSqlModal: false,
  setShowGenerateSqlModal: (value: boolean) => {
    appState.showGenerateSqlModal = value
  },

  navigationPanelOpen: false,
  navigationPanelJustClosed: false,
  setNavigationPanelOpen: (value: boolean, trackJustClosed: boolean = false) => {
    if (value === false) {
      if (trackJustClosed) {
        appState.navigationPanelOpen = false
        appState.navigationPanelJustClosed = true
      } else {
        appState.navigationPanelOpen = false
        appState.navigationPanelJustClosed = false
      }
    } else {
      if (appState.navigationPanelJustClosed === false) {
        appState.navigationPanelOpen = true
      }
    }
  },
  setNavigationPanelJustClosed: (value: boolean) => {
    appState.navigationPanelJustClosed = value
  },

  resetAiAssistantPanel: () => {
    appState.aiAssistantPanel = {
      ...INITIAL_AI_ASSISTANT,
      open: appState.aiAssistantPanel.open,
    }
  },

  setAiAssistantPanel: (value: Partial<AiAssistantPanelType>) => {
    // Close Editor panel if AI Assistant panel is being opened
    if (value.open && appState.editorPanel.open) {
      appState.editorPanel.open = false
    }

    const hasEntityChanged = value.entity?.id !== appState.aiAssistantPanel.entity?.id
    appState.aiAssistantPanel = {
      ...appState.aiAssistantPanel,
      content: hasEntityChanged ? '' : appState.aiAssistantPanel.content,
      ...value,
    }
  },

  saveLatestMessage: (message: any) => {
    appState.aiAssistantPanel = {
      ...appState.aiAssistantPanel,
      messages: [...appState.aiAssistantPanel.messages, message],
    }
  },

  showOngoingQueriesPanelOpen: false,
  setOnGoingQueriesPanelOpen: (value: boolean) => {
    appState.ongoingQueriesPanelOpen = value
  },

<<<<<<< HEAD
  setEditorPanel: (value: Partial<EditorPanelType>) => {
    // Close AI Assistant panel if editor panel is being opened
    if (value.open && appState.aiAssistantPanel.open) {
      appState.aiAssistantPanel.open = false
    }

    // Reset templates to initial if initialValue is empty
    if (value.initialValue === '') {
      value.templates = INITIAL_EDITOR_PANEL.templates
    }

    appState.editorPanel = {
      ...appState.editorPanel,
      ...value,
    }
=======
  mobileMenuOpen: false,
  setMobileMenuOpen: (value: boolean) => {
    appState.mobileMenuOpen = value
>>>>>>> 13aab8dd
  },
})

// Set up localStorage subscriptions
if (typeof window !== 'undefined') {
  subscribe(appState, () => {
    // Save AI assistant state with limited message history
    const aiAssistantState = {
      ...appState.aiAssistantPanel,
      // limit to 20 messages so as to not overflow the context window
      messages: appState.aiAssistantPanel.messages?.slice(-20),
    }
    localStorage.setItem(LOCAL_STORAGE_KEYS.AI_ASSISTANT_STATE, JSON.stringify(aiAssistantState))

    // Save editor panel state
    localStorage.setItem(
      LOCAL_STORAGE_KEYS.EDITOR_PANEL_STATE,
      JSON.stringify(appState.editorPanel)
    )
  })
}

export const getAppStateSnapshot = () => snapshot(appState)

export const useAppStateSnapshot = (options?: Parameters<typeof useSnapshot>[1]) =>
  useSnapshot(appState, options)<|MERGE_RESOLUTION|>--- conflicted
+++ resolved
@@ -267,7 +267,6 @@
     appState.ongoingQueriesPanelOpen = value
   },
 
-<<<<<<< HEAD
   setEditorPanel: (value: Partial<EditorPanelType>) => {
     // Close AI Assistant panel if editor panel is being opened
     if (value.open && appState.aiAssistantPanel.open) {
@@ -283,11 +282,11 @@
       ...appState.editorPanel,
       ...value,
     }
-=======
+  },
+
   mobileMenuOpen: false,
   setMobileMenuOpen: (value: boolean) => {
     appState.mobileMenuOpen = value
->>>>>>> 13aab8dd
   },
 })
 
