
  <rss version="2.0" xmlns:atom="http://www.w3.org/2005/Atom">
    <channel>
      <title>Blog - Supabase</title>
      <link>https://supabase.com</link>
      <description>Latest news from Supabase</description>
      <language>en</language>
<<<<<<< HEAD
      <lastBuildDate>Mon, 01 Aug 2022 03:03:00</lastBuildDate>
=======
      <lastBuildDate>Tue, 02 Aug 2022 06:00:00 GMT</lastBuildDate>
>>>>>>> d6974167
      <atom:link href="https://supabase.com/blog/rss.xml" rel="self" type="application/rss+xml"/>
      <item>
  <guid>https://supabase.com/blog/supabase-flutter-sdk-1-developer-preview</guid>
  <title>Supabase Flutter SDK 1.0 Developer Preview</title>
  <link>https://supabase.com/blog/supabase-flutter-sdk-1-developer-preview</link>
  <description>Supabase Flutter SDK is getting a major update and we need your help making it better.</description>
  <pubDate>Mon, 01 Aug 2022 03:03:00</pubDate>
</item>
<item>
  <guid>https://supabase.com/blog/seen-by-in-postgresql</guid>
  <title>Implementing "seen by" functionality with Postgres</title>
  <link>https://supabase.com/blog/seen-by-in-postgresql</link>
  <description>Different approaches for tracking visitor counts with PostgreSQL.</description>
  <pubDate>Sun, 17 Jul 2022 03:03:00</pubDate>
</item>
<item>
  <guid>https://supabase.com/blog/supabase-auth-helpers-with-sveltekit-support</guid>
  <title>Revamped Auth Helpers for Supabase (with SvelteKit support)</title>
  <link>https://supabase.com/blog/supabase-auth-helpers-with-sveltekit-support</link>
  <description>Supabase Auth Helpers now have improved developer experience, Sveltekit support, and more.</description>
  <pubDate>Tue, 12 Jul 2022 03:03:00</pubDate>
</item>
<item>
  <guid>https://supabase.com/blog/beta-update-june-2022</guid>
  <title>Supabase Beta June 2022</title>
  <link>https://supabase.com/blog/beta-update-june-2022</link>
  <description>Auth Helpers, Unlimited Free Projects, CLI and more...</description>
  <pubDate>Tue, 05 Jul 2022 03:03:00</pubDate>
</item>
<item>
<<<<<<< HEAD
  <guid>https://supabase.com/blog/flutter-tutorial-building-a-chat-app</guid>
  <title>Flutter Tutorial: building a Flutter chat app</title>
  <link>https://supabase.com/blog/flutter-tutorial-building-a-chat-app</link>
  <description>How to create a real time chat app using Flutter.</description>
  <pubDate>Wed, 29 Jun 2022 03:03:00</pubDate>
</item>
<item>
  <guid>https://supabase.com/blog/visualizing-supabase-data-using-metabase</guid>
=======
  <guid>https://supabase.com/blog/2022/08/03/supabase-beta-update-july-2022</guid>
  <title>Supabase Beta July 2022</title>
  <link>https://supabase.com/blog/2022/08/03/supabase-beta-update-july-2022</link>
  <description>Launch Week Golden Tickets, Flutter SDK 1.0 Developer Preview and more...</description>
  <pubDate>Tue, 02 Aug 2022 06:00:00 GMT</pubDate>
</item>

<item>
  <guid>https://supabase.com/blog/2022/08/02/supabase-flutter-sdk-1-developer-preview</guid>
  <title>Supabase Flutter SDK 1.0 Developer Preview</title>
  <link>https://supabase.com/blog/2022/08/02/supabase-flutter-sdk-1-developer-preview</link>
  <description>Supabase Flutter SDK is getting a major update and we need your help making it better.</description>
  <pubDate>Mon, 01 Aug 2022 06:00:00 GMT</pubDate>
</item>

<item>
  <guid>https://supabase.com/blog/2022/07/18/seen-by-in-postgresql</guid>
  <title>Implementing "seen by" functionality with Postgres</title>
  <link>https://supabase.com/blog/2022/07/18/seen-by-in-postgresql</link>
  <description>Different approaches for tracking visitor counts with PostgreSQL.</description>
  <pubDate>Sun, 17 Jul 2022 06:00:00 GMT</pubDate>
</item>

<item>
  <guid>https://supabase.com/blog/2022/07/13/supabase-auth-helpers-with-sveltekit-support</guid>
  <title>Revamped Auth Helpers for Supabase (with SvelteKit support)</title>
  <link>https://supabase.com/blog/2022/07/13/supabase-auth-helpers-with-sveltekit-support</link>
  <description>Supabase Auth Helpers now have improved developer experience, Sveltekit support, and more.</description>
  <pubDate>Tue, 12 Jul 2022 06:00:00 GMT</pubDate>
</item>

<item>
  <guid>https://supabase.com/blog/2022/07/05/beta-update-june-2022</guid>
  <title>Supabase Beta June 2022</title>
  <link>https://supabase.com/blog/2022/07/05/beta-update-june-2022</link>
  <description>Auth Helpers, Unlimited Free Projects, CLI and more...</description>
  <pubDate>Tue, 05 Jul 2022 06:00:00 GMT</pubDate>
</item>

<item>
  <guid>https://supabase.com/blog/2022/06/30/flutter-tutorial-building-a-chat-app</guid>
  <title>Flutter Tutorial: building a Flutter chat app</title>
  <link>https://supabase.com/blog/2022/06/30/flutter-tutorial-building-a-chat-app</link>
  <description>How to create a real time chat app using Flutter.</description>
  <pubDate>Wed, 29 Jun 2022 06:00:00 GMT</pubDate>
</item>

<item>
  <guid>https://supabase.com/blog/2022/06/29/visualizing-supabase-data-using-metabase</guid>
>>>>>>> d6974167
  <title>Visualizing Supabase Data using Metabase</title>
  <link>https://supabase.com/blog/visualizing-supabase-data-using-metabase</link>
  <description>How to create different kinds of charts out of data stored in Supabase using Metabase.</description>
<<<<<<< HEAD
  <pubDate>Tue, 28 Jun 2022 03:03:00</pubDate>
=======
  <pubDate>Tue, 28 Jun 2022 06:00:00 GMT</pubDate>
</item>

<item>
  <guid>https://supabase.com/blog/2022/06/28/partial-postgresql-data-dumps-with-rls</guid>
  <title>Partial data dumps using Postgres Row Level Security</title>
  <link>https://supabase.com/blog/2022/06/28/partial-postgresql-data-dumps-with-rls</link>
  <description>Using RLS to create seed files for local PostgreSQL testing.</description>
  <pubDate>Mon, 27 Jun 2022 06:00:00 GMT</pubDate>
>>>>>>> d6974167
</item>
<item>
  <guid>https://supabase.com/blog/partial-postgresql-data-dumps-with-rls</guid>
  <title>Partial data dumps using Postgres Row Level Security</title>
  <link>https://supabase.com/blog/partial-postgresql-data-dumps-with-rls</link>
  <description>Using RLS to create seed files for local PostgreSQL testing.</description>
  <pubDate>Mon, 27 Jun 2022 03:03:00</pubDate>
</item>
<item>
  <guid>https://supabase.com/blog/loading-data-supabase-python</guid>
  <title>Python data loading with Supabase</title>
  <link>https://supabase.com/blog/loading-data-supabase-python</link>
  <description>An example of how to load data into Supabase using supabase-py</description>
<<<<<<< HEAD
  <pubDate>Thu, 16 Jun 2022 03:03:00</pubDate>
=======
  <pubDate>Thu, 16 Jun 2022 06:00:00 GMT</pubDate>
>>>>>>> d6974167
</item>
<item>
  <guid>https://supabase.com/blog/beta-update-may-2022</guid>
  <title>Supabase Beta May 2022</title>
  <link>https://supabase.com/blog/beta-update-may-2022</link>
  <description>Product and community updates including wildcard auth redirects, edge functions with webhooks, and Prometheus endpoints for everybody.</description>
<<<<<<< HEAD
  <pubDate>Tue, 31 May 2022 03:03:00</pubDate>
=======
  <pubDate>Tue, 31 May 2022 06:00:00 GMT</pubDate>
>>>>>>> d6974167
</item>
<item>
  <guid>https://supabase.com/blog/how-supabase-accelerates-development-of-all-pull-together</guid>
  <title>How Mike Lyndon is using Supabase to accelerate development of AllPullTogether</title>
  <link>https://supabase.com/blog/how-supabase-accelerates-development-of-all-pull-together</link>
  <description>Mike Lyndon is learning web development as he builds AllPullTogether, and Supabase is helping him accelerate what he can accomplish.</description>
<<<<<<< HEAD
  <pubDate>Wed, 25 May 2022 03:03:00</pubDate>
=======
  <pubDate>Wed, 25 May 2022 06:00:00 GMT</pubDate>
>>>>>>> d6974167
</item>
<item>
  <guid>https://supabase.com/blog/partner-gallery-works-with-supabase</guid>
  <title>Works With Supabase - announcing our Partner Gallery</title>
  <link>https://supabase.com/blog/partner-gallery-works-with-supabase</link>
  <description>Introducing our Partner Gallery - open source and made with Supabase.</description>
<<<<<<< HEAD
  <pubDate>Tue, 19 Apr 2022 03:03:00</pubDate>
=======
  <pubDate>Tue, 19 Apr 2022 06:00:00 GMT</pubDate>
>>>>>>> d6974167
</item>
<item>
  <guid>https://supabase.com/blog/bring-the-func-hackathon-winners</guid>
  <title>Bring the Func Hackathon Winners 2022</title>
  <link>https://supabase.com/blog/bring-the-func-hackathon-winners</link>
  <description>Celebrating many amazing OSS Hackathon projects using GraphQL and Edge Functions.</description>
<<<<<<< HEAD
  <pubDate>Sun, 17 Apr 2022 03:03:00</pubDate>
=======
  <pubDate>Sun, 17 Apr 2022 06:00:00 GMT</pubDate>
>>>>>>> d6974167
</item>
<item>
  <guid>https://supabase.com/blog/beta-update-march-2022</guid>
  <title>Supabase Beta March 2022</title>
  <link>https://supabase.com/blog/beta-update-march-2022</link>
  <description>Functions, GraphQL, and much more.</description>
<<<<<<< HEAD
  <pubDate>Thu, 14 Apr 2022 03:03:00</pubDate>
=======
  <pubDate>Thu, 14 Apr 2022 06:00:00 GMT</pubDate>
>>>>>>> d6974167
</item>
<item>
  <guid>https://supabase.com/blog/supabrew</guid>
  <title>Supabrew - Never Code Thirsty</title>
  <link>https://supabase.com/blog/supabrew</link>
  <description>A light and refreshing non-alcoholic beer for devs.</description>
<<<<<<< HEAD
  <pubDate>Fri, 01 Apr 2022 03:03:00</pubDate>
=======
  <pubDate>Fri, 01 Apr 2022 06:00:00 GMT</pubDate>
>>>>>>> d6974167
</item>
<item>
  <guid>https://supabase.com/blog/supabase-realtime-with-multiplayer-features</guid>
  <title>Supabase Realtime, with Multiplayer Features</title>
  <link>https://supabase.com/blog/supabase-realtime-with-multiplayer-features</link>
  <description>Today we're announced Realtime, with multiplayer features. Realtime enables broadcast, presence, and listening to database changes delivered over WebSockets.</description>
<<<<<<< HEAD
  <pubDate>Fri, 01 Apr 2022 03:03:00</pubDate>
=======
  <pubDate>Fri, 01 Apr 2022 06:00:00 GMT</pubDate>
>>>>>>> d6974167
</item>
<item>
  <guid>https://supabase.com/blog/hackathon-bring-the-func</guid>
  <title>Hackathon: Bring the Func(🕺)</title>
  <link>https://supabase.com/blog/hackathon-bring-the-func</link>
  <description>Build open-source projects with our latest features, win limited edition swag and plant a tree!</description>
<<<<<<< HEAD
  <pubDate>Fri, 01 Apr 2022 03:03:00</pubDate>
=======
  <pubDate>Fri, 01 Apr 2022 06:00:00 GMT</pubDate>
>>>>>>> d6974167
</item>
<item>
  <guid>https://supabase.com/blog/supabase-edge-functions</guid>
  <title>Edge Functions are now available in Supabase</title>
  <link>https://supabase.com/blog/supabase-edge-functions</link>
  <description>Today we're launching Edge Functions. Edge Functions let you execute Typescript code close to your users, no matter where they're located.</description>
<<<<<<< HEAD
  <pubDate>Wed, 30 Mar 2022 03:03:00</pubDate>
=======
  <pubDate>Wed, 30 Mar 2022 06:00:00 GMT</pubDate>
>>>>>>> d6974167
</item>
<item>
  <guid>https://supabase.com/blog/supabase-enterprise</guid>
  <title>Introducing Supabase Enterprise</title>
  <link>https://supabase.com/blog/supabase-enterprise</link>
  <description>Today we are releasing Supabase Enterprise, a suite of features to scale your project.</description>
<<<<<<< HEAD
  <pubDate>Tue, 29 Mar 2022 03:03:00</pubDate>
=======
  <pubDate>Tue, 29 Mar 2022 06:00:00 GMT</pubDate>
>>>>>>> d6974167
</item>
<item>
  <guid>https://supabase.com/blog/graphql-now-available</guid>
  <title>GraphQL is now available in Supabase</title>
  <link>https://supabase.com/blog/graphql-now-available</link>
  <description>GraphQL support is now in general availability on the Supabase platform via our open source PostgreSQL extension, pg_graphql (beta).</description>
<<<<<<< HEAD
  <pubDate>Mon, 28 Mar 2022 03:03:00</pubDate>
=======
  <pubDate>Mon, 28 Mar 2022 06:00:00 GMT</pubDate>
>>>>>>> d6974167
</item>
<item>
  <guid>https://supabase.com/blog/community-day</guid>
  <title>Community Day</title>
  <link>https://supabase.com/blog/community-day</link>
  <description>Kicking off Launch Week 4 with contributors, partners, and friends.</description>
<<<<<<< HEAD
  <pubDate>Sun, 27 Mar 2022 03:03:00</pubDate>
=======
  <pubDate>Sun, 27 Mar 2022 06:00:00 GMT</pubDate>
>>>>>>> d6974167
</item>
<item>
  <guid>https://supabase.com/blog/supabase-launch-week-four</guid>
  <title>Supabase Launch Week 4</title>
  <link>https://supabase.com/blog/supabase-launch-week-four</link>
  <description>Launch Week 4: One new feature every day for an entire week. Starting Monday 28th March.</description>
<<<<<<< HEAD
  <pubDate>Thu, 24 Mar 2022 03:03:00</pubDate>
=======
  <pubDate>Thu, 24 Mar 2022 06:00:00 GMT</pubDate>
>>>>>>> d6974167
</item>
<item>
  <guid>https://supabase.com/blog/should-i-open-source-my-company</guid>
  <title>Should I Open Source my Company?</title>
  <link>https://supabase.com/blog/should-i-open-source-my-company</link>
  <description>The unexpected upsides of building in public</description>
<<<<<<< HEAD
  <pubDate>Thu, 24 Mar 2022 03:03:00</pubDate>
=======
  <pubDate>Thu, 24 Mar 2022 06:00:00 GMT</pubDate>
>>>>>>> d6974167
</item>
<item>
  <guid>https://supabase.com/blog/audit</guid>
  <title>Postgres Auditing in 150 lines of SQL</title>
  <link>https://supabase.com/blog/audit</link>
  <description>PostgreSQL has a robust set of features which we can leverage to create a generic auditing solution in 150 lines of SQL.</description>
<<<<<<< HEAD
  <pubDate>Mon, 07 Mar 2022 03:03:00</pubDate>
=======
  <pubDate>Mon, 07 Mar 2022 07:00:00 GMT</pubDate>
>>>>>>> d6974167
</item>
<item>
  <guid>https://supabase.com/blog/supabase-beta-january-2022</guid>
  <title>Supabase Beta January 2022</title>
  <link>https://supabase.com/blog/supabase-beta-january-2022</link>
  <description>New auth providers, SMS providers, and new videos.</description>
<<<<<<< HEAD
  <pubDate>Mon, 21 Feb 2022 03:03:00</pubDate>
=======
  <pubDate>Mon, 21 Feb 2022 07:00:00 GMT</pubDate>
>>>>>>> d6974167
</item>
<item>
  <guid>https://supabase.com/blog/supabase-beta-december-2021</guid>
  <title>Supabase Beta December 2021</title>
  <link>https://supabase.com/blog/supabase-beta-december-2021</link>
  <description>New crypto extension, Postgres videos, and a bunch of cool integrations.</description>
<<<<<<< HEAD
  <pubDate>Wed, 19 Jan 2022 03:03:00</pubDate>
=======
  <pubDate>Wed, 19 Jan 2022 07:00:00 GMT</pubDate>
>>>>>>> d6974167
</item>
<item>
  <guid>https://supabase.com/blog/product-hunt-golden-kitty-awards-2021</guid>
  <title>Golden Kitty Awards Ceremony Watch Party with Supabase</title>
  <link>https://supabase.com/blog/product-hunt-golden-kitty-awards-2021</link>
  <description>Hang out with us while watching the Product Hunt Golden Kitty Awards Ceremony</description>
<<<<<<< HEAD
  <pubDate>Wed, 19 Jan 2022 03:03:00</pubDate>
=======
  <pubDate>Wed, 19 Jan 2022 07:00:00 GMT</pubDate>
>>>>>>> d6974167
</item>
<item>
  <guid>https://supabase.com/blog/holiday-hackdays-winners-2021</guid>
  <title>Holiday Hackdays Winners 2021</title>
  <link>https://supabase.com/blog/holiday-hackdays-winners-2021</link>
  <description>Celebrating many amazing projects submitted to our Holiday Hackdays Hackathon.</description>
<<<<<<< HEAD
  <pubDate>Thu, 16 Dec 2021 03:03:00</pubDate>
=======
  <pubDate>Thu, 16 Dec 2021 07:00:00 GMT</pubDate>
>>>>>>> d6974167
</item>
<item>
  <guid>https://supabase.com/blog/beta-november-2021-launch-week-recap</guid>
  <title>Supabase Beta November 2021: Launch Week Recap</title>
  <link>https://supabase.com/blog/beta-november-2021-launch-week-recap</link>
  <description>We wrapped up November with Supabase's third Launch Week. Here's all the awesome stuff that got shipped ...</description>
<<<<<<< HEAD
  <pubDate>Tue, 14 Dec 2021 03:03:00</pubDate>
=======
  <pubDate>Tue, 14 Dec 2021 07:00:00 GMT</pubDate>
>>>>>>> d6974167
</item>
<item>
  <guid>https://supabase.com/blog/supabase-holiday-hackdays-hackathon</guid>
  <title>Kicking off the Holiday Hackdays</title>
  <link>https://supabase.com/blog/supabase-holiday-hackdays-hackathon</link>
  <description>Build cool stuff and celebrate open-source software with us during the Holiday Hackdays!</description>
<<<<<<< HEAD
  <pubDate>Thu, 02 Dec 2021 03:03:00</pubDate>
=======
  <pubDate>Thu, 02 Dec 2021 07:00:00 GMT</pubDate>
>>>>>>> d6974167
</item>
<item>
  <guid>https://supabase.com/blog/pg-graphql</guid>
  <title>pg_graphql: A GraphQL extension for PostgreSQL</title>
  <link>https://supabase.com/blog/pg-graphql</link>
  <description>GraphQL support is in development for PostgreSQL + Supabase.</description>
<<<<<<< HEAD
  <pubDate>Thu, 02 Dec 2021 03:03:00</pubDate>
=======
  <pubDate>Thu, 02 Dec 2021 07:00:00 GMT</pubDate>
>>>>>>> d6974167
</item>
<item>
  <guid>https://supabase.com/blog/launch-week-three-friday-five-more-things</guid>
  <title>Five more things</title>
  <link>https://supabase.com/blog/launch-week-three-friday-five-more-things</link>
  <description>It's never just one more thing!</description>
<<<<<<< HEAD
  <pubDate>Thu, 02 Dec 2021 03:03:00</pubDate>
=======
  <pubDate>Thu, 02 Dec 2021 07:00:00 GMT</pubDate>
>>>>>>> d6974167
</item>
<item>
  <guid>https://supabase.com/blog/supabase-acquires-logflare</guid>
  <title>Supabase acquires Logflare</title>
  <link>https://supabase.com/blog/supabase-acquires-logflare</link>
  <description>Today, we're ecstatic to announce that Logflare is joining Supabase.</description>
<<<<<<< HEAD
  <pubDate>Wed, 01 Dec 2021 03:03:00</pubDate>
=======
  <pubDate>Wed, 01 Dec 2021 07:00:00 GMT</pubDate>
>>>>>>> d6974167
</item>
<item>
  <guid>https://supabase.com/blog/realtime-row-level-security-in-postgresql</guid>
  <title>Realtime Postgres RLS now available on Supabase</title>
  <link>https://supabase.com/blog/realtime-row-level-security-in-postgresql</link>
  <description>Realtime database changes are now broadcast to authenticated users, respecting the same PostgreSQL policies that you use for Row Level Security.</description>
<<<<<<< HEAD
  <pubDate>Tue, 30 Nov 2021 03:03:00</pubDate>
=======
  <pubDate>Tue, 30 Nov 2021 07:00:00 GMT</pubDate>
>>>>>>> d6974167
</item>
<item>
  <guid>https://supabase.com/blog/supabase-studio</guid>
  <title>Supabase Studio</title>
  <link>https://supabase.com/blog/supabase-studio</link>
  <description>The same Dashboard that you're using on our Platform is now available for local development and Self-Hosting.</description>
<<<<<<< HEAD
  <pubDate>Mon, 29 Nov 2021 03:03:00</pubDate>
=======
  <pubDate>Mon, 29 Nov 2021 07:00:00 GMT</pubDate>
>>>>>>> d6974167
</item>
<item>
  <guid>https://supabase.com/blog/community-day</guid>
  <title>Community Day</title>
  <link>https://supabase.com/blog/community-day</link>
  <description>Kicking off launch week by highlighting the communities around Supabase.</description>
<<<<<<< HEAD
  <pubDate>Sun, 28 Nov 2021 03:03:00</pubDate>
=======
  <pubDate>Sun, 28 Nov 2021 07:00:00 GMT</pubDate>
>>>>>>> d6974167
</item>
<item>
  <guid>https://supabase.com/blog/whats-new-in-postgres-14</guid>
  <title>New in PostgreSQL 14: What every developer should know</title>
  <link>https://supabase.com/blog/whats-new-in-postgres-14</link>
  <description>A quick look at some new features and functionality in PostgreSQL 14.</description>
<<<<<<< HEAD
  <pubDate>Sat, 27 Nov 2021 03:03:00</pubDate>
=======
  <pubDate>Sat, 27 Nov 2021 07:00:00 GMT</pubDate>
>>>>>>> d6974167
</item>
<item>
  <guid>https://supabase.com/blog/postgrest-9</guid>
  <title>PostgREST 9</title>
  <link>https://supabase.com/blog/postgrest-9</link>
  <description>New features and updates in PostgREST version 9.</description>
<<<<<<< HEAD
  <pubDate>Fri, 26 Nov 2021 03:03:00</pubDate>
=======
  <pubDate>Fri, 26 Nov 2021 07:00:00 GMT</pubDate>
>>>>>>> d6974167
</item>
<item>
  <guid>https://supabase.com/blog/supabase-launch-week-the-trilogy</guid>
  <title>Supabase Launch Week III: Holiday Special</title>
  <link>https://supabase.com/blog/supabase-launch-week-the-trilogy</link>
  <description>Tis the season to be shipping.</description>
<<<<<<< HEAD
  <pubDate>Thu, 25 Nov 2021 03:03:00</pubDate>
=======
  <pubDate>Thu, 25 Nov 2021 07:00:00 GMT</pubDate>
>>>>>>> d6974167
</item>
<item>
  <guid>https://supabase.com/blog/supabase-how-we-launch</guid>
  <title>How we launch at Supabase</title>
  <link>https://supabase.com/blog/supabase-how-we-launch</link>
  <description>The history and methodology of Supabase Launch Week.</description>
<<<<<<< HEAD
  <pubDate>Thu, 25 Nov 2021 03:03:00</pubDate>
=======
  <pubDate>Thu, 25 Nov 2021 07:00:00 GMT</pubDate>
>>>>>>> d6974167
</item>
<item>
  <guid>https://supabase.com/blog/supabase-beta-october-2021</guid>
  <title>Supabase Beta October 2021</title>
  <link>https://supabase.com/blog/supabase-beta-october-2021</link>
  <description>Three new Auth providers, multi-schema support, and we're gearing up for another Launch Week.</description>
<<<<<<< HEAD
  <pubDate>Sat, 06 Nov 2021 03:03:00</pubDate>
=======
  <pubDate>Sat, 06 Nov 2021 06:00:00 GMT</pubDate>
>>>>>>> d6974167
</item>
<item>
  <guid>https://supabase.com/blog/supabase-series-a</guid>
  <title>Supabase $30m Series A</title>
  <link>https://supabase.com/blog/supabase-series-a</link>
  <description>Supabase just raised $30M, bringing our total funding to $36M.</description>
<<<<<<< HEAD
  <pubDate>Wed, 27 Oct 2021 03:03:00</pubDate>
=======
  <pubDate>Wed, 27 Oct 2021 06:00:00 GMT</pubDate>
>>>>>>> d6974167
</item>
<item>
  <guid>https://supabase.com/blog/replenysh-time-to-value-in-less-than-24-hours</guid>
  <title>Replenysh uses Supabase to implement OTP in less than 24-hours</title>
  <link>https://supabase.com/blog/replenysh-time-to-value-in-less-than-24-hours</link>
  <description>Learn how Replenysh uses Supabase to power the circular economy, redefining how brands interact with their customers and products.</description>
<<<<<<< HEAD
  <pubDate>Mon, 18 Oct 2021 03:03:00</pubDate>
=======
  <pubDate>Mon, 18 Oct 2021 06:00:00 GMT</pubDate>
>>>>>>> d6974167
</item>
<item>
  <guid>https://supabase.com/blog/hacktoberfest-hackathon-winners-2021</guid>
  <title>Hacktoberfest Hackathon Winners 2021</title>
  <link>https://supabase.com/blog/hacktoberfest-hackathon-winners-2021</link>
  <description>Celebrating many amazing projects submitted to our Hacktoberfest Hackathon.</description>
<<<<<<< HEAD
  <pubDate>Wed, 13 Oct 2021 03:03:00</pubDate>
=======
  <pubDate>Wed, 13 Oct 2021 06:00:00 GMT</pubDate>
>>>>>>> d6974167
</item>
<item>
  <guid>https://supabase.com/blog/supabase-beta-sept-2021</guid>
  <title>Supabase Beta Sept 2021</title>
  <link>https://supabase.com/blog/supabase-beta-sept-2021</link>
  <description>Hackathon, Aborting request, UI updates, and now Hiring.</description>
<<<<<<< HEAD
  <pubDate>Sun, 03 Oct 2021 03:03:00</pubDate>
=======
  <pubDate>Sun, 03 Oct 2021 06:00:00 GMT</pubDate>
>>>>>>> d6974167
</item>
<item>
  <guid>https://supabase.com/blog/supabase-hacktoberfest-hackathon-2021</guid>
  <title>Supabase Hacktoberfest Hackathon 2021</title>
  <link>https://supabase.com/blog/supabase-hacktoberfest-hackathon-2021</link>
  <description>We're running another Supabase Hackathon during Hacktoberfest!</description>
<<<<<<< HEAD
  <pubDate>Mon, 27 Sep 2021 03:03:00</pubDate>
=======
  <pubDate>Mon, 27 Sep 2021 06:00:00 GMT</pubDate>
>>>>>>> d6974167
</item>
<item>
  <guid>https://supabase.com/blog/supabase-beta-august-2021</guid>
  <title>Supabase Beta August 2021</title>
  <link>https://supabase.com/blog/supabase-beta-august-2021</link>
  <description>Fundraising, Realtime Security, custom SMS templates, and deployments in South Korea.</description>
<<<<<<< HEAD
  <pubDate>Thu, 09 Sep 2021 03:03:00</pubDate>
=======
  <pubDate>Thu, 09 Sep 2021 06:00:00 GMT</pubDate>
>>>>>>> d6974167
</item>
<item>
  <guid>https://supabase.com/blog/supabase-beta-july-2021</guid>
  <title>Supabase Beta July 2021</title>
  <link>https://supabase.com/blog/supabase-beta-july-2021</link>
  <description>Discord Logins, Vercel Integration, Full text search, and OAuth guides.</description>
<<<<<<< HEAD
  <pubDate>Wed, 11 Aug 2021 03:03:00</pubDate>
=======
  <pubDate>Wed, 11 Aug 2021 06:00:00 GMT</pubDate>
>>>>>>> d6974167
</item>
<item>
  <guid>https://supabase.com/blog/hackathon-winners</guid>
  <title>Open Source Hackathon Winners</title>
  <link>https://supabase.com/blog/hackathon-winners</link>
  <description>Let the medal ceremony begin for the best projects submitted during the Supabase Hackathon.</description>
<<<<<<< HEAD
  <pubDate>Sun, 08 Aug 2021 03:03:00</pubDate>
=======
  <pubDate>Sun, 08 Aug 2021 06:00:00 GMT</pubDate>
>>>>>>> d6974167
</item>
<item>
  <guid>https://supabase.com/blog/supabase-swag-store</guid>
  <title>Supabase Swag Store</title>
  <link>https://supabase.com/blog/supabase-swag-store</link>
  <description>Today we are officially launching the Supabase Swag Store.</description>
<<<<<<< HEAD
  <pubDate>Thu, 29 Jul 2021 03:03:00</pubDate>
=======
  <pubDate>Thu, 29 Jul 2021 06:00:00 GMT</pubDate>
>>>>>>> d6974167
</item>
<item>
  <guid>https://supabase.com/blog/supabase-functions-updates</guid>
  <title>Updates for Supabase Functions</title>
  <link>https://supabase.com/blog/supabase-functions-updates</link>
  <description>The question on everyone's mind - are we launching Supabase Functions? Well, it's complicated.</description>
<<<<<<< HEAD
  <pubDate>Thu, 29 Jul 2021 03:03:00</pubDate>
=======
  <pubDate>Thu, 29 Jul 2021 06:00:00 GMT</pubDate>
>>>>>>> d6974167
</item>
<item>
  <guid>https://supabase.com/blog/1-the-supabase-hackathon</guid>
  <title>The Supabase Hackathon</title>
  <link>https://supabase.com/blog/1-the-supabase-hackathon</link>
  <description>A whole week of Hacking for Fun and Prizes.</description>
<<<<<<< HEAD
  <pubDate>Thu, 29 Jul 2021 03:03:00</pubDate>
=======
  <pubDate>Thu, 29 Jul 2021 06:00:00 GMT</pubDate>
>>>>>>> d6974167
</item>
<item>
  <guid>https://supabase.com/blog/supabase-reports-and-metrics</guid>
  <title>Supabase Reports and Metrics</title>
  <link>https://supabase.com/blog/supabase-reports-and-metrics</link>
  <description>We're exposing a full set of metrics in your projects, so that you can build better (and faster) products for your users.</description>
<<<<<<< HEAD
  <pubDate>Wed, 28 Jul 2021 03:03:00</pubDate>
=======
  <pubDate>Wed, 28 Jul 2021 06:00:00 GMT</pubDate>
>>>>>>> d6974167
</item>
<item>
  <guid>https://supabase.com/blog/supabase-auth-passwordless-sms-login</guid>
  <title>Supabase Auth v2: Phone Auth now available</title>
  <link>https://supabase.com/blog/supabase-auth-passwordless-sms-login</link>
  <description>Phone Auth is available today on all new and existing Supabase projects.</description>
<<<<<<< HEAD
  <pubDate>Tue, 27 Jul 2021 03:03:00</pubDate>
=======
  <pubDate>Tue, 27 Jul 2021 06:00:00 GMT</pubDate>
>>>>>>> d6974167
</item>
<item>
  <guid>https://supabase.com/blog/mobbin-supabase-200000-users</guid>
  <title>Mobbin uses Supabase to authenticate 200,000 users</title>
  <link>https://supabase.com/blog/mobbin-supabase-200000-users</link>
  <description>Learn how Mobbin migrated 200,000 users from Firebase for a better authentication experience.</description>
<<<<<<< HEAD
  <pubDate>Tue, 27 Jul 2021 03:03:00</pubDate>
=======
  <pubDate>Tue, 27 Jul 2021 06:00:00 GMT</pubDate>
>>>>>>> d6974167
</item>
<item>
  <guid>https://supabase.com/blog/storage-beta</guid>
  <title>Supabase Storage now in Beta</title>
  <link>https://supabase.com/blog/storage-beta</link>
  <description>Supabase Storage moves into Beta.</description>
<<<<<<< HEAD
  <pubDate>Mon, 26 Jul 2021 03:03:00</pubDate>
=======
  <pubDate>Mon, 26 Jul 2021 06:00:00 GMT</pubDate>
>>>>>>> d6974167
</item>
<item>
  <guid>https://supabase.com/blog/spot-flutter-with-postgres</guid>
  <title>Spot: a video sharing app built with Flutter</title>
  <link>https://supabase.com/blog/spot-flutter-with-postgres</link>
  <description>Spot is a geolocation-based video-sharing app with some social networking features.</description>
<<<<<<< HEAD
  <pubDate>Mon, 26 Jul 2021 03:03:00</pubDate>
=======
  <pubDate>Mon, 26 Jul 2021 06:00:00 GMT</pubDate>
>>>>>>> d6974167
</item>
<item>
  <guid>https://supabase.com/blog/supabase-postgres-13</guid>
  <title>Supabase is now on Postgres 13.3</title>
  <link>https://supabase.com/blog/supabase-postgres-13</link>
  <description>From today, new Supabase projects will be on a version of Supabase Postgres that runs on Postgres 13.3.</description>
<<<<<<< HEAD
  <pubDate>Sun, 25 Jul 2021 03:03:00</pubDate>
=======
  <pubDate>Sun, 25 Jul 2021 06:00:00 GMT</pubDate>
>>>>>>> d6974167
</item>
<item>
  <guid>https://supabase.com/blog/supabase-community-day</guid>
  <title>Supabase Community Day</title>
  <link>https://supabase.com/blog/supabase-community-day</link>
  <description>Community Day</description>
<<<<<<< HEAD
  <pubDate>Sun, 25 Jul 2021 03:03:00</pubDate>
=======
  <pubDate>Sun, 25 Jul 2021 06:00:00 GMT</pubDate>
>>>>>>> d6974167
</item>
<item>
  <guid>https://supabase.com/blog/epsilon3-self-hosting</guid>
  <title>Epsilon3 Self-Host Supabase To Revolutionize Space Operations </title>
  <link>https://supabase.com/blog/epsilon3-self-hosting</link>
  <description>Learn how the team at Epsilon3 use Supabase to help teams execute secure and reliable operations in an industry that project spend runs into the billions.</description>
<<<<<<< HEAD
  <pubDate>Sun, 25 Jul 2021 03:03:00</pubDate>
=======
  <pubDate>Sun, 25 Jul 2021 06:00:00 GMT</pubDate>
>>>>>>> d6974167
</item>
<item>
  <guid>https://supabase.com/blog/supabase-launch-week-sql</guid>
  <title>Supabase Launch Week II: The SQL</title>
  <link>https://supabase.com/blog/supabase-launch-week-sql</link>
  <description>Five days of Supabase. Again.</description>
<<<<<<< HEAD
  <pubDate>Wed, 21 Jul 2021 03:03:00</pubDate>
=======
  <pubDate>Wed, 21 Jul 2021 06:00:00 GMT</pubDate>
>>>>>>> d6974167
</item>
<item>
  <guid>https://supabase.com/blog/roles-postgres-hooks</guid>
  <title>Protecting reserved roles with PostgreSQL Hooks</title>
  <link>https://supabase.com/blog/roles-postgres-hooks</link>
  <description>Using Postgres Hooks to protect functionality in your Postgres database.</description>
<<<<<<< HEAD
  <pubDate>Thu, 01 Jul 2021 03:03:00</pubDate>
=======
  <pubDate>Thu, 01 Jul 2021 06:00:00 GMT</pubDate>
>>>>>>> d6974167
</item>
<item>
  <guid>https://supabase.com/blog/supabase-beta-june-2021</guid>
  <title>Supabase Beta June 2021</title>
  <link>https://supabase.com/blog/supabase-beta-june-2021</link>
  <description>Discord Logins, Vercel Integration, Full text search, and OAuth guides.</description>
<<<<<<< HEAD
  <pubDate>Tue, 01 Jun 2021 03:03:00</pubDate>
=======
  <pubDate>Tue, 01 Jun 2021 06:00:00 GMT</pubDate>
>>>>>>> d6974167
</item>
<item>
  <guid>https://supabase.com/blog/supabase-beta-may-2021</guid>
  <title>Supabase Beta May 2021</title>
  <link>https://supabase.com/blog/supabase-beta-may-2021</link>
  <description>Apple &amp; Twitter Logins, Supabase Grid, Go &amp; Swift Libraries.</description>
<<<<<<< HEAD
  <pubDate>Tue, 01 Jun 2021 03:03:00</pubDate>
=======
  <pubDate>Tue, 01 Jun 2021 06:00:00 GMT</pubDate>
>>>>>>> d6974167
</item>
<item>
  <guid>https://supabase.com/blog/supabase-beta-april-2021</guid>
  <title>Supabase Beta April 2021</title>
  <link>https://supabase.com/blog/supabase-beta-april-2021</link>
  <description>Supabase "gardening" - stability, security, and community support.</description>
<<<<<<< HEAD
  <pubDate>Tue, 04 May 2021 03:03:00</pubDate>
=======
  <pubDate>Tue, 04 May 2021 06:00:00 GMT</pubDate>
>>>>>>> d6974167
</item>
<item>
  <guid>https://supabase.com/blog/supabase-beta-march-2021</guid>
  <title>Supabase Beta March 2021</title>
  <link>https://supabase.com/blog/supabase-beta-march-2021</link>
  <description>Launch week, Storage, Supabase CLI, Connection Pooling, Supabase UI, and Pricing.</description>
<<<<<<< HEAD
  <pubDate>Mon, 05 Apr 2021 03:03:00</pubDate>
=======
  <pubDate>Mon, 05 Apr 2021 06:00:00 GMT</pubDate>
>>>>>>> d6974167
</item>
<item>
  <guid>https://supabase.com/blog/supabase-workflows</guid>
  <title>Workflows are coming to Supabase</title>
  <link>https://supabase.com/blog/supabase-workflows</link>
  <description>Functions are great, but you know what's better?</description>
<<<<<<< HEAD
  <pubDate>Thu, 01 Apr 2021 03:03:00</pubDate>
=======
  <pubDate>Thu, 01 Apr 2021 06:00:00 GMT</pubDate>
>>>>>>> d6974167
</item>
<item>
  <guid>https://supabase.com/blog/supabase-pgbouncer</guid>
  <title>PgBouncer is now available in Supabase</title>
  <link>https://supabase.com/blog/supabase-pgbouncer</link>
  <description>Better support for Serverless and Postgres.</description>
<<<<<<< HEAD
  <pubDate>Thu, 01 Apr 2021 03:03:00</pubDate>
=======
  <pubDate>Thu, 01 Apr 2021 06:00:00 GMT</pubDate>
>>>>>>> d6974167
</item>
<item>
  <guid>https://supabase.com/blog/supabase-dot-com</guid>
  <title>Supabase Dot Com</title>
  <link>https://supabase.com/blog/supabase-dot-com</link>
  <description>The Supabase Domain name is changing.</description>
<<<<<<< HEAD
  <pubDate>Thu, 01 Apr 2021 03:03:00</pubDate>
=======
  <pubDate>Thu, 01 Apr 2021 06:00:00 GMT</pubDate>
>>>>>>> d6974167
</item>
<item>
  <guid>https://supabase.com/blog/supabase-nft-marketplace</guid>
  <title>Supabase Launches NFT Marketplace</title>
  <link>https://supabase.com/blog/supabase-nft-marketplace</link>
  <description>A fully encrypted NFT platform to protect and transact your digital assets</description>
<<<<<<< HEAD
  <pubDate>Thu, 01 Apr 2021 03:03:00</pubDate>
=======
  <pubDate>Thu, 01 Apr 2021 06:00:00 GMT</pubDate>
>>>>>>> d6974167
</item>
<item>
  <guid>https://supabase.com/blog/supabase-cli</guid>
  <title>Supabase CLI</title>
  <link>https://supabase.com/blog/supabase-cli</link>
  <description>Local development, database migrations, and self-hosting.</description>
<<<<<<< HEAD
  <pubDate>Wed, 31 Mar 2021 03:03:00</pubDate>
=======
  <pubDate>Wed, 31 Mar 2021 06:00:00 GMT</pubDate>
>>>>>>> d6974167
</item>
<item>
  <guid>https://supabase.com/blog/supabase-storage</guid>
  <title>Storage is now available in Supabase</title>
  <link>https://supabase.com/blog/supabase-storage</link>
  <description>Launching Supabase Storage and how you can use it in your apps</description>
<<<<<<< HEAD
  <pubDate>Tue, 30 Mar 2021 03:03:00</pubDate>
=======
  <pubDate>Tue, 30 Mar 2021 06:00:00 GMT</pubDate>
>>>>>>> d6974167
</item>
<item>
  <guid>https://supabase.com/blog/pricing</guid>
  <title>Supabase Beta Pricing</title>
  <link>https://supabase.com/blog/pricing</link>
  <description>Supabase launches Beta pricing structure</description>
<<<<<<< HEAD
  <pubDate>Mon, 29 Mar 2021 03:03:00</pubDate>
=======
  <pubDate>Mon, 29 Mar 2021 06:00:00 GMT</pubDate>
>>>>>>> d6974167
</item>
<item>
  <guid>https://supabase.com/blog/launch-week</guid>
  <title>Launch week</title>
  <link>https://supabase.com/blog/launch-week</link>
  <description>Five days of Supabase.</description>
<<<<<<< HEAD
  <pubDate>Wed, 24 Mar 2021 03:03:00</pubDate>
=======
  <pubDate>Wed, 24 Mar 2021 06:00:00 GMT</pubDate>
>>>>>>> d6974167
</item>
<item>
  <guid>https://supabase.com/blog/angels-of-supabase</guid>
  <title>Angels of Supabase</title>
  <link>https://supabase.com/blog/angels-of-supabase</link>
  <description>Meet the investors of Supabase.</description>
<<<<<<< HEAD
  <pubDate>Wed, 24 Mar 2021 03:03:00</pubDate>
=======
  <pubDate>Wed, 24 Mar 2021 06:00:00 GMT</pubDate>
>>>>>>> d6974167
</item>
<item>
  <guid>https://supabase.com/blog/In-The-Loop</guid>
  <title>Developers stay up to date with intheloop.dev</title>
  <link>https://supabase.com/blog/In-The-Loop</link>
  <description>Learn why Kevin is building intheloop.dev with Supabase</description>
<<<<<<< HEAD
  <pubDate>Mon, 22 Mar 2021 03:03:00</pubDate>
=======
  <pubDate>Mon, 22 Mar 2021 06:00:00 GMT</pubDate>
>>>>>>> d6974167
</item>
<item>
  <guid>https://supabase.com/blog/using-supabase-replit</guid>
  <title>Using Supabase in Replit</title>
  <link>https://supabase.com/blog/using-supabase-replit</link>
  <description>Free hosted relational database from within your node.js repl</description>
<<<<<<< HEAD
  <pubDate>Thu, 11 Mar 2021 03:03:00</pubDate>
=======
  <pubDate>Thu, 11 Mar 2021 07:00:00 GMT</pubDate>
>>>>>>> d6974167
</item>
<item>
  <guid>https://supabase.com/blog/toad-a-link-shortener-with-simple-apis-for-low-coders</guid>
  <title>Toad, a link shortener with simple APIs for low-coders</title>
  <link>https://supabase.com/blog/toad-a-link-shortener-with-simple-apis-for-low-coders</link>
  <description>An easy-to-use link shortening tool with simple APIs</description>
<<<<<<< HEAD
  <pubDate>Mon, 08 Mar 2021 03:03:00</pubDate>
=======
  <pubDate>Mon, 08 Mar 2021 07:00:00 GMT</pubDate>
>>>>>>> d6974167
</item>
<item>
  <guid>https://supabase.com/blog/postgres-as-a-cron-server</guid>
  <title>Postgres as a CRON Server</title>
  <link>https://supabase.com/blog/postgres-as-a-cron-server</link>
  <description>Running repetitive tasks with your Postgres database.</description>
<<<<<<< HEAD
  <pubDate>Fri, 05 Mar 2021 03:03:00</pubDate>
=======
  <pubDate>Fri, 05 Mar 2021 07:00:00 GMT</pubDate>
>>>>>>> d6974167
</item>
<item>
  <guid>https://supabase.com/blog/supabase-beta-february-2021</guid>
  <title>Supabase Beta February 2021</title>
  <link>https://supabase.com/blog/supabase-beta-february-2021</link>
  <description>One year of building.</description>
<<<<<<< HEAD
  <pubDate>Tue, 02 Mar 2021 03:03:00</pubDate>
=======
  <pubDate>Tue, 02 Mar 2021 07:00:00 GMT</pubDate>
>>>>>>> d6974167
</item>
<item>
  <guid>https://supabase.com/blog/cracking-postgres-interview</guid>
  <title>Cracking PostgreSQL Interview Questions</title>
  <link>https://supabase.com/blog/cracking-postgres-interview</link>
  <description>Understand the top PostgreSQL Interview Questions</description>
<<<<<<< HEAD
  <pubDate>Sat, 27 Feb 2021 03:03:00</pubDate>
=======
  <pubDate>Sat, 27 Feb 2021 07:00:00 GMT</pubDate>
>>>>>>> d6974167
</item>
<item>
  <guid>https://supabase.com/blog/case-study-roboflow</guid>
  <title>Roboflow.com choose Supabase to power Paint.wtf leaderboard</title>
  <link>https://supabase.com/blog/case-study-roboflow</link>
  <description>Learn how Roboflow.com used Supabase to build their Paint.wtf leaderboard</description>
<<<<<<< HEAD
  <pubDate>Tue, 09 Feb 2021 03:03:00</pubDate>
=======
  <pubDate>Tue, 09 Feb 2021 07:00:00 GMT</pubDate>
>>>>>>> d6974167
</item>
<item>
  <guid>https://supabase.com/blog/supabase-beta-january-2021</guid>
  <title>Supabase Beta January 2021</title>
  <link>https://supabase.com/blog/supabase-beta-january-2021</link>
  <description>Eleven months of building.</description>
<<<<<<< HEAD
  <pubDate>Tue, 02 Feb 2021 03:03:00</pubDate>
=======
  <pubDate>Tue, 02 Feb 2021 07:00:00 GMT</pubDate>
>>>>>>> d6974167
</item>
<item>
  <guid>https://supabase.com/blog/supabase-beta-december-2020</guid>
  <title>Supabase Beta December 2020</title>
  <link>https://supabase.com/blog/supabase-beta-december-2020</link>
  <description>Ten months of building.</description>
<<<<<<< HEAD
  <pubDate>Sat, 02 Jan 2021 03:03:00</pubDate>
=======
  <pubDate>Sat, 02 Jan 2021 07:00:00 GMT</pubDate>
>>>>>>> d6974167
</item>
<item>
  <guid>https://supabase.com/blog/supabase-dashboard-performance</guid>
  <title>Making the Supabase Dashboard Supa-fast</title>
  <link>https://supabase.com/blog/supabase-dashboard-performance</link>
  <description>Improving the performance of the Supabase dashboard</description>
<<<<<<< HEAD
  <pubDate>Sun, 13 Dec 2020 03:03:00</pubDate>
=======
  <pubDate>Sun, 13 Dec 2020 07:00:00 GMT</pubDate>
>>>>>>> d6974167
</item>
<item>
  <guid>https://supabase.com/blog/supabase-striveschool</guid>
  <title>Supabase Partners With Strive School To Help Teach Open Source</title>
  <link>https://supabase.com/blog/supabase-striveschool</link>
  <description>Supabase Partners With Strive School To Help Teach Open Source To The Next Generation Of Developers</description>
<<<<<<< HEAD
  <pubDate>Wed, 02 Dec 2020 03:03:00</pubDate>
=======
  <pubDate>Wed, 02 Dec 2020 07:00:00 GMT</pubDate>
>>>>>>> d6974167
</item>
<item>
  <guid>https://supabase.com/blog/case-study-xendit</guid>
  <title>Xendit Built a Counter-Fraud Watchlist for the Fintech Industry</title>
  <link>https://supabase.com/blog/case-study-xendit</link>
  <description>See how Xendit use Supabase to build a full-text search engine.</description>
<<<<<<< HEAD
  <pubDate>Wed, 02 Dec 2020 03:03:00</pubDate>
=======
  <pubDate>Wed, 02 Dec 2020 07:00:00 GMT</pubDate>
>>>>>>> d6974167
</item>
<item>
  <guid>https://supabase.com/blog/case-study-tayfa</guid>
  <title>TAYFA Built a No-Code Website Builder in Seven Days</title>
  <link>https://supabase.com/blog/case-study-tayfa</link>
  <description>See how Tayfa went from idea to paying customer in less than 30 days.</description>
<<<<<<< HEAD
  <pubDate>Wed, 02 Dec 2020 03:03:00</pubDate>
=======
  <pubDate>Wed, 02 Dec 2020 07:00:00 GMT</pubDate>
>>>>>>> d6974167
</item>
<item>
  <guid>https://supabase.com/blog/case-study-monitoro</guid>
  <title>Monitoro Built a Web Crawler Handling Millions of API Requests</title>
  <link>https://supabase.com/blog/case-study-monitoro</link>
  <description>See how Monitoro built an automated scraping platform using Supabase.</description>
<<<<<<< HEAD
  <pubDate>Wed, 02 Dec 2020 03:03:00</pubDate>
=======
  <pubDate>Wed, 02 Dec 2020 07:00:00 GMT</pubDate>
>>>>>>> d6974167
</item>
<item>
  <guid>https://supabase.com/blog/supabase-alpha-november-2020</guid>
  <title>Supabase Alpha November 2020</title>
  <link>https://supabase.com/blog/supabase-alpha-november-2020</link>
  <description>Nine months of building.</description>
<<<<<<< HEAD
  <pubDate>Tue, 01 Dec 2020 03:03:00</pubDate>
=======
  <pubDate>Tue, 01 Dec 2020 07:00:00 GMT</pubDate>
>>>>>>> d6974167
</item>
<item>
  <guid>https://supabase.com/blog/postgresql-views</guid>
  <title>Postgres Views</title>
  <link>https://supabase.com/blog/postgresql-views</link>
  <description>Creating and using a view in PostgreSQL.</description>
<<<<<<< HEAD
  <pubDate>Wed, 18 Nov 2020 03:03:00</pubDate>
=======
  <pubDate>Wed, 18 Nov 2020 07:00:00 GMT</pubDate>
>>>>>>> d6974167
</item>
<item>
  <guid>https://supabase.com/blog/supabase-alpha-october-2020</guid>
  <title>Supabase Alpha October 2020</title>
  <link>https://supabase.com/blog/supabase-alpha-october-2020</link>
  <description>Eight months of building.</description>
<<<<<<< HEAD
  <pubDate>Mon, 02 Nov 2020 03:03:00</pubDate>
=======
  <pubDate>Mon, 02 Nov 2020 07:00:00 GMT</pubDate>
>>>>>>> d6974167
</item>
<item>
  <guid>https://supabase.com/blog/improved-dx</guid>
  <title>Supabase.js 1.0</title>
  <link>https://supabase.com/blog/improved-dx</link>
  <description>We're releasing a new version of our Supabase client with some awesome new improvements.</description>
<<<<<<< HEAD
  <pubDate>Fri, 30 Oct 2020 03:03:00</pubDate>
=======
  <pubDate>Fri, 30 Oct 2020 06:00:00 GMT</pubDate>
>>>>>>> d6974167
</item>
<item>
  <guid>https://supabase.com/blog/supabase-alpha-september-2020</guid>
  <title>Supabase Alpha September 2020</title>
  <link>https://supabase.com/blog/supabase-alpha-september-2020</link>
  <description>Seven months of building.</description>
<<<<<<< HEAD
  <pubDate>Sat, 03 Oct 2020 03:03:00</pubDate>
=======
  <pubDate>Sat, 03 Oct 2020 06:00:00 GMT</pubDate>
>>>>>>> d6974167
</item>
<item>
  <guid>https://supabase.com/blog/supabase-hacktoberfest-2020</guid>
  <title>Supabase Hacktoberfest 2020</title>
  <link>https://supabase.com/blog/supabase-hacktoberfest-2020</link>
  <description>Join us for a celebration of open source software and learn how to contribute to Supabase.</description>
<<<<<<< HEAD
  <pubDate>Fri, 11 Sep 2020 03:03:00</pubDate>
=======
  <pubDate>Fri, 11 Sep 2020 06:00:00 GMT</pubDate>
>>>>>>> d6974167
</item>
<item>
  <guid>https://supabase.com/blog/supabase-alpha-august-2020</guid>
  <title>Supabase Alpha August 2020</title>
  <link>https://supabase.com/blog/supabase-alpha-august-2020</link>
  <description>Six months of building</description>
<<<<<<< HEAD
  <pubDate>Thu, 03 Sep 2020 03:03:00</pubDate>
=======
  <pubDate>Thu, 03 Sep 2020 06:00:00 GMT</pubDate>
>>>>>>> d6974167
</item>
<item>
  <guid>https://supabase.com/blog/supabase-auth</guid>
  <title>Supabase Auth</title>
  <link>https://supabase.com/blog/supabase-auth</link>
  <description>Authenticate and authorize your users with Supabase Auth</description>
<<<<<<< HEAD
  <pubDate>Wed, 05 Aug 2020 03:03:00</pubDate>
=======
  <pubDate>Wed, 05 Aug 2020 06:00:00 GMT</pubDate>
>>>>>>> d6974167
</item>
<item>
  <guid>https://supabase.com/blog/supabase-alpha-july-2020</guid>
  <title>Supabase Alpha July 2020</title>
  <link>https://supabase.com/blog/supabase-alpha-july-2020</link>
  <description>Five months of building</description>
<<<<<<< HEAD
  <pubDate>Sun, 02 Aug 2020 03:03:00</pubDate>
=======
  <pubDate>Sun, 02 Aug 2020 06:00:00 GMT</pubDate>
>>>>>>> d6974167
</item>
<item>
  <guid>https://supabase.com/blog/continuous-postgresql-backup-walg</guid>
  <title>Continuous PostgreSQL Backups using WAL-G</title>
  <link>https://supabase.com/blog/continuous-postgresql-backup-walg</link>
  <description>Have you ever wanted to restore your database's state to a particular moment in time? This post explains how, using WAL-G.</description>
<<<<<<< HEAD
  <pubDate>Sun, 02 Aug 2020 03:03:00</pubDate>
=======
  <pubDate>Sun, 02 Aug 2020 06:00:00 GMT</pubDate>
>>>>>>> d6974167
</item>
<item>
  <guid>https://supabase.com/blog/alpha-launch-postmortem</guid>
  <title>Alpha Launch Postmortem</title>
  <link>https://supabase.com/blog/alpha-launch-postmortem</link>
  <description>Everything that went wrong with Supabase's launch</description>
<<<<<<< HEAD
  <pubDate>Fri, 10 Jul 2020 03:03:00</pubDate>
=======
  <pubDate>Fri, 10 Jul 2020 06:00:00 GMT</pubDate>
>>>>>>> d6974167
</item>
<item>
  <guid>https://supabase.com/blog/postgresql-templates</guid>
  <title>What are PostgreSQL Templates?</title>
  <link>https://supabase.com/blog/postgresql-templates</link>
  <description>What are PostgreSQL templates and what are they used for?</description>
<<<<<<< HEAD
  <pubDate>Thu, 09 Jul 2020 03:03:00</pubDate>
=======
  <pubDate>Thu, 09 Jul 2020 06:00:00 GMT</pubDate>
>>>>>>> d6974167
</item>
<item>
  <guid>https://supabase.com/blog/postgresql-physical-logical-backups</guid>
  <title>Physical vs Logical Backups in PostgreSQL</title>
  <link>https://supabase.com/blog/postgresql-physical-logical-backups</link>
  <description>What are physical and logical backups in Postgres?</description>
<<<<<<< HEAD
  <pubDate>Tue, 07 Jul 2020 03:03:00</pubDate>
=======
  <pubDate>Tue, 07 Jul 2020 06:00:00 GMT</pubDate>
>>>>>>> d6974167
</item>
<item>
  <guid>https://supabase.com/blog/supabase-alpha-june-2020</guid>
  <title>Supabase Alpha June 2020</title>
  <link>https://supabase.com/blog/supabase-alpha-june-2020</link>
  <description>Four months of building</description>
<<<<<<< HEAD
  <pubDate>Wed, 01 Jul 2020 03:03:00</pubDate>
=======
  <pubDate>Wed, 01 Jul 2020 06:00:00 GMT</pubDate>
>>>>>>> d6974167
</item>
<item>
  <guid>https://supabase.com/blog/supabase-steve-chavez</guid>
  <title>Steve Chavez has joined Supabase</title>
  <link>https://supabase.com/blog/supabase-steve-chavez</link>
  <description>Steve joins Supabase to help build Auth.</description>
<<<<<<< HEAD
  <pubDate>Mon, 15 Jun 2020 03:03:00</pubDate>
=======
  <pubDate>Mon, 15 Jun 2020 06:00:00 GMT</pubDate>
>>>>>>> d6974167
</item>
<item>
  <guid>https://supabase.com/blog/supabase-alpha-may-2020</guid>
  <title>Supabase Alpha May 2020</title>
  <link>https://supabase.com/blog/supabase-alpha-may-2020</link>
  <description>Three months of building</description>
<<<<<<< HEAD
  <pubDate>Mon, 01 Jun 2020 03:03:00</pubDate>
=======
  <pubDate>Mon, 01 Jun 2020 06:00:00 GMT</pubDate>
>>>>>>> d6974167
</item>
<item>
  <guid>https://supabase.com/blog/supabase-alpha-april-2020</guid>
  <title>Supabase Alpha April 2020</title>
  <link>https://supabase.com/blog/supabase-alpha-april-2020</link>
  <description>Two months of building</description>
<<<<<<< HEAD
  <pubDate>Mon, 01 Jun 2020 03:03:00</pubDate>
=======
  <pubDate>Mon, 01 Jun 2020 06:00:00 GMT</pubDate>
>>>>>>> d6974167
</item>

    </channel>
  </rss><|MERGE_RESOLUTION|>--- conflicted
+++ resolved
@@ -5,13 +5,16 @@
       <link>https://supabase.com</link>
       <description>Latest news from Supabase</description>
       <language>en</language>
-<<<<<<< HEAD
-      <lastBuildDate>Mon, 01 Aug 2022 03:03:00</lastBuildDate>
-=======
-      <lastBuildDate>Tue, 02 Aug 2022 06:00:00 GMT</lastBuildDate>
->>>>>>> d6974167
+      <lastBuildDate>Tue, 02 Aug 2022 03:03:00</lastBuildDate>
       <atom:link href="https://supabase.com/blog/rss.xml" rel="self" type="application/rss+xml"/>
       <item>
+  <guid>https://supabase.com/blog/supabase-beta-update-july-2022</guid>
+  <title>Supabase Beta July 2022</title>
+  <link>https://supabase.com/blog/supabase-beta-update-july-2022</link>
+  <description>Launch Week Golden Tickets, Flutter SDK 1.0 Developer Preview and more...</description>
+  <pubDate>Tue, 02 Aug 2022 03:03:00</pubDate>
+</item>
+<item>
   <guid>https://supabase.com/blog/supabase-flutter-sdk-1-developer-preview</guid>
   <title>Supabase Flutter SDK 1.0 Developer Preview</title>
   <link>https://supabase.com/blog/supabase-flutter-sdk-1-developer-preview</link>
@@ -40,7 +43,6 @@
   <pubDate>Tue, 05 Jul 2022 03:03:00</pubDate>
 </item>
 <item>
-<<<<<<< HEAD
   <guid>https://supabase.com/blog/flutter-tutorial-building-a-chat-app</guid>
   <title>Flutter Tutorial: building a Flutter chat app</title>
   <link>https://supabase.com/blog/flutter-tutorial-building-a-chat-app</link>
@@ -49,73 +51,10 @@
 </item>
 <item>
   <guid>https://supabase.com/blog/visualizing-supabase-data-using-metabase</guid>
-=======
-  <guid>https://supabase.com/blog/2022/08/03/supabase-beta-update-july-2022</guid>
-  <title>Supabase Beta July 2022</title>
-  <link>https://supabase.com/blog/2022/08/03/supabase-beta-update-july-2022</link>
-  <description>Launch Week Golden Tickets, Flutter SDK 1.0 Developer Preview and more...</description>
-  <pubDate>Tue, 02 Aug 2022 06:00:00 GMT</pubDate>
-</item>
-
-<item>
-  <guid>https://supabase.com/blog/2022/08/02/supabase-flutter-sdk-1-developer-preview</guid>
-  <title>Supabase Flutter SDK 1.0 Developer Preview</title>
-  <link>https://supabase.com/blog/2022/08/02/supabase-flutter-sdk-1-developer-preview</link>
-  <description>Supabase Flutter SDK is getting a major update and we need your help making it better.</description>
-  <pubDate>Mon, 01 Aug 2022 06:00:00 GMT</pubDate>
-</item>
-
-<item>
-  <guid>https://supabase.com/blog/2022/07/18/seen-by-in-postgresql</guid>
-  <title>Implementing "seen by" functionality with Postgres</title>
-  <link>https://supabase.com/blog/2022/07/18/seen-by-in-postgresql</link>
-  <description>Different approaches for tracking visitor counts with PostgreSQL.</description>
-  <pubDate>Sun, 17 Jul 2022 06:00:00 GMT</pubDate>
-</item>
-
-<item>
-  <guid>https://supabase.com/blog/2022/07/13/supabase-auth-helpers-with-sveltekit-support</guid>
-  <title>Revamped Auth Helpers for Supabase (with SvelteKit support)</title>
-  <link>https://supabase.com/blog/2022/07/13/supabase-auth-helpers-with-sveltekit-support</link>
-  <description>Supabase Auth Helpers now have improved developer experience, Sveltekit support, and more.</description>
-  <pubDate>Tue, 12 Jul 2022 06:00:00 GMT</pubDate>
-</item>
-
-<item>
-  <guid>https://supabase.com/blog/2022/07/05/beta-update-june-2022</guid>
-  <title>Supabase Beta June 2022</title>
-  <link>https://supabase.com/blog/2022/07/05/beta-update-june-2022</link>
-  <description>Auth Helpers, Unlimited Free Projects, CLI and more...</description>
-  <pubDate>Tue, 05 Jul 2022 06:00:00 GMT</pubDate>
-</item>
-
-<item>
-  <guid>https://supabase.com/blog/2022/06/30/flutter-tutorial-building-a-chat-app</guid>
-  <title>Flutter Tutorial: building a Flutter chat app</title>
-  <link>https://supabase.com/blog/2022/06/30/flutter-tutorial-building-a-chat-app</link>
-  <description>How to create a real time chat app using Flutter.</description>
-  <pubDate>Wed, 29 Jun 2022 06:00:00 GMT</pubDate>
-</item>
-
-<item>
-  <guid>https://supabase.com/blog/2022/06/29/visualizing-supabase-data-using-metabase</guid>
->>>>>>> d6974167
   <title>Visualizing Supabase Data using Metabase</title>
   <link>https://supabase.com/blog/visualizing-supabase-data-using-metabase</link>
   <description>How to create different kinds of charts out of data stored in Supabase using Metabase.</description>
-<<<<<<< HEAD
   <pubDate>Tue, 28 Jun 2022 03:03:00</pubDate>
-=======
-  <pubDate>Tue, 28 Jun 2022 06:00:00 GMT</pubDate>
-</item>
-
-<item>
-  <guid>https://supabase.com/blog/2022/06/28/partial-postgresql-data-dumps-with-rls</guid>
-  <title>Partial data dumps using Postgres Row Level Security</title>
-  <link>https://supabase.com/blog/2022/06/28/partial-postgresql-data-dumps-with-rls</link>
-  <description>Using RLS to create seed files for local PostgreSQL testing.</description>
-  <pubDate>Mon, 27 Jun 2022 06:00:00 GMT</pubDate>
->>>>>>> d6974167
 </item>
 <item>
   <guid>https://supabase.com/blog/partial-postgresql-data-dumps-with-rls</guid>
@@ -129,1078 +68,686 @@
   <title>Python data loading with Supabase</title>
   <link>https://supabase.com/blog/loading-data-supabase-python</link>
   <description>An example of how to load data into Supabase using supabase-py</description>
-<<<<<<< HEAD
   <pubDate>Thu, 16 Jun 2022 03:03:00</pubDate>
-=======
-  <pubDate>Thu, 16 Jun 2022 06:00:00 GMT</pubDate>
->>>>>>> d6974167
 </item>
 <item>
   <guid>https://supabase.com/blog/beta-update-may-2022</guid>
   <title>Supabase Beta May 2022</title>
   <link>https://supabase.com/blog/beta-update-may-2022</link>
   <description>Product and community updates including wildcard auth redirects, edge functions with webhooks, and Prometheus endpoints for everybody.</description>
-<<<<<<< HEAD
   <pubDate>Tue, 31 May 2022 03:03:00</pubDate>
-=======
-  <pubDate>Tue, 31 May 2022 06:00:00 GMT</pubDate>
->>>>>>> d6974167
 </item>
 <item>
   <guid>https://supabase.com/blog/how-supabase-accelerates-development-of-all-pull-together</guid>
   <title>How Mike Lyndon is using Supabase to accelerate development of AllPullTogether</title>
   <link>https://supabase.com/blog/how-supabase-accelerates-development-of-all-pull-together</link>
   <description>Mike Lyndon is learning web development as he builds AllPullTogether, and Supabase is helping him accelerate what he can accomplish.</description>
-<<<<<<< HEAD
   <pubDate>Wed, 25 May 2022 03:03:00</pubDate>
-=======
-  <pubDate>Wed, 25 May 2022 06:00:00 GMT</pubDate>
->>>>>>> d6974167
 </item>
 <item>
   <guid>https://supabase.com/blog/partner-gallery-works-with-supabase</guid>
   <title>Works With Supabase - announcing our Partner Gallery</title>
   <link>https://supabase.com/blog/partner-gallery-works-with-supabase</link>
   <description>Introducing our Partner Gallery - open source and made with Supabase.</description>
-<<<<<<< HEAD
   <pubDate>Tue, 19 Apr 2022 03:03:00</pubDate>
-=======
-  <pubDate>Tue, 19 Apr 2022 06:00:00 GMT</pubDate>
->>>>>>> d6974167
 </item>
 <item>
   <guid>https://supabase.com/blog/bring-the-func-hackathon-winners</guid>
   <title>Bring the Func Hackathon Winners 2022</title>
   <link>https://supabase.com/blog/bring-the-func-hackathon-winners</link>
   <description>Celebrating many amazing OSS Hackathon projects using GraphQL and Edge Functions.</description>
-<<<<<<< HEAD
   <pubDate>Sun, 17 Apr 2022 03:03:00</pubDate>
-=======
-  <pubDate>Sun, 17 Apr 2022 06:00:00 GMT</pubDate>
->>>>>>> d6974167
 </item>
 <item>
   <guid>https://supabase.com/blog/beta-update-march-2022</guid>
   <title>Supabase Beta March 2022</title>
   <link>https://supabase.com/blog/beta-update-march-2022</link>
   <description>Functions, GraphQL, and much more.</description>
-<<<<<<< HEAD
   <pubDate>Thu, 14 Apr 2022 03:03:00</pubDate>
-=======
-  <pubDate>Thu, 14 Apr 2022 06:00:00 GMT</pubDate>
->>>>>>> d6974167
 </item>
 <item>
   <guid>https://supabase.com/blog/supabrew</guid>
   <title>Supabrew - Never Code Thirsty</title>
   <link>https://supabase.com/blog/supabrew</link>
   <description>A light and refreshing non-alcoholic beer for devs.</description>
-<<<<<<< HEAD
   <pubDate>Fri, 01 Apr 2022 03:03:00</pubDate>
-=======
-  <pubDate>Fri, 01 Apr 2022 06:00:00 GMT</pubDate>
->>>>>>> d6974167
 </item>
 <item>
   <guid>https://supabase.com/blog/supabase-realtime-with-multiplayer-features</guid>
   <title>Supabase Realtime, with Multiplayer Features</title>
   <link>https://supabase.com/blog/supabase-realtime-with-multiplayer-features</link>
   <description>Today we're announced Realtime, with multiplayer features. Realtime enables broadcast, presence, and listening to database changes delivered over WebSockets.</description>
-<<<<<<< HEAD
   <pubDate>Fri, 01 Apr 2022 03:03:00</pubDate>
-=======
-  <pubDate>Fri, 01 Apr 2022 06:00:00 GMT</pubDate>
->>>>>>> d6974167
 </item>
 <item>
   <guid>https://supabase.com/blog/hackathon-bring-the-func</guid>
   <title>Hackathon: Bring the Func(🕺)</title>
   <link>https://supabase.com/blog/hackathon-bring-the-func</link>
   <description>Build open-source projects with our latest features, win limited edition swag and plant a tree!</description>
-<<<<<<< HEAD
   <pubDate>Fri, 01 Apr 2022 03:03:00</pubDate>
-=======
-  <pubDate>Fri, 01 Apr 2022 06:00:00 GMT</pubDate>
->>>>>>> d6974167
 </item>
 <item>
   <guid>https://supabase.com/blog/supabase-edge-functions</guid>
   <title>Edge Functions are now available in Supabase</title>
   <link>https://supabase.com/blog/supabase-edge-functions</link>
   <description>Today we're launching Edge Functions. Edge Functions let you execute Typescript code close to your users, no matter where they're located.</description>
-<<<<<<< HEAD
   <pubDate>Wed, 30 Mar 2022 03:03:00</pubDate>
-=======
-  <pubDate>Wed, 30 Mar 2022 06:00:00 GMT</pubDate>
->>>>>>> d6974167
 </item>
 <item>
   <guid>https://supabase.com/blog/supabase-enterprise</guid>
   <title>Introducing Supabase Enterprise</title>
   <link>https://supabase.com/blog/supabase-enterprise</link>
   <description>Today we are releasing Supabase Enterprise, a suite of features to scale your project.</description>
-<<<<<<< HEAD
   <pubDate>Tue, 29 Mar 2022 03:03:00</pubDate>
-=======
-  <pubDate>Tue, 29 Mar 2022 06:00:00 GMT</pubDate>
->>>>>>> d6974167
 </item>
 <item>
   <guid>https://supabase.com/blog/graphql-now-available</guid>
   <title>GraphQL is now available in Supabase</title>
   <link>https://supabase.com/blog/graphql-now-available</link>
   <description>GraphQL support is now in general availability on the Supabase platform via our open source PostgreSQL extension, pg_graphql (beta).</description>
-<<<<<<< HEAD
   <pubDate>Mon, 28 Mar 2022 03:03:00</pubDate>
-=======
-  <pubDate>Mon, 28 Mar 2022 06:00:00 GMT</pubDate>
->>>>>>> d6974167
 </item>
 <item>
   <guid>https://supabase.com/blog/community-day</guid>
   <title>Community Day</title>
   <link>https://supabase.com/blog/community-day</link>
   <description>Kicking off Launch Week 4 with contributors, partners, and friends.</description>
-<<<<<<< HEAD
   <pubDate>Sun, 27 Mar 2022 03:03:00</pubDate>
-=======
-  <pubDate>Sun, 27 Mar 2022 06:00:00 GMT</pubDate>
->>>>>>> d6974167
 </item>
 <item>
   <guid>https://supabase.com/blog/supabase-launch-week-four</guid>
   <title>Supabase Launch Week 4</title>
   <link>https://supabase.com/blog/supabase-launch-week-four</link>
   <description>Launch Week 4: One new feature every day for an entire week. Starting Monday 28th March.</description>
-<<<<<<< HEAD
   <pubDate>Thu, 24 Mar 2022 03:03:00</pubDate>
-=======
-  <pubDate>Thu, 24 Mar 2022 06:00:00 GMT</pubDate>
->>>>>>> d6974167
 </item>
 <item>
   <guid>https://supabase.com/blog/should-i-open-source-my-company</guid>
   <title>Should I Open Source my Company?</title>
   <link>https://supabase.com/blog/should-i-open-source-my-company</link>
   <description>The unexpected upsides of building in public</description>
-<<<<<<< HEAD
   <pubDate>Thu, 24 Mar 2022 03:03:00</pubDate>
-=======
-  <pubDate>Thu, 24 Mar 2022 06:00:00 GMT</pubDate>
->>>>>>> d6974167
 </item>
 <item>
   <guid>https://supabase.com/blog/audit</guid>
   <title>Postgres Auditing in 150 lines of SQL</title>
   <link>https://supabase.com/blog/audit</link>
   <description>PostgreSQL has a robust set of features which we can leverage to create a generic auditing solution in 150 lines of SQL.</description>
-<<<<<<< HEAD
   <pubDate>Mon, 07 Mar 2022 03:03:00</pubDate>
-=======
-  <pubDate>Mon, 07 Mar 2022 07:00:00 GMT</pubDate>
->>>>>>> d6974167
 </item>
 <item>
   <guid>https://supabase.com/blog/supabase-beta-january-2022</guid>
   <title>Supabase Beta January 2022</title>
   <link>https://supabase.com/blog/supabase-beta-january-2022</link>
   <description>New auth providers, SMS providers, and new videos.</description>
-<<<<<<< HEAD
   <pubDate>Mon, 21 Feb 2022 03:03:00</pubDate>
-=======
-  <pubDate>Mon, 21 Feb 2022 07:00:00 GMT</pubDate>
->>>>>>> d6974167
 </item>
 <item>
   <guid>https://supabase.com/blog/supabase-beta-december-2021</guid>
   <title>Supabase Beta December 2021</title>
   <link>https://supabase.com/blog/supabase-beta-december-2021</link>
   <description>New crypto extension, Postgres videos, and a bunch of cool integrations.</description>
-<<<<<<< HEAD
   <pubDate>Wed, 19 Jan 2022 03:03:00</pubDate>
-=======
-  <pubDate>Wed, 19 Jan 2022 07:00:00 GMT</pubDate>
->>>>>>> d6974167
 </item>
 <item>
   <guid>https://supabase.com/blog/product-hunt-golden-kitty-awards-2021</guid>
   <title>Golden Kitty Awards Ceremony Watch Party with Supabase</title>
   <link>https://supabase.com/blog/product-hunt-golden-kitty-awards-2021</link>
   <description>Hang out with us while watching the Product Hunt Golden Kitty Awards Ceremony</description>
-<<<<<<< HEAD
   <pubDate>Wed, 19 Jan 2022 03:03:00</pubDate>
-=======
-  <pubDate>Wed, 19 Jan 2022 07:00:00 GMT</pubDate>
->>>>>>> d6974167
 </item>
 <item>
   <guid>https://supabase.com/blog/holiday-hackdays-winners-2021</guid>
   <title>Holiday Hackdays Winners 2021</title>
   <link>https://supabase.com/blog/holiday-hackdays-winners-2021</link>
   <description>Celebrating many amazing projects submitted to our Holiday Hackdays Hackathon.</description>
-<<<<<<< HEAD
   <pubDate>Thu, 16 Dec 2021 03:03:00</pubDate>
-=======
-  <pubDate>Thu, 16 Dec 2021 07:00:00 GMT</pubDate>
->>>>>>> d6974167
 </item>
 <item>
   <guid>https://supabase.com/blog/beta-november-2021-launch-week-recap</guid>
   <title>Supabase Beta November 2021: Launch Week Recap</title>
   <link>https://supabase.com/blog/beta-november-2021-launch-week-recap</link>
   <description>We wrapped up November with Supabase's third Launch Week. Here's all the awesome stuff that got shipped ...</description>
-<<<<<<< HEAD
   <pubDate>Tue, 14 Dec 2021 03:03:00</pubDate>
-=======
-  <pubDate>Tue, 14 Dec 2021 07:00:00 GMT</pubDate>
->>>>>>> d6974167
 </item>
 <item>
   <guid>https://supabase.com/blog/supabase-holiday-hackdays-hackathon</guid>
   <title>Kicking off the Holiday Hackdays</title>
   <link>https://supabase.com/blog/supabase-holiday-hackdays-hackathon</link>
   <description>Build cool stuff and celebrate open-source software with us during the Holiday Hackdays!</description>
-<<<<<<< HEAD
   <pubDate>Thu, 02 Dec 2021 03:03:00</pubDate>
-=======
-  <pubDate>Thu, 02 Dec 2021 07:00:00 GMT</pubDate>
->>>>>>> d6974167
 </item>
 <item>
   <guid>https://supabase.com/blog/pg-graphql</guid>
   <title>pg_graphql: A GraphQL extension for PostgreSQL</title>
   <link>https://supabase.com/blog/pg-graphql</link>
   <description>GraphQL support is in development for PostgreSQL + Supabase.</description>
-<<<<<<< HEAD
   <pubDate>Thu, 02 Dec 2021 03:03:00</pubDate>
-=======
-  <pubDate>Thu, 02 Dec 2021 07:00:00 GMT</pubDate>
->>>>>>> d6974167
 </item>
 <item>
   <guid>https://supabase.com/blog/launch-week-three-friday-five-more-things</guid>
   <title>Five more things</title>
   <link>https://supabase.com/blog/launch-week-three-friday-five-more-things</link>
   <description>It's never just one more thing!</description>
-<<<<<<< HEAD
   <pubDate>Thu, 02 Dec 2021 03:03:00</pubDate>
-=======
-  <pubDate>Thu, 02 Dec 2021 07:00:00 GMT</pubDate>
->>>>>>> d6974167
 </item>
 <item>
   <guid>https://supabase.com/blog/supabase-acquires-logflare</guid>
   <title>Supabase acquires Logflare</title>
   <link>https://supabase.com/blog/supabase-acquires-logflare</link>
   <description>Today, we're ecstatic to announce that Logflare is joining Supabase.</description>
-<<<<<<< HEAD
   <pubDate>Wed, 01 Dec 2021 03:03:00</pubDate>
-=======
-  <pubDate>Wed, 01 Dec 2021 07:00:00 GMT</pubDate>
->>>>>>> d6974167
 </item>
 <item>
   <guid>https://supabase.com/blog/realtime-row-level-security-in-postgresql</guid>
   <title>Realtime Postgres RLS now available on Supabase</title>
   <link>https://supabase.com/blog/realtime-row-level-security-in-postgresql</link>
   <description>Realtime database changes are now broadcast to authenticated users, respecting the same PostgreSQL policies that you use for Row Level Security.</description>
-<<<<<<< HEAD
   <pubDate>Tue, 30 Nov 2021 03:03:00</pubDate>
-=======
-  <pubDate>Tue, 30 Nov 2021 07:00:00 GMT</pubDate>
->>>>>>> d6974167
 </item>
 <item>
   <guid>https://supabase.com/blog/supabase-studio</guid>
   <title>Supabase Studio</title>
   <link>https://supabase.com/blog/supabase-studio</link>
   <description>The same Dashboard that you're using on our Platform is now available for local development and Self-Hosting.</description>
-<<<<<<< HEAD
   <pubDate>Mon, 29 Nov 2021 03:03:00</pubDate>
-=======
-  <pubDate>Mon, 29 Nov 2021 07:00:00 GMT</pubDate>
->>>>>>> d6974167
 </item>
 <item>
   <guid>https://supabase.com/blog/community-day</guid>
   <title>Community Day</title>
   <link>https://supabase.com/blog/community-day</link>
   <description>Kicking off launch week by highlighting the communities around Supabase.</description>
-<<<<<<< HEAD
   <pubDate>Sun, 28 Nov 2021 03:03:00</pubDate>
-=======
-  <pubDate>Sun, 28 Nov 2021 07:00:00 GMT</pubDate>
->>>>>>> d6974167
 </item>
 <item>
   <guid>https://supabase.com/blog/whats-new-in-postgres-14</guid>
   <title>New in PostgreSQL 14: What every developer should know</title>
   <link>https://supabase.com/blog/whats-new-in-postgres-14</link>
   <description>A quick look at some new features and functionality in PostgreSQL 14.</description>
-<<<<<<< HEAD
   <pubDate>Sat, 27 Nov 2021 03:03:00</pubDate>
-=======
-  <pubDate>Sat, 27 Nov 2021 07:00:00 GMT</pubDate>
->>>>>>> d6974167
 </item>
 <item>
   <guid>https://supabase.com/blog/postgrest-9</guid>
   <title>PostgREST 9</title>
   <link>https://supabase.com/blog/postgrest-9</link>
   <description>New features and updates in PostgREST version 9.</description>
-<<<<<<< HEAD
   <pubDate>Fri, 26 Nov 2021 03:03:00</pubDate>
-=======
-  <pubDate>Fri, 26 Nov 2021 07:00:00 GMT</pubDate>
->>>>>>> d6974167
 </item>
 <item>
   <guid>https://supabase.com/blog/supabase-launch-week-the-trilogy</guid>
   <title>Supabase Launch Week III: Holiday Special</title>
   <link>https://supabase.com/blog/supabase-launch-week-the-trilogy</link>
   <description>Tis the season to be shipping.</description>
-<<<<<<< HEAD
   <pubDate>Thu, 25 Nov 2021 03:03:00</pubDate>
-=======
-  <pubDate>Thu, 25 Nov 2021 07:00:00 GMT</pubDate>
->>>>>>> d6974167
 </item>
 <item>
   <guid>https://supabase.com/blog/supabase-how-we-launch</guid>
   <title>How we launch at Supabase</title>
   <link>https://supabase.com/blog/supabase-how-we-launch</link>
   <description>The history and methodology of Supabase Launch Week.</description>
-<<<<<<< HEAD
   <pubDate>Thu, 25 Nov 2021 03:03:00</pubDate>
-=======
-  <pubDate>Thu, 25 Nov 2021 07:00:00 GMT</pubDate>
->>>>>>> d6974167
 </item>
 <item>
   <guid>https://supabase.com/blog/supabase-beta-october-2021</guid>
   <title>Supabase Beta October 2021</title>
   <link>https://supabase.com/blog/supabase-beta-october-2021</link>
   <description>Three new Auth providers, multi-schema support, and we're gearing up for another Launch Week.</description>
-<<<<<<< HEAD
   <pubDate>Sat, 06 Nov 2021 03:03:00</pubDate>
-=======
-  <pubDate>Sat, 06 Nov 2021 06:00:00 GMT</pubDate>
->>>>>>> d6974167
 </item>
 <item>
   <guid>https://supabase.com/blog/supabase-series-a</guid>
   <title>Supabase $30m Series A</title>
   <link>https://supabase.com/blog/supabase-series-a</link>
   <description>Supabase just raised $30M, bringing our total funding to $36M.</description>
-<<<<<<< HEAD
   <pubDate>Wed, 27 Oct 2021 03:03:00</pubDate>
-=======
-  <pubDate>Wed, 27 Oct 2021 06:00:00 GMT</pubDate>
->>>>>>> d6974167
 </item>
 <item>
   <guid>https://supabase.com/blog/replenysh-time-to-value-in-less-than-24-hours</guid>
   <title>Replenysh uses Supabase to implement OTP in less than 24-hours</title>
   <link>https://supabase.com/blog/replenysh-time-to-value-in-less-than-24-hours</link>
   <description>Learn how Replenysh uses Supabase to power the circular economy, redefining how brands interact with their customers and products.</description>
-<<<<<<< HEAD
   <pubDate>Mon, 18 Oct 2021 03:03:00</pubDate>
-=======
-  <pubDate>Mon, 18 Oct 2021 06:00:00 GMT</pubDate>
->>>>>>> d6974167
 </item>
 <item>
   <guid>https://supabase.com/blog/hacktoberfest-hackathon-winners-2021</guid>
   <title>Hacktoberfest Hackathon Winners 2021</title>
   <link>https://supabase.com/blog/hacktoberfest-hackathon-winners-2021</link>
   <description>Celebrating many amazing projects submitted to our Hacktoberfest Hackathon.</description>
-<<<<<<< HEAD
   <pubDate>Wed, 13 Oct 2021 03:03:00</pubDate>
-=======
-  <pubDate>Wed, 13 Oct 2021 06:00:00 GMT</pubDate>
->>>>>>> d6974167
 </item>
 <item>
   <guid>https://supabase.com/blog/supabase-beta-sept-2021</guid>
   <title>Supabase Beta Sept 2021</title>
   <link>https://supabase.com/blog/supabase-beta-sept-2021</link>
   <description>Hackathon, Aborting request, UI updates, and now Hiring.</description>
-<<<<<<< HEAD
   <pubDate>Sun, 03 Oct 2021 03:03:00</pubDate>
-=======
-  <pubDate>Sun, 03 Oct 2021 06:00:00 GMT</pubDate>
->>>>>>> d6974167
 </item>
 <item>
   <guid>https://supabase.com/blog/supabase-hacktoberfest-hackathon-2021</guid>
   <title>Supabase Hacktoberfest Hackathon 2021</title>
   <link>https://supabase.com/blog/supabase-hacktoberfest-hackathon-2021</link>
   <description>We're running another Supabase Hackathon during Hacktoberfest!</description>
-<<<<<<< HEAD
   <pubDate>Mon, 27 Sep 2021 03:03:00</pubDate>
-=======
-  <pubDate>Mon, 27 Sep 2021 06:00:00 GMT</pubDate>
->>>>>>> d6974167
 </item>
 <item>
   <guid>https://supabase.com/blog/supabase-beta-august-2021</guid>
   <title>Supabase Beta August 2021</title>
   <link>https://supabase.com/blog/supabase-beta-august-2021</link>
   <description>Fundraising, Realtime Security, custom SMS templates, and deployments in South Korea.</description>
-<<<<<<< HEAD
   <pubDate>Thu, 09 Sep 2021 03:03:00</pubDate>
-=======
-  <pubDate>Thu, 09 Sep 2021 06:00:00 GMT</pubDate>
->>>>>>> d6974167
 </item>
 <item>
   <guid>https://supabase.com/blog/supabase-beta-july-2021</guid>
   <title>Supabase Beta July 2021</title>
   <link>https://supabase.com/blog/supabase-beta-july-2021</link>
   <description>Discord Logins, Vercel Integration, Full text search, and OAuth guides.</description>
-<<<<<<< HEAD
   <pubDate>Wed, 11 Aug 2021 03:03:00</pubDate>
-=======
-  <pubDate>Wed, 11 Aug 2021 06:00:00 GMT</pubDate>
->>>>>>> d6974167
 </item>
 <item>
   <guid>https://supabase.com/blog/hackathon-winners</guid>
   <title>Open Source Hackathon Winners</title>
   <link>https://supabase.com/blog/hackathon-winners</link>
   <description>Let the medal ceremony begin for the best projects submitted during the Supabase Hackathon.</description>
-<<<<<<< HEAD
   <pubDate>Sun, 08 Aug 2021 03:03:00</pubDate>
-=======
-  <pubDate>Sun, 08 Aug 2021 06:00:00 GMT</pubDate>
->>>>>>> d6974167
 </item>
 <item>
   <guid>https://supabase.com/blog/supabase-swag-store</guid>
   <title>Supabase Swag Store</title>
   <link>https://supabase.com/blog/supabase-swag-store</link>
   <description>Today we are officially launching the Supabase Swag Store.</description>
-<<<<<<< HEAD
   <pubDate>Thu, 29 Jul 2021 03:03:00</pubDate>
-=======
-  <pubDate>Thu, 29 Jul 2021 06:00:00 GMT</pubDate>
->>>>>>> d6974167
 </item>
 <item>
   <guid>https://supabase.com/blog/supabase-functions-updates</guid>
   <title>Updates for Supabase Functions</title>
   <link>https://supabase.com/blog/supabase-functions-updates</link>
   <description>The question on everyone's mind - are we launching Supabase Functions? Well, it's complicated.</description>
-<<<<<<< HEAD
   <pubDate>Thu, 29 Jul 2021 03:03:00</pubDate>
-=======
-  <pubDate>Thu, 29 Jul 2021 06:00:00 GMT</pubDate>
->>>>>>> d6974167
 </item>
 <item>
   <guid>https://supabase.com/blog/1-the-supabase-hackathon</guid>
   <title>The Supabase Hackathon</title>
   <link>https://supabase.com/blog/1-the-supabase-hackathon</link>
   <description>A whole week of Hacking for Fun and Prizes.</description>
-<<<<<<< HEAD
   <pubDate>Thu, 29 Jul 2021 03:03:00</pubDate>
-=======
-  <pubDate>Thu, 29 Jul 2021 06:00:00 GMT</pubDate>
->>>>>>> d6974167
 </item>
 <item>
   <guid>https://supabase.com/blog/supabase-reports-and-metrics</guid>
   <title>Supabase Reports and Metrics</title>
   <link>https://supabase.com/blog/supabase-reports-and-metrics</link>
   <description>We're exposing a full set of metrics in your projects, so that you can build better (and faster) products for your users.</description>
-<<<<<<< HEAD
   <pubDate>Wed, 28 Jul 2021 03:03:00</pubDate>
-=======
-  <pubDate>Wed, 28 Jul 2021 06:00:00 GMT</pubDate>
->>>>>>> d6974167
 </item>
 <item>
   <guid>https://supabase.com/blog/supabase-auth-passwordless-sms-login</guid>
   <title>Supabase Auth v2: Phone Auth now available</title>
   <link>https://supabase.com/blog/supabase-auth-passwordless-sms-login</link>
   <description>Phone Auth is available today on all new and existing Supabase projects.</description>
-<<<<<<< HEAD
   <pubDate>Tue, 27 Jul 2021 03:03:00</pubDate>
-=======
-  <pubDate>Tue, 27 Jul 2021 06:00:00 GMT</pubDate>
->>>>>>> d6974167
 </item>
 <item>
   <guid>https://supabase.com/blog/mobbin-supabase-200000-users</guid>
   <title>Mobbin uses Supabase to authenticate 200,000 users</title>
   <link>https://supabase.com/blog/mobbin-supabase-200000-users</link>
   <description>Learn how Mobbin migrated 200,000 users from Firebase for a better authentication experience.</description>
-<<<<<<< HEAD
   <pubDate>Tue, 27 Jul 2021 03:03:00</pubDate>
-=======
-  <pubDate>Tue, 27 Jul 2021 06:00:00 GMT</pubDate>
->>>>>>> d6974167
 </item>
 <item>
   <guid>https://supabase.com/blog/storage-beta</guid>
   <title>Supabase Storage now in Beta</title>
   <link>https://supabase.com/blog/storage-beta</link>
   <description>Supabase Storage moves into Beta.</description>
-<<<<<<< HEAD
   <pubDate>Mon, 26 Jul 2021 03:03:00</pubDate>
-=======
-  <pubDate>Mon, 26 Jul 2021 06:00:00 GMT</pubDate>
->>>>>>> d6974167
 </item>
 <item>
   <guid>https://supabase.com/blog/spot-flutter-with-postgres</guid>
   <title>Spot: a video sharing app built with Flutter</title>
   <link>https://supabase.com/blog/spot-flutter-with-postgres</link>
   <description>Spot is a geolocation-based video-sharing app with some social networking features.</description>
-<<<<<<< HEAD
   <pubDate>Mon, 26 Jul 2021 03:03:00</pubDate>
-=======
-  <pubDate>Mon, 26 Jul 2021 06:00:00 GMT</pubDate>
->>>>>>> d6974167
 </item>
 <item>
   <guid>https://supabase.com/blog/supabase-postgres-13</guid>
   <title>Supabase is now on Postgres 13.3</title>
   <link>https://supabase.com/blog/supabase-postgres-13</link>
   <description>From today, new Supabase projects will be on a version of Supabase Postgres that runs on Postgres 13.3.</description>
-<<<<<<< HEAD
   <pubDate>Sun, 25 Jul 2021 03:03:00</pubDate>
-=======
-  <pubDate>Sun, 25 Jul 2021 06:00:00 GMT</pubDate>
->>>>>>> d6974167
 </item>
 <item>
   <guid>https://supabase.com/blog/supabase-community-day</guid>
   <title>Supabase Community Day</title>
   <link>https://supabase.com/blog/supabase-community-day</link>
   <description>Community Day</description>
-<<<<<<< HEAD
   <pubDate>Sun, 25 Jul 2021 03:03:00</pubDate>
-=======
-  <pubDate>Sun, 25 Jul 2021 06:00:00 GMT</pubDate>
->>>>>>> d6974167
 </item>
 <item>
   <guid>https://supabase.com/blog/epsilon3-self-hosting</guid>
   <title>Epsilon3 Self-Host Supabase To Revolutionize Space Operations </title>
   <link>https://supabase.com/blog/epsilon3-self-hosting</link>
   <description>Learn how the team at Epsilon3 use Supabase to help teams execute secure and reliable operations in an industry that project spend runs into the billions.</description>
-<<<<<<< HEAD
   <pubDate>Sun, 25 Jul 2021 03:03:00</pubDate>
-=======
-  <pubDate>Sun, 25 Jul 2021 06:00:00 GMT</pubDate>
->>>>>>> d6974167
 </item>
 <item>
   <guid>https://supabase.com/blog/supabase-launch-week-sql</guid>
   <title>Supabase Launch Week II: The SQL</title>
   <link>https://supabase.com/blog/supabase-launch-week-sql</link>
   <description>Five days of Supabase. Again.</description>
-<<<<<<< HEAD
   <pubDate>Wed, 21 Jul 2021 03:03:00</pubDate>
-=======
-  <pubDate>Wed, 21 Jul 2021 06:00:00 GMT</pubDate>
->>>>>>> d6974167
 </item>
 <item>
   <guid>https://supabase.com/blog/roles-postgres-hooks</guid>
   <title>Protecting reserved roles with PostgreSQL Hooks</title>
   <link>https://supabase.com/blog/roles-postgres-hooks</link>
   <description>Using Postgres Hooks to protect functionality in your Postgres database.</description>
-<<<<<<< HEAD
   <pubDate>Thu, 01 Jul 2021 03:03:00</pubDate>
-=======
-  <pubDate>Thu, 01 Jul 2021 06:00:00 GMT</pubDate>
->>>>>>> d6974167
 </item>
 <item>
   <guid>https://supabase.com/blog/supabase-beta-june-2021</guid>
   <title>Supabase Beta June 2021</title>
   <link>https://supabase.com/blog/supabase-beta-june-2021</link>
   <description>Discord Logins, Vercel Integration, Full text search, and OAuth guides.</description>
-<<<<<<< HEAD
   <pubDate>Tue, 01 Jun 2021 03:03:00</pubDate>
-=======
-  <pubDate>Tue, 01 Jun 2021 06:00:00 GMT</pubDate>
->>>>>>> d6974167
 </item>
 <item>
   <guid>https://supabase.com/blog/supabase-beta-may-2021</guid>
   <title>Supabase Beta May 2021</title>
   <link>https://supabase.com/blog/supabase-beta-may-2021</link>
   <description>Apple &amp; Twitter Logins, Supabase Grid, Go &amp; Swift Libraries.</description>
-<<<<<<< HEAD
   <pubDate>Tue, 01 Jun 2021 03:03:00</pubDate>
-=======
-  <pubDate>Tue, 01 Jun 2021 06:00:00 GMT</pubDate>
->>>>>>> d6974167
 </item>
 <item>
   <guid>https://supabase.com/blog/supabase-beta-april-2021</guid>
   <title>Supabase Beta April 2021</title>
   <link>https://supabase.com/blog/supabase-beta-april-2021</link>
   <description>Supabase "gardening" - stability, security, and community support.</description>
-<<<<<<< HEAD
   <pubDate>Tue, 04 May 2021 03:03:00</pubDate>
-=======
-  <pubDate>Tue, 04 May 2021 06:00:00 GMT</pubDate>
->>>>>>> d6974167
 </item>
 <item>
   <guid>https://supabase.com/blog/supabase-beta-march-2021</guid>
   <title>Supabase Beta March 2021</title>
   <link>https://supabase.com/blog/supabase-beta-march-2021</link>
   <description>Launch week, Storage, Supabase CLI, Connection Pooling, Supabase UI, and Pricing.</description>
-<<<<<<< HEAD
   <pubDate>Mon, 05 Apr 2021 03:03:00</pubDate>
-=======
-  <pubDate>Mon, 05 Apr 2021 06:00:00 GMT</pubDate>
->>>>>>> d6974167
 </item>
 <item>
   <guid>https://supabase.com/blog/supabase-workflows</guid>
   <title>Workflows are coming to Supabase</title>
   <link>https://supabase.com/blog/supabase-workflows</link>
   <description>Functions are great, but you know what's better?</description>
-<<<<<<< HEAD
   <pubDate>Thu, 01 Apr 2021 03:03:00</pubDate>
-=======
-  <pubDate>Thu, 01 Apr 2021 06:00:00 GMT</pubDate>
->>>>>>> d6974167
 </item>
 <item>
   <guid>https://supabase.com/blog/supabase-pgbouncer</guid>
   <title>PgBouncer is now available in Supabase</title>
   <link>https://supabase.com/blog/supabase-pgbouncer</link>
   <description>Better support for Serverless and Postgres.</description>
-<<<<<<< HEAD
   <pubDate>Thu, 01 Apr 2021 03:03:00</pubDate>
-=======
-  <pubDate>Thu, 01 Apr 2021 06:00:00 GMT</pubDate>
->>>>>>> d6974167
 </item>
 <item>
   <guid>https://supabase.com/blog/supabase-dot-com</guid>
   <title>Supabase Dot Com</title>
   <link>https://supabase.com/blog/supabase-dot-com</link>
   <description>The Supabase Domain name is changing.</description>
-<<<<<<< HEAD
   <pubDate>Thu, 01 Apr 2021 03:03:00</pubDate>
-=======
-  <pubDate>Thu, 01 Apr 2021 06:00:00 GMT</pubDate>
->>>>>>> d6974167
 </item>
 <item>
   <guid>https://supabase.com/blog/supabase-nft-marketplace</guid>
   <title>Supabase Launches NFT Marketplace</title>
   <link>https://supabase.com/blog/supabase-nft-marketplace</link>
   <description>A fully encrypted NFT platform to protect and transact your digital assets</description>
-<<<<<<< HEAD
   <pubDate>Thu, 01 Apr 2021 03:03:00</pubDate>
-=======
-  <pubDate>Thu, 01 Apr 2021 06:00:00 GMT</pubDate>
->>>>>>> d6974167
 </item>
 <item>
   <guid>https://supabase.com/blog/supabase-cli</guid>
   <title>Supabase CLI</title>
   <link>https://supabase.com/blog/supabase-cli</link>
   <description>Local development, database migrations, and self-hosting.</description>
-<<<<<<< HEAD
   <pubDate>Wed, 31 Mar 2021 03:03:00</pubDate>
-=======
-  <pubDate>Wed, 31 Mar 2021 06:00:00 GMT</pubDate>
->>>>>>> d6974167
 </item>
 <item>
   <guid>https://supabase.com/blog/supabase-storage</guid>
   <title>Storage is now available in Supabase</title>
   <link>https://supabase.com/blog/supabase-storage</link>
   <description>Launching Supabase Storage and how you can use it in your apps</description>
-<<<<<<< HEAD
   <pubDate>Tue, 30 Mar 2021 03:03:00</pubDate>
-=======
-  <pubDate>Tue, 30 Mar 2021 06:00:00 GMT</pubDate>
->>>>>>> d6974167
 </item>
 <item>
   <guid>https://supabase.com/blog/pricing</guid>
   <title>Supabase Beta Pricing</title>
   <link>https://supabase.com/blog/pricing</link>
   <description>Supabase launches Beta pricing structure</description>
-<<<<<<< HEAD
   <pubDate>Mon, 29 Mar 2021 03:03:00</pubDate>
-=======
-  <pubDate>Mon, 29 Mar 2021 06:00:00 GMT</pubDate>
->>>>>>> d6974167
 </item>
 <item>
   <guid>https://supabase.com/blog/launch-week</guid>
   <title>Launch week</title>
   <link>https://supabase.com/blog/launch-week</link>
   <description>Five days of Supabase.</description>
-<<<<<<< HEAD
   <pubDate>Wed, 24 Mar 2021 03:03:00</pubDate>
-=======
-  <pubDate>Wed, 24 Mar 2021 06:00:00 GMT</pubDate>
->>>>>>> d6974167
 </item>
 <item>
   <guid>https://supabase.com/blog/angels-of-supabase</guid>
   <title>Angels of Supabase</title>
   <link>https://supabase.com/blog/angels-of-supabase</link>
   <description>Meet the investors of Supabase.</description>
-<<<<<<< HEAD
   <pubDate>Wed, 24 Mar 2021 03:03:00</pubDate>
-=======
-  <pubDate>Wed, 24 Mar 2021 06:00:00 GMT</pubDate>
->>>>>>> d6974167
 </item>
 <item>
   <guid>https://supabase.com/blog/In-The-Loop</guid>
   <title>Developers stay up to date with intheloop.dev</title>
   <link>https://supabase.com/blog/In-The-Loop</link>
   <description>Learn why Kevin is building intheloop.dev with Supabase</description>
-<<<<<<< HEAD
   <pubDate>Mon, 22 Mar 2021 03:03:00</pubDate>
-=======
-  <pubDate>Mon, 22 Mar 2021 06:00:00 GMT</pubDate>
->>>>>>> d6974167
 </item>
 <item>
   <guid>https://supabase.com/blog/using-supabase-replit</guid>
   <title>Using Supabase in Replit</title>
   <link>https://supabase.com/blog/using-supabase-replit</link>
   <description>Free hosted relational database from within your node.js repl</description>
-<<<<<<< HEAD
   <pubDate>Thu, 11 Mar 2021 03:03:00</pubDate>
-=======
-  <pubDate>Thu, 11 Mar 2021 07:00:00 GMT</pubDate>
->>>>>>> d6974167
 </item>
 <item>
   <guid>https://supabase.com/blog/toad-a-link-shortener-with-simple-apis-for-low-coders</guid>
   <title>Toad, a link shortener with simple APIs for low-coders</title>
   <link>https://supabase.com/blog/toad-a-link-shortener-with-simple-apis-for-low-coders</link>
   <description>An easy-to-use link shortening tool with simple APIs</description>
-<<<<<<< HEAD
   <pubDate>Mon, 08 Mar 2021 03:03:00</pubDate>
-=======
-  <pubDate>Mon, 08 Mar 2021 07:00:00 GMT</pubDate>
->>>>>>> d6974167
 </item>
 <item>
   <guid>https://supabase.com/blog/postgres-as-a-cron-server</guid>
   <title>Postgres as a CRON Server</title>
   <link>https://supabase.com/blog/postgres-as-a-cron-server</link>
   <description>Running repetitive tasks with your Postgres database.</description>
-<<<<<<< HEAD
   <pubDate>Fri, 05 Mar 2021 03:03:00</pubDate>
-=======
-  <pubDate>Fri, 05 Mar 2021 07:00:00 GMT</pubDate>
->>>>>>> d6974167
 </item>
 <item>
   <guid>https://supabase.com/blog/supabase-beta-february-2021</guid>
   <title>Supabase Beta February 2021</title>
   <link>https://supabase.com/blog/supabase-beta-february-2021</link>
   <description>One year of building.</description>
-<<<<<<< HEAD
   <pubDate>Tue, 02 Mar 2021 03:03:00</pubDate>
-=======
-  <pubDate>Tue, 02 Mar 2021 07:00:00 GMT</pubDate>
->>>>>>> d6974167
 </item>
 <item>
   <guid>https://supabase.com/blog/cracking-postgres-interview</guid>
   <title>Cracking PostgreSQL Interview Questions</title>
   <link>https://supabase.com/blog/cracking-postgres-interview</link>
   <description>Understand the top PostgreSQL Interview Questions</description>
-<<<<<<< HEAD
   <pubDate>Sat, 27 Feb 2021 03:03:00</pubDate>
-=======
-  <pubDate>Sat, 27 Feb 2021 07:00:00 GMT</pubDate>
->>>>>>> d6974167
 </item>
 <item>
   <guid>https://supabase.com/blog/case-study-roboflow</guid>
   <title>Roboflow.com choose Supabase to power Paint.wtf leaderboard</title>
   <link>https://supabase.com/blog/case-study-roboflow</link>
   <description>Learn how Roboflow.com used Supabase to build their Paint.wtf leaderboard</description>
-<<<<<<< HEAD
   <pubDate>Tue, 09 Feb 2021 03:03:00</pubDate>
-=======
-  <pubDate>Tue, 09 Feb 2021 07:00:00 GMT</pubDate>
->>>>>>> d6974167
 </item>
 <item>
   <guid>https://supabase.com/blog/supabase-beta-january-2021</guid>
   <title>Supabase Beta January 2021</title>
   <link>https://supabase.com/blog/supabase-beta-january-2021</link>
   <description>Eleven months of building.</description>
-<<<<<<< HEAD
   <pubDate>Tue, 02 Feb 2021 03:03:00</pubDate>
-=======
-  <pubDate>Tue, 02 Feb 2021 07:00:00 GMT</pubDate>
->>>>>>> d6974167
 </item>
 <item>
   <guid>https://supabase.com/blog/supabase-beta-december-2020</guid>
   <title>Supabase Beta December 2020</title>
   <link>https://supabase.com/blog/supabase-beta-december-2020</link>
   <description>Ten months of building.</description>
-<<<<<<< HEAD
   <pubDate>Sat, 02 Jan 2021 03:03:00</pubDate>
-=======
-  <pubDate>Sat, 02 Jan 2021 07:00:00 GMT</pubDate>
->>>>>>> d6974167
 </item>
 <item>
   <guid>https://supabase.com/blog/supabase-dashboard-performance</guid>
   <title>Making the Supabase Dashboard Supa-fast</title>
   <link>https://supabase.com/blog/supabase-dashboard-performance</link>
   <description>Improving the performance of the Supabase dashboard</description>
-<<<<<<< HEAD
   <pubDate>Sun, 13 Dec 2020 03:03:00</pubDate>
-=======
-  <pubDate>Sun, 13 Dec 2020 07:00:00 GMT</pubDate>
->>>>>>> d6974167
 </item>
 <item>
   <guid>https://supabase.com/blog/supabase-striveschool</guid>
   <title>Supabase Partners With Strive School To Help Teach Open Source</title>
   <link>https://supabase.com/blog/supabase-striveschool</link>
   <description>Supabase Partners With Strive School To Help Teach Open Source To The Next Generation Of Developers</description>
-<<<<<<< HEAD
   <pubDate>Wed, 02 Dec 2020 03:03:00</pubDate>
-=======
-  <pubDate>Wed, 02 Dec 2020 07:00:00 GMT</pubDate>
->>>>>>> d6974167
 </item>
 <item>
   <guid>https://supabase.com/blog/case-study-xendit</guid>
   <title>Xendit Built a Counter-Fraud Watchlist for the Fintech Industry</title>
   <link>https://supabase.com/blog/case-study-xendit</link>
   <description>See how Xendit use Supabase to build a full-text search engine.</description>
-<<<<<<< HEAD
   <pubDate>Wed, 02 Dec 2020 03:03:00</pubDate>
-=======
-  <pubDate>Wed, 02 Dec 2020 07:00:00 GMT</pubDate>
->>>>>>> d6974167
 </item>
 <item>
   <guid>https://supabase.com/blog/case-study-tayfa</guid>
   <title>TAYFA Built a No-Code Website Builder in Seven Days</title>
   <link>https://supabase.com/blog/case-study-tayfa</link>
   <description>See how Tayfa went from idea to paying customer in less than 30 days.</description>
-<<<<<<< HEAD
   <pubDate>Wed, 02 Dec 2020 03:03:00</pubDate>
-=======
-  <pubDate>Wed, 02 Dec 2020 07:00:00 GMT</pubDate>
->>>>>>> d6974167
 </item>
 <item>
   <guid>https://supabase.com/blog/case-study-monitoro</guid>
   <title>Monitoro Built a Web Crawler Handling Millions of API Requests</title>
   <link>https://supabase.com/blog/case-study-monitoro</link>
   <description>See how Monitoro built an automated scraping platform using Supabase.</description>
-<<<<<<< HEAD
   <pubDate>Wed, 02 Dec 2020 03:03:00</pubDate>
-=======
-  <pubDate>Wed, 02 Dec 2020 07:00:00 GMT</pubDate>
->>>>>>> d6974167
 </item>
 <item>
   <guid>https://supabase.com/blog/supabase-alpha-november-2020</guid>
   <title>Supabase Alpha November 2020</title>
   <link>https://supabase.com/blog/supabase-alpha-november-2020</link>
   <description>Nine months of building.</description>
-<<<<<<< HEAD
   <pubDate>Tue, 01 Dec 2020 03:03:00</pubDate>
-=======
-  <pubDate>Tue, 01 Dec 2020 07:00:00 GMT</pubDate>
->>>>>>> d6974167
 </item>
 <item>
   <guid>https://supabase.com/blog/postgresql-views</guid>
   <title>Postgres Views</title>
   <link>https://supabase.com/blog/postgresql-views</link>
   <description>Creating and using a view in PostgreSQL.</description>
-<<<<<<< HEAD
   <pubDate>Wed, 18 Nov 2020 03:03:00</pubDate>
-=======
-  <pubDate>Wed, 18 Nov 2020 07:00:00 GMT</pubDate>
->>>>>>> d6974167
 </item>
 <item>
   <guid>https://supabase.com/blog/supabase-alpha-october-2020</guid>
   <title>Supabase Alpha October 2020</title>
   <link>https://supabase.com/blog/supabase-alpha-october-2020</link>
   <description>Eight months of building.</description>
-<<<<<<< HEAD
   <pubDate>Mon, 02 Nov 2020 03:03:00</pubDate>
-=======
-  <pubDate>Mon, 02 Nov 2020 07:00:00 GMT</pubDate>
->>>>>>> d6974167
 </item>
 <item>
   <guid>https://supabase.com/blog/improved-dx</guid>
   <title>Supabase.js 1.0</title>
   <link>https://supabase.com/blog/improved-dx</link>
   <description>We're releasing a new version of our Supabase client with some awesome new improvements.</description>
-<<<<<<< HEAD
   <pubDate>Fri, 30 Oct 2020 03:03:00</pubDate>
-=======
-  <pubDate>Fri, 30 Oct 2020 06:00:00 GMT</pubDate>
->>>>>>> d6974167
 </item>
 <item>
   <guid>https://supabase.com/blog/supabase-alpha-september-2020</guid>
   <title>Supabase Alpha September 2020</title>
   <link>https://supabase.com/blog/supabase-alpha-september-2020</link>
   <description>Seven months of building.</description>
-<<<<<<< HEAD
   <pubDate>Sat, 03 Oct 2020 03:03:00</pubDate>
-=======
-  <pubDate>Sat, 03 Oct 2020 06:00:00 GMT</pubDate>
->>>>>>> d6974167
 </item>
 <item>
   <guid>https://supabase.com/blog/supabase-hacktoberfest-2020</guid>
   <title>Supabase Hacktoberfest 2020</title>
   <link>https://supabase.com/blog/supabase-hacktoberfest-2020</link>
   <description>Join us for a celebration of open source software and learn how to contribute to Supabase.</description>
-<<<<<<< HEAD
   <pubDate>Fri, 11 Sep 2020 03:03:00</pubDate>
-=======
-  <pubDate>Fri, 11 Sep 2020 06:00:00 GMT</pubDate>
->>>>>>> d6974167
 </item>
 <item>
   <guid>https://supabase.com/blog/supabase-alpha-august-2020</guid>
   <title>Supabase Alpha August 2020</title>
   <link>https://supabase.com/blog/supabase-alpha-august-2020</link>
   <description>Six months of building</description>
-<<<<<<< HEAD
   <pubDate>Thu, 03 Sep 2020 03:03:00</pubDate>
-=======
-  <pubDate>Thu, 03 Sep 2020 06:00:00 GMT</pubDate>
->>>>>>> d6974167
 </item>
 <item>
   <guid>https://supabase.com/blog/supabase-auth</guid>
   <title>Supabase Auth</title>
   <link>https://supabase.com/blog/supabase-auth</link>
   <description>Authenticate and authorize your users with Supabase Auth</description>
-<<<<<<< HEAD
   <pubDate>Wed, 05 Aug 2020 03:03:00</pubDate>
-=======
-  <pubDate>Wed, 05 Aug 2020 06:00:00 GMT</pubDate>
->>>>>>> d6974167
 </item>
 <item>
   <guid>https://supabase.com/blog/supabase-alpha-july-2020</guid>
   <title>Supabase Alpha July 2020</title>
   <link>https://supabase.com/blog/supabase-alpha-july-2020</link>
   <description>Five months of building</description>
-<<<<<<< HEAD
   <pubDate>Sun, 02 Aug 2020 03:03:00</pubDate>
-=======
-  <pubDate>Sun, 02 Aug 2020 06:00:00 GMT</pubDate>
->>>>>>> d6974167
 </item>
 <item>
   <guid>https://supabase.com/blog/continuous-postgresql-backup-walg</guid>
   <title>Continuous PostgreSQL Backups using WAL-G</title>
   <link>https://supabase.com/blog/continuous-postgresql-backup-walg</link>
   <description>Have you ever wanted to restore your database's state to a particular moment in time? This post explains how, using WAL-G.</description>
-<<<<<<< HEAD
   <pubDate>Sun, 02 Aug 2020 03:03:00</pubDate>
-=======
-  <pubDate>Sun, 02 Aug 2020 06:00:00 GMT</pubDate>
->>>>>>> d6974167
 </item>
 <item>
   <guid>https://supabase.com/blog/alpha-launch-postmortem</guid>
   <title>Alpha Launch Postmortem</title>
   <link>https://supabase.com/blog/alpha-launch-postmortem</link>
   <description>Everything that went wrong with Supabase's launch</description>
-<<<<<<< HEAD
   <pubDate>Fri, 10 Jul 2020 03:03:00</pubDate>
-=======
-  <pubDate>Fri, 10 Jul 2020 06:00:00 GMT</pubDate>
->>>>>>> d6974167
 </item>
 <item>
   <guid>https://supabase.com/blog/postgresql-templates</guid>
   <title>What are PostgreSQL Templates?</title>
   <link>https://supabase.com/blog/postgresql-templates</link>
   <description>What are PostgreSQL templates and what are they used for?</description>
-<<<<<<< HEAD
   <pubDate>Thu, 09 Jul 2020 03:03:00</pubDate>
-=======
-  <pubDate>Thu, 09 Jul 2020 06:00:00 GMT</pubDate>
->>>>>>> d6974167
 </item>
 <item>
   <guid>https://supabase.com/blog/postgresql-physical-logical-backups</guid>
   <title>Physical vs Logical Backups in PostgreSQL</title>
   <link>https://supabase.com/blog/postgresql-physical-logical-backups</link>
   <description>What are physical and logical backups in Postgres?</description>
-<<<<<<< HEAD
   <pubDate>Tue, 07 Jul 2020 03:03:00</pubDate>
-=======
-  <pubDate>Tue, 07 Jul 2020 06:00:00 GMT</pubDate>
->>>>>>> d6974167
 </item>
 <item>
   <guid>https://supabase.com/blog/supabase-alpha-june-2020</guid>
   <title>Supabase Alpha June 2020</title>
   <link>https://supabase.com/blog/supabase-alpha-june-2020</link>
   <description>Four months of building</description>
-<<<<<<< HEAD
   <pubDate>Wed, 01 Jul 2020 03:03:00</pubDate>
-=======
-  <pubDate>Wed, 01 Jul 2020 06:00:00 GMT</pubDate>
->>>>>>> d6974167
 </item>
 <item>
   <guid>https://supabase.com/blog/supabase-steve-chavez</guid>
   <title>Steve Chavez has joined Supabase</title>
   <link>https://supabase.com/blog/supabase-steve-chavez</link>
   <description>Steve joins Supabase to help build Auth.</description>
-<<<<<<< HEAD
   <pubDate>Mon, 15 Jun 2020 03:03:00</pubDate>
-=======
-  <pubDate>Mon, 15 Jun 2020 06:00:00 GMT</pubDate>
->>>>>>> d6974167
 </item>
 <item>
   <guid>https://supabase.com/blog/supabase-alpha-may-2020</guid>
   <title>Supabase Alpha May 2020</title>
   <link>https://supabase.com/blog/supabase-alpha-may-2020</link>
   <description>Three months of building</description>
-<<<<<<< HEAD
   <pubDate>Mon, 01 Jun 2020 03:03:00</pubDate>
-=======
-  <pubDate>Mon, 01 Jun 2020 06:00:00 GMT</pubDate>
->>>>>>> d6974167
 </item>
 <item>
   <guid>https://supabase.com/blog/supabase-alpha-april-2020</guid>
   <title>Supabase Alpha April 2020</title>
   <link>https://supabase.com/blog/supabase-alpha-april-2020</link>
   <description>Two months of building</description>
-<<<<<<< HEAD
   <pubDate>Mon, 01 Jun 2020 03:03:00</pubDate>
-=======
-  <pubDate>Mon, 01 Jun 2020 06:00:00 GMT</pubDate>
->>>>>>> d6974167
 </item>
 
     </channel>
