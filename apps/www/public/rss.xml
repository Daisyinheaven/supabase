--- conflicted
+++ resolved
@@ -5,16 +5,6 @@
       <link>https://supabase.com</link>
       <description>Latest news from Supabase</description>
       <language>en</language>
-<<<<<<< HEAD
-      <lastBuildDate>Sun, 10 Dec 2023 03:30:00 GMT</lastBuildDate>
-      <atom:link href="https://supabase.com/rss.xml" rel="self" type="application/rss+xml"/>
-      <item>
-  <guid>https://supabase.com/blog/studio-introducing-assistant</guid>
-  <title>Introducing Supabase Assistant / AI Assistant / Supabase AI Assistant / something</title>
-  <link>https://supabase.com/blog/studio-introducing-assistant</link>
-  <description>We’re happy to release our next big step with our Assistant, as well as a couple of huge new features that will help get your ideas into code even faster.</description>
-  <pubDate>Sun, 10 Dec 2023 03:30:00 GMT</pubDate>
-=======
       <lastBuildDate>Thu, 07 Dec 2023 23:00:00 GMT</lastBuildDate>
       <atom:link href="https://supabase.com/rss.xml" rel="self" type="application/rss+xml"/>
       <item>
@@ -23,7 +13,6 @@
   <link>https://supabase.com/blog/postgres-language-server-implementing-parser</link>
   <description>A detailed analysis of our iterations to implement a Parser for Postgres</description>
   <pubDate>Thu, 07 Dec 2023 23:00:00 GMT</pubDate>
->>>>>>> 08202215
 </item>
 <item>
   <guid>https://supabase.com/blog/supabase-hackathon-lwx</guid>
