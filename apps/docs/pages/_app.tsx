--- conflicted
+++ resolved
@@ -9,23 +9,16 @@
 import Head from 'next/head'
 import { PortalToast } from 'ui'
 import { PromoToast } from 'ui-patterns/PromoToast'
-<<<<<<< HEAD
 import { CommandProvider } from 'ui-patterns/CommandMenu'
-import { useConsent } from 'ui-patterns/ConsentToast'
-
-import MetaFaviconsPagesRouter from 'common/MetaFavicons/pages-router'
-import { DocsCommandMenu } from '~/components/CommandMenu'
-=======
-import { CommandMenuProvider } from 'ui-patterns/Cmdk'
 import { AuthContainer } from '~/features/auth/auth.client'
 import { QueryClientProvider } from '~/features/data/queryClient.client'
 import { ShortcutPreviewBuild } from '~/features/envs/staging.client'
 import { PageTelemetry } from '~/features/telemetry/telemetry.client'
 import { ThemeSandbox } from '~/features/ui/theme.client'
 import { ScrollRestoration } from '~/features/ui/helpers.scroll.client'
->>>>>>> 04251d7a
 import SiteLayout from '~/layouts/SiteLayout'
 import type { AppPropsWithLayout } from '~/types'
+import { DocsCommandMenu } from '~/components/CommandMenu'
 
 function MyApp({ Component, pageProps }: AppPropsWithLayout) {
   return (
@@ -36,37 +29,21 @@
       </Head>
       <QueryClientProvider>
         <AuthContainer>
-<<<<<<< HEAD
-          <SignOutHandler>
-            <ThemeProvider defaultTheme="system" enableSystem disableTransitionOnChange>
-              <CommandProvider>
-                <div className="h-screen flex flex-col">
-                  <SiteLayout>
-                    <PortalToast />
-                    <PromoToast />
-                    <Component {...pageProps} />
-                    <DocsCommandMenu />
-                  </SiteLayout>
-                </div>
-              </CommandProvider>
-            </ThemeProvider>
-          </SignOutHandler>
-=======
           <PageTelemetry />
           <ScrollRestoration />
           <ThemeProvider defaultTheme="system" enableSystem disableTransitionOnChange>
-            <CommandMenuProvider site="docs">
+            <CommandProvider>
               <div className="h-screen flex flex-col">
                 <SiteLayout>
                   <PortalToast />
                   <PromoToast />
                   <Component {...pageProps} />
+                  <DocsCommandMenu />
                 </SiteLayout>
                 <ThemeSandbox />
               </div>
-            </CommandMenuProvider>
+            </CommandProvider>
           </ThemeProvider>
->>>>>>> 04251d7a
         </AuthContainer>
       </QueryClientProvider>
     </ShortcutPreviewBuild>
