import '@code-hike/mdx/styles'
import 'config/code-hike.scss'
import '../styles/main.scss'
import '../styles/new-docs.scss'
import '../styles/prism-okaidia.scss'

import { SessionContextProvider } from '@supabase/auth-helpers-react'
import { createClient } from '@supabase/supabase-js'
import { QueryClientProvider, useQueryClient } from '@tanstack/react-query'
import { AuthProvider, ThemeProvider, useTelemetryProps, useThemeSandbox } from 'common'
import Head from 'next/head'
import { useRouter } from 'next/router'
import { useCallback, useEffect, useState, type PropsWithChildren } from 'react'
<<<<<<< HEAD
import { PortalToast, PromoToast, TabsProvider } from 'ui'
import { CommandProvider } from 'ui-patterns/CommandMenu'
=======
import { PortalToast, PromoToast } from 'ui'
import { CommandMenuProvider } from 'ui-patterns/Cmdk'
>>>>>>> 32301f5e
import { useConsent } from 'ui-patterns/ConsentToast'

import MetaFaviconsPagesRouter from 'common/MetaFavicons/pages-router'
import { DocsCommandMenu } from '~/components/CommandMenu'
import SiteLayout from '~/layouts/SiteLayout'
import { BUILD_PREVIEW_HTML, IS_PLATFORM, IS_PREVIEW } from '~/lib/constants'
import { unauthedAllowedPost } from '~/lib/fetch/fetchWrappers'
import { useRootQueryClient } from '~/lib/fetch/queryClient'
import { LOCAL_STORAGE_KEYS, remove } from '~/lib/storage'
import { useOnLogout } from '~/lib/userAuth'
import { AppPropsWithLayout } from '~/types'

/**
 * Preview builds don't need to be statically generated to optimize performance.
 * This (somewhat hacky) way of shortcutting preview builds cuts their build
 * time and speeds up the feedback loop for previewing docs changes in Vercel.
 *
 * This technically breaks the Rules of Hooks to avoid an unnecessary full-app
 * rerender in prod, but this is fine because IS_PREVIEW will never change on
 * you within a single build.
 */
function ShortcutPreviewBuild({ children }: PropsWithChildren) {
  if (IS_PREVIEW && !BUILD_PREVIEW_HTML) {
    // eslint-disable-next-line react-hooks/rules-of-hooks
    const [isMounted, setIsMounted] = useState(false)

    // eslint-disable-next-line react-hooks/rules-of-hooks
    useEffect(() => {
      setIsMounted(true)
    }, [])

    return isMounted ? children : null
  }

  return children
}

/**
 *
 * !!! IMPORTANT !!!
 * Ensure data is cleared on sign out.
 *
 * **/
function SignOutHandler({ children }: PropsWithChildren) {
  const queryClient = useQueryClient()

  const cleanUp = useCallback(() => {
    queryClient.cancelQueries()
    queryClient.clear()

    Object.keys(LOCAL_STORAGE_KEYS).forEach((key) => {
      remove('local', LOCAL_STORAGE_KEYS[key])
    })
  }, [queryClient])

  useOnLogout(cleanUp)

  return <>{children}</>
}

function AuthContainer({ children }: PropsWithChildren) {
  const [supabase] = useState(() =>
    IS_PLATFORM
      ? createClient(
          process.env.NEXT_PUBLIC_SUPABASE_URL,
          process.env.NEXT_PUBLIC_SUPABASE_ANON_KEY
        )
      : undefined
  )

  return IS_PLATFORM ? (
    <SessionContextProvider supabaseClient={supabase}>
      <AuthProvider>{children}</AuthProvider>
    </SessionContextProvider>
  ) : (
    <AuthProvider>{children}</AuthProvider>
  )
}

function MyApp({ Component, pageProps }: AppPropsWithLayout) {
  const router = useRouter()
  const telemetryProps = useTelemetryProps()
  const { consentValue, hasAcceptedConsent } = useConsent()
  const queryClient = useRootQueryClient()

  useThemeSandbox()

  const handlePageTelemetry = useCallback(
    (route: string) => {
      if (IS_PLATFORM) {
        unauthedAllowedPost('/platform/telemetry/page', {
          body: {
            referrer: document.referrer,
            title: document.title,
            route,
            ga: {
              screen_resolution: telemetryProps?.screenResolution,
              language: telemetryProps?.language,
              session_id: '',
            },
          },
        }).catch((e) => {
          console.error('Problem sending telemetry:', e)
        })
      }
    },
    [telemetryProps]
  )

  useEffect(() => {
    function handleRouteChange(url: string) {
      /*
       * handle telemetry
       */
      if (hasAcceptedConsent) handlePageTelemetry(url)
      /*
       * handle "scroll to top" behaviour on route change
       */
      if (document) {
        // do not scroll to top for reference docs
        if (!url.includes('reference/')) {
          // scroll container div to top
          const container = document.getElementById('docs-content-container')
          // check container exists (only avail on new docs)
          if (container) container.scrollTop = 0
        }
      }
    }

    // Listen for page changes after a navigation or when the query changes
    router.events.on('routeChangeComplete', handleRouteChange)
    return () => {
      router.events.off('routeChangeComplete', handleRouteChange)
    }
  }, [router, handlePageTelemetry, consentValue, hasAcceptedConsent])

  /**
   * Save/restore scroll position when reloading or navigating back/forward.
   *
   * Required since scroll happens within a sub-container, not the page root.
   */
  useEffect(() => {
    const storageKey = 'scroll-position'

    const container = document.getElementById('docs-content-container')
    if (!container) {
      return
    }

    const previousScroll = Number(sessionStorage.getItem(storageKey))
    const [entry] = window.performance.getEntriesByType('navigation')

    // Only restore scroll position on reload and back/forward events
    if (
      previousScroll &&
      entry &&
      isPerformanceNavigationTiming(entry) &&
      ['reload', 'back_forward'].includes(entry.type)
    ) {
      container.scrollTop = previousScroll
    }

    const handler = () => {
      // Scroll stored in session storage, so only persisted per tab
      sessionStorage.setItem(storageKey, container.scrollTop.toString())
    }

    window.addEventListener('beforeunload', handler)

    return () => window.removeEventListener('beforeunload', handler)
  }, [router])

  useEffect(() => {
    if (!hasAcceptedConsent) return

    /**
     * Send page telemetry on first page load
     */
    if (router.isReady) {
      handlePageTelemetry(router.basePath + router.asPath)
    }
  }, [router, handlePageTelemetry, consentValue, hasAcceptedConsent])

  /**
   * Reference docs use `history.pushState()` to jump to
   * sub-sections without causing a re-render.
   *
   * We need to the below handler to manually force a re-render
   * when navigating away from, then back to reference docs
   */
  useEffect(() => {
    function handler() {
      router.replace(window.location.href)
    }

    window.addEventListener('popstate', handler)

    return () => {
      window.removeEventListener('popstate', handler)
    }
  }, [router])

  return (
    <ShortcutPreviewBuild>
      <QueryClientProvider client={queryClient}>
        <MetaFaviconsPagesRouter applicationName="Supabase Docs" />
        <Head>
          <meta name="viewport" content="width=device-width, initial-scale=1.0" />
        </Head>
        <AuthContainer>
          <SignOutHandler>
            <ThemeProvider defaultTheme="system" enableSystem disableTransitionOnChange>
<<<<<<< HEAD
              <CommandProvider>
                <TabsProvider>
                  <div className="h-screen flex flex-col">
                    <SiteLayout>
                      <PortalToast />
                      <PromoToast />
                      <Component {...pageProps} />
                      <DocsCommandMenu />
                    </SiteLayout>
                  </div>
                </TabsProvider>
              </CommandProvider>
=======
              <CommandMenuProvider site="docs">
                <div className="h-screen flex flex-col">
                  <SiteLayout>
                    <PortalToast />
                    <PromoToast />
                    <Component {...pageProps} />
                  </SiteLayout>
                </div>
              </CommandMenuProvider>
>>>>>>> 32301f5e
            </ThemeProvider>
          </SignOutHandler>
        </AuthContainer>
      </QueryClientProvider>
    </ShortcutPreviewBuild>
  )
}

/**
 * Type guard that checks if a performance entry is a
 * `PerformanceNavigationTiming`.
 */
function isPerformanceNavigationTiming(
  entry: PerformanceEntry
): entry is PerformanceNavigationTiming {
  return entry.entryType === 'navigation'
}

export default MyApp<|MERGE_RESOLUTION|>--- conflicted
+++ resolved
@@ -11,13 +11,8 @@
 import Head from 'next/head'
 import { useRouter } from 'next/router'
 import { useCallback, useEffect, useState, type PropsWithChildren } from 'react'
-<<<<<<< HEAD
-import { PortalToast, PromoToast, TabsProvider } from 'ui'
+import { PortalToast, PromoToast } from 'ui'
 import { CommandProvider } from 'ui-patterns/CommandMenu'
-=======
-import { PortalToast, PromoToast } from 'ui'
-import { CommandMenuProvider } from 'ui-patterns/Cmdk'
->>>>>>> 32301f5e
 import { useConsent } from 'ui-patterns/ConsentToast'
 
 import MetaFaviconsPagesRouter from 'common/MetaFavicons/pages-router'
@@ -230,30 +225,16 @@
         <AuthContainer>
           <SignOutHandler>
             <ThemeProvider defaultTheme="system" enableSystem disableTransitionOnChange>
-<<<<<<< HEAD
               <CommandProvider>
-                <TabsProvider>
-                  <div className="h-screen flex flex-col">
-                    <SiteLayout>
-                      <PortalToast />
-                      <PromoToast />
-                      <Component {...pageProps} />
-                      <DocsCommandMenu />
-                    </SiteLayout>
-                  </div>
-                </TabsProvider>
-              </CommandProvider>
-=======
-              <CommandMenuProvider site="docs">
                 <div className="h-screen flex flex-col">
                   <SiteLayout>
                     <PortalToast />
                     <PromoToast />
                     <Component {...pageProps} />
+                    <DocsCommandMenu />
                   </SiteLayout>
                 </div>
-              </CommandMenuProvider>
->>>>>>> 32301f5e
+              </CommandProvider>
             </ThemeProvider>
           </SignOutHandler>
         </AuthContainer>
