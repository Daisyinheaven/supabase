--- conflicted
+++ resolved
@@ -5,34 +5,7 @@
   description: 'Learn how to use Supabase in your RedwoodJS App.',
 }
 
-<<<<<<< HEAD
-## Intro
-
-For the sake of consistency with the other framework Quickstart examples, we'll build a RedwoodJS a little differently than normal.
-
-We **_won't use_** Prisma to connect to the Supabase Postgres database or [Prisma migrations](https://redwoodjs.com/docs/cli-commands#prisma-migrate) as one typically might in a Redwood app.
-Instead, we'll rely on the Supabase client to do some of the work on the **web** side and use the client again on the **API** side to do data fetching as well.
-
-That means you will want to refrain from running any `yarn rw prisma migrate` commands and also double check your build commands on deployment to ensure Prisma won't reset your database.
-
-<Admonition type="note">
-
-TLDR; Prisma currently doesn't support cross-schema foreign keys, so introspecting the schema fails due to how your Supabase `public` schema references the `auth.users`.
-
-</Admonition>
-
-This example provides the steps to build a simple user management app (from scratch!) using Supabase and [RedwoodJS](https://redwoodjs.com/docs/introduction). It includes:
-
-- Supabase [Database](/docs/guides/database): a Postgres database for storing your user data.
-- Supabase [Auth](/docs/guides/auth): users can sign in with magic links (no passwords, only email).
-- Supabase [Storage](/docs/guides/storage): users can upload a photo.
-- Instant [APIs](/docs/guides/database/api): APIs will be automatically generated when you create your database tables.
-- [Row Level Security](/docs/guides/auth#row-level-security): data is protected so that individuals can only access their own data.
-
-By the end of this guide you'll have an app which allows users to login and update some basic profile details:
-=======
 <QuickstartIntro />
->>>>>>> f83ebc5e
 
 ![Supabase User Management example](/docs/img/user-management-demo.png)
 
