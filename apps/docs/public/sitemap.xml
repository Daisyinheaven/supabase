<?xml version="1.0" encoding="UTF-8"?>
<urlset xmlns="http://www.sitemaps.org/schemas/sitemap/0.9">
  <url>
    <loc>https://supabase.com/docs/faq</loc>
    <changefreq>weekly</changefreq>
    <changefreq>0.5</changefreq>
  </url>

  <url>
    <loc>https://supabase.com/docs/index</loc>
    <changefreq>weekly</changefreq>
    <changefreq>0.5</changefreq>
  </url>

  <url>
    <loc>https://supabase.com/docs/support</loc>
    <changefreq>weekly</changefreq>
    <changefreq>0.5</changefreq>
  </url>

  <url>
    <loc>https://supabase.com/docs/handbook/contributing</loc>
    <changefreq>weekly</changefreq>
    <changefreq>0.5</changefreq>
  </url>

  <url>
    <loc>https://supabase.com/docs/handbook/introduction</loc>
    <changefreq>weekly</changefreq>
    <changefreq>0.5</changefreq>
  </url>

  <url>
    <loc>https://supabase.com/docs/guides/auth</loc>
    <changefreq>weekly</changefreq>
    <changefreq>0.5</changefreq>
  </url>

  <url>
    <loc>https://supabase.com/docs/guides/cli</loc>
    <changefreq>weekly</changefreq>
    <changefreq>0.5</changefreq>
  </url>

  <url>
    <loc>https://supabase.com/docs/guides/database</loc>
    <changefreq>weekly</changefreq>
    <changefreq>0.5</changefreq>
  </url>

  <url>
    <loc>https://supabase.com/docs/guides/functions</loc>
    <changefreq>weekly</changefreq>
    <changefreq>0.5</changefreq>
  </url>

  <url>
    <loc>https://supabase.com/docs/guides/getting-started</loc>
    <changefreq>weekly</changefreq>
    <changefreq>0.5</changefreq>
  </url>

  <url>
    <loc>https://supabase.com/docs/guides/integrations</loc>
    <changefreq>weekly</changefreq>
    <changefreq>0.5</changefreq>
  </url>

  <url>
    <loc>https://supabase.com/docs/guides/platform</loc>
    <changefreq>weekly</changefreq>
    <changefreq>0.5</changefreq>
  </url>

  <url>
    <loc>https://supabase.com/docs/guides/realtime</loc>
    <changefreq>weekly</changefreq>
    <changefreq>0.5</changefreq>
  </url>

  <url>
    <loc>https://supabase.com/docs/guides/resources</loc>
    <changefreq>weekly</changefreq>
    <changefreq>0.5</changefreq>
  </url>

  <url>
    <loc>https://supabase.com/docs/guides/self-hosting</loc>
    <changefreq>weekly</changefreq>
    <changefreq>0.5</changefreq>
  </url>

  <url>
    <loc>https://supabase.com/docs/guides/storage</loc>
    <changefreq>weekly</changefreq>
    <changefreq>0.5</changefreq>
  </url>

  <url>
    <loc>https://supabase.com/docs/reference/index</loc>
    <changefreq>weekly</changefreq>
    <changefreq>0.5</changefreq>
  </url>

  <url>
    <loc>https://supabase.com/docs/learn/auth-deep-dive/auth-deep-dive-jwts</loc>
    <changefreq>weekly</changefreq>
    <changefreq>0.5</changefreq>
  </url>

  <url>
    <loc>https://supabase.com/docs/learn/auth-deep-dive/auth-google-oauth</loc>
    <changefreq>weekly</changefreq>
    <changefreq>0.5</changefreq>
  </url>

  <url>
    <loc>https://supabase.com/docs/learn/auth-deep-dive/auth-gotrue</loc>
    <changefreq>weekly</changefreq>
    <changefreq>0.5</changefreq>
  </url>

  <url>
    <loc>https://supabase.com/docs/learn/auth-deep-dive/auth-policies</loc>
    <changefreq>weekly</changefreq>
    <changefreq>0.5</changefreq>
  </url>

  <url>
    <loc>https://supabase.com/docs/learn/auth-deep-dive/auth-row-level-security</loc>
    <changefreq>weekly</changefreq>
    <changefreq>0.5</changefreq>
  </url>

  <url>
    <loc>https://supabase.com/docs/guides/auth/auth-captcha</loc>
    <changefreq>weekly</changefreq>
    <changefreq>0.5</changefreq>
  </url>

  <url>
    <loc>https://supabase.com/docs/guides/auth/auth-email-templates</loc>
    <changefreq>weekly</changefreq>
    <changefreq>0.5</changefreq>
  </url>

  <url>
    <loc>https://supabase.com/docs/guides/auth/auth-email</loc>
    <changefreq>weekly</changefreq>
    <changefreq>0.5</changefreq>
  </url>

  <url>
    <loc>https://supabase.com/docs/guides/auth/auth-helpers</loc>
    <changefreq>weekly</changefreq>
    <changefreq>0.5</changefreq>
  </url>

  <url>
    <loc>https://supabase.com/docs/guides/auth/auth-magic-link</loc>
    <changefreq>weekly</changefreq>
    <changefreq>0.5</changefreq>
  </url>

  <url>
    <loc>https://supabase.com/docs/guides/auth/auth-mfa</loc>
    <changefreq>weekly</changefreq>
    <changefreq>0.5</changefreq>
  </url>

  <url>
    <loc>https://supabase.com/docs/guides/auth/enterprise-sso</loc>
    <changefreq>weekly</changefreq>
    <changefreq>0.5</changefreq>
  </url>

  <url>
    <loc>https://supabase.com/docs/guides/auth/managing-user-data</loc>
    <changefreq>weekly</changefreq>
    <changefreq>0.5</changefreq>
  </url>

  <url>
    <loc>https://supabase.com/docs/guides/auth/phone-login</loc>
    <changefreq>weekly</changefreq>
    <changefreq>0.5</changefreq>
  </url>

  <url>
    <loc>https://supabase.com/docs/guides/auth/row-level-security</loc>
    <changefreq>weekly</changefreq>
    <changefreq>0.5</changefreq>
  </url>

  <url>
    <loc>https://supabase.com/docs/guides/auth/server-side-rendering</loc>
    <changefreq>weekly</changefreq>
    <changefreq>0.5</changefreq>
  </url>

  <url>
    <loc>https://supabase.com/docs/guides/auth/social-login</loc>
    <changefreq>weekly</changefreq>
    <changefreq>0.5</changefreq>
  </url>

  <url>
    <loc>https://supabase.com/docs/guides/cli/local-development</loc>
    <changefreq>weekly</changefreq>
    <changefreq>0.5</changefreq>
  </url>

  <url>
    <loc>https://supabase.com/docs/guides/cli/managing-environments</loc>
    <changefreq>weekly</changefreq>
    <changefreq>0.5</changefreq>
  </url>

  <url>
    <loc>https://supabase.com/docs/guides/functions/auth</loc>
    <changefreq>weekly</changefreq>
    <changefreq>0.5</changefreq>
  </url>

  <url>
    <loc>https://supabase.com/docs/guides/functions/cicd-workflow</loc>
    <changefreq>weekly</changefreq>
    <changefreq>0.5</changefreq>
  </url>

  <url>
    <loc>https://supabase.com/docs/guides/functions/connect-to-postgres</loc>
    <changefreq>weekly</changefreq>
    <changefreq>0.5</changefreq>
  </url>

  <url>
    <loc>https://supabase.com/docs/guides/functions/cors</loc>
    <changefreq>weekly</changefreq>
    <changefreq>0.5</changefreq>
  </url>

  <url>
    <loc>https://supabase.com/docs/guides/functions/debugging</loc>
    <changefreq>weekly</changefreq>
    <changefreq>0.5</changefreq>
  </url>

  <url>
    <loc>https://supabase.com/docs/guides/functions/global-deployments</loc>
    <changefreq>weekly</changefreq>
    <changefreq>0.5</changefreq>
  </url>

  <url>
    <loc>https://supabase.com/docs/guides/functions/import-maps</loc>
    <changefreq>weekly</changefreq>
    <changefreq>0.5</changefreq>
  </url>

  <url>
    <loc>https://supabase.com/docs/guides/functions/local-development</loc>
    <changefreq>weekly</changefreq>
    <changefreq>0.5</changefreq>
  </url>

  <url>
    <loc>https://supabase.com/docs/guides/functions/quickstart</loc>
    <changefreq>weekly</changefreq>
    <changefreq>0.5</changefreq>
  </url>

  <url>
    <loc>https://supabase.com/docs/guides/functions/schedule-functions</loc>
    <changefreq>weekly</changefreq>
    <changefreq>0.5</changefreq>
  </url>

  <url>
    <loc>https://supabase.com/docs/guides/functions/secrets</loc>
    <changefreq>weekly</changefreq>
    <changefreq>0.5</changefreq>
  </url>

  <url>
    <loc>https://supabase.com/docs/guides/functions/storage-caching</loc>
    <changefreq>weekly</changefreq>
    <changefreq>0.5</changefreq>
  </url>

  <url>
    <loc>https://supabase.com/docs/guides/functions/typescript-support</loc>
    <changefreq>weekly</changefreq>
    <changefreq>0.5</changefreq>
  </url>

  <url>
    <loc>https://supabase.com/docs/guides/database/api</loc>
    <changefreq>weekly</changefreq>
    <changefreq>0.5</changefreq>
  </url>

  <url>
    <loc>https://supabase.com/docs/guides/database/arrays</loc>
    <changefreq>weekly</changefreq>
    <changefreq>0.5</changefreq>
  </url>

  <url>
    <loc>https://supabase.com/docs/guides/database/connecting-to-postgres</loc>
    <changefreq>weekly</changefreq>
    <changefreq>0.5</changefreq>
  </url>

  <url>
    <loc>https://supabase.com/docs/guides/database/extensions</loc>
    <changefreq>weekly</changefreq>
    <changefreq>0.5</changefreq>
  </url>

  <url>
    <loc>https://supabase.com/docs/guides/database/full-text-search</loc>
    <changefreq>weekly</changefreq>
    <changefreq>0.5</changefreq>
  </url>

  <url>
    <loc>https://supabase.com/docs/guides/database/functions</loc>
    <changefreq>weekly</changefreq>
    <changefreq>0.5</changefreq>
  </url>

  <url>
    <loc>https://supabase.com/docs/guides/database/json</loc>
    <changefreq>weekly</changefreq>
    <changefreq>0.5</changefreq>
  </url>

  <url>
    <loc>https://supabase.com/docs/guides/database/managing-passwords</loc>
    <changefreq>weekly</changefreq>
    <changefreq>0.5</changefreq>
  </url>

  <url>
    <loc>https://supabase.com/docs/guides/database/managing-timezones</loc>
    <changefreq>weekly</changefreq>
    <changefreq>0.5</changefreq>
  </url>

  <url>
<<<<<<< HEAD
    <loc>https://supabase.com/docs/guides/database/overview</loc>
    <changefreq>weekly</changefreq>
    <changefreq>0.5</changefreq>
  </url>

  <url>
    <loc>https://supabase.com/docs/guides/database/replication</loc>
=======
    <loc>https://supabase.com/docs/guides/integrations/dhiwise</loc>
>>>>>>> ef670011
    <changefreq>weekly</changefreq>
    <changefreq>0.5</changefreq>
  </url>

  <url>
    <loc>https://supabase.com/docs/guides/database/sql-to-api</loc>
    <changefreq>weekly</changefreq>
    <changefreq>0.5</changefreq>
  </url>

  <url>
    <loc>https://supabase.com/docs/guides/database/tables</loc>
    <changefreq>weekly</changefreq>
    <changefreq>0.5</changefreq>
  </url>

  <url>
    <loc>https://supabase.com/docs/guides/database/testing</loc>
    <changefreq>weekly</changefreq>
    <changefreq>0.5</changefreq>
  </url>

  <url>
    <loc>https://supabase.com/docs/guides/database/timeouts</loc>
    <changefreq>weekly</changefreq>
    <changefreq>0.5</changefreq>
  </url>

  <url>
    <loc>https://supabase.com/docs/guides/database/webhooks</loc>
    <changefreq>weekly</changefreq>
    <changefreq>0.5</changefreq>
  </url>

  <url>
    <loc>https://supabase.com/docs/guides/getting-started/architecture</loc>
    <changefreq>weekly</changefreq>
    <changefreq>0.5</changefreq>
  </url>

  <url>
    <loc>https://supabase.com/docs/guides/getting-started/features</loc>
    <changefreq>weekly</changefreq>
    <changefreq>0.5</changefreq>
  </url>

  <url>
    <loc>https://supabase.com/docs/guides/integrations/appsmith</loc>
    <changefreq>weekly</changefreq>
    <changefreq>0.5</changefreq>
  </url>

  <url>
    <loc>https://supabase.com/docs/guides/integrations/auth0</loc>
    <changefreq>weekly</changefreq>
    <changefreq>0.5</changefreq>
  </url>

  <url>
    <loc>https://supabase.com/docs/guides/integrations/authsignal</loc>
    <changefreq>weekly</changefreq>
    <changefreq>0.5</changefreq>
  </url>

  <url>
    <loc>https://supabase.com/docs/guides/integrations/clerk</loc>
    <changefreq>weekly</changefreq>
    <changefreq>0.5</changefreq>
  </url>

  <url>
    <loc>https://supabase.com/docs/guides/integrations/dashibase</loc>
    <changefreq>weekly</changefreq>
    <changefreq>0.5</changefreq>
  </url>

  <url>
    <loc>https://supabase.com/docs/guides/integrations/dhiwise</loc>
    <changefreq>weekly</changefreq>
    <changefreq>0.5</changefreq>
  </url>

  <url>
    <loc>https://supabase.com/docs/guides/integrations/directus</loc>
    <changefreq>weekly</changefreq>
    <changefreq>0.5</changefreq>
  </url>

  <url>
    <loc>https://supabase.com/docs/guides/integrations/draftbit</loc>
    <changefreq>weekly</changefreq>
    <changefreq>0.5</changefreq>
  </url>

  <url>
    <loc>https://supabase.com/docs/guides/integrations/estuary</loc>
    <changefreq>weekly</changefreq>
    <changefreq>0.5</changefreq>
  </url>

  <url>
    <loc>https://supabase.com/docs/guides/integrations/fezto</loc>
    <changefreq>weekly</changefreq>
    <changefreq>0.5</changefreq>
  </url>

  <url>
    <loc>https://supabase.com/docs/guides/integrations/flutterflow</loc>
    <changefreq>weekly</changefreq>
    <changefreq>0.5</changefreq>
  </url>

  <url>
    <loc>https://supabase.com/docs/guides/integrations/illa</loc>
    <changefreq>weekly</changefreq>
    <changefreq>0.5</changefreq>
  </url>

  <url>
    <loc>https://supabase.com/docs/guides/integrations/integrations</loc>
    <changefreq>weekly</changefreq>
    <changefreq>0.5</changefreq>
  </url>

  <url>
    <loc>https://supabase.com/docs/guides/integrations/keyri</loc>
    <changefreq>weekly</changefreq>
    <changefreq>0.5</changefreq>
  </url>

  <url>
    <loc>https://supabase.com/docs/guides/integrations/onesignal</loc>
    <changefreq>weekly</changefreq>
    <changefreq>0.5</changefreq>
  </url>

  <url>
    <loc>https://supabase.com/docs/guides/integrations/pgmustard</loc>
    <changefreq>weekly</changefreq>
    <changefreq>0.5</changefreq>
  </url>

  <url>
    <loc>https://supabase.com/docs/guides/integrations/picket</loc>
    <changefreq>weekly</changefreq>
    <changefreq>0.5</changefreq>
  </url>

  <url>
    <loc>https://supabase.com/docs/guides/integrations/plasmic</loc>
    <changefreq>weekly</changefreq>
    <changefreq>0.5</changefreq>
  </url>

  <url>
    <loc>https://supabase.com/docs/guides/integrations/polyscale</loc>
    <changefreq>weekly</changefreq>
    <changefreq>0.5</changefreq>
  </url>

  <url>
    <loc>https://supabase.com/docs/guides/integrations/prisma</loc>
    <changefreq>weekly</changefreq>
    <changefreq>0.5</changefreq>
  </url>

  <url>
    <loc>https://supabase.com/docs/guides/integrations/sequin</loc>
    <changefreq>weekly</changefreq>
    <changefreq>0.5</changefreq>
  </url>

  <url>
    <loc>https://supabase.com/docs/guides/integrations/snaplet</loc>
    <changefreq>weekly</changefreq>
    <changefreq>0.5</changefreq>
  </url>

  <url>
    <loc>https://supabase.com/docs/guides/integrations/stytch</loc>
    <changefreq>weekly</changefreq>
    <changefreq>0.5</changefreq>
  </url>

  <url>
    <loc>https://supabase.com/docs/guides/integrations/supertokens</loc>
    <changefreq>weekly</changefreq>
    <changefreq>0.5</changefreq>
  </url>

  <url>
    <loc>https://supabase.com/docs/guides/integrations/vercel</loc>
    <changefreq>weekly</changefreq>
    <changefreq>0.5</changefreq>
  </url>

  <url>
    <loc>https://supabase.com/docs/guides/integrations/weweb</loc>
    <changefreq>weekly</changefreq>
    <changefreq>0.5</changefreq>
  </url>

  <url>
    <loc>https://supabase.com/docs/guides/integrations/zuplo</loc>
    <changefreq>weekly</changefreq>
    <changefreq>0.5</changefreq>
  </url>

  <url>
    <loc>https://supabase.com/docs/guides/platform/access-control</loc>
    <changefreq>weekly</changefreq>
    <changefreq>0.5</changefreq>
  </url>

  <url>
    <loc>https://supabase.com/docs/guides/platform/backups</loc>
    <changefreq>weekly</changefreq>
    <changefreq>0.5</changefreq>
  </url>

  <url>
    <loc>https://supabase.com/docs/guides/platform/compute-add-ons</loc>
    <changefreq>weekly</changefreq>
    <changefreq>0.5</changefreq>
  </url>

  <url>
    <loc>https://supabase.com/docs/guides/platform/custom-domains</loc>
    <changefreq>weekly</changefreq>
    <changefreq>0.5</changefreq>
  </url>

  <url>
    <loc>https://supabase.com/docs/guides/platform/database-size</loc>
    <changefreq>weekly</changefreq>
    <changefreq>0.5</changefreq>
  </url>

  <url>
    <loc>https://supabase.com/docs/guides/platform/going-into-prod</loc>
    <changefreq>weekly</changefreq>
    <changefreq>0.5</changefreq>
  </url>

  <url>
    <loc>https://supabase.com/docs/guides/platform/http-status-codes</loc>
    <changefreq>weekly</changefreq>
    <changefreq>0.5</changefreq>
  </url>

  <url>
    <loc>https://supabase.com/docs/guides/platform/logs</loc>
    <changefreq>weekly</changefreq>
    <changefreq>0.5</changefreq>
  </url>

  <url>
    <loc>https://supabase.com/docs/guides/platform/metrics</loc>
    <changefreq>weekly</changefreq>
    <changefreq>0.5</changefreq>
  </url>

  <url>
    <loc>https://supabase.com/docs/guides/platform/migrating-and-upgrading-projects</loc>
    <changefreq>weekly</changefreq>
    <changefreq>0.5</changefreq>
  </url>

  <url>
    <loc>https://supabase.com/docs/guides/platform/network-restrictions</loc>
    <changefreq>weekly</changefreq>
    <changefreq>0.5</changefreq>
  </url>

  <url>
    <loc>https://supabase.com/docs/guides/platform/performance</loc>
    <changefreq>weekly</changefreq>
    <changefreq>0.5</changefreq>
  </url>

  <url>
    <loc>https://supabase.com/docs/guides/platform/permissions</loc>
    <changefreq>weekly</changefreq>
    <changefreq>0.5</changefreq>
  </url>

  <url>
    <loc>https://supabase.com/docs/guides/platform/spend-cap</loc>
    <changefreq>weekly</changefreq>
    <changefreq>0.5</changefreq>
  </url>

  <url>
    <loc>https://supabase.com/docs/guides/platform/ssl-enforcement</loc>
    <changefreq>weekly</changefreq>
    <changefreq>0.5</changefreq>
  </url>

  <url>
    <loc>https://supabase.com/docs/guides/platform/sso</loc>
    <changefreq>weekly</changefreq>
    <changefreq>0.5</changefreq>
  </url>

  <url>
    <loc>https://supabase.com/docs/guides/platform/troubleshooting</loc>
    <changefreq>weekly</changefreq>
    <changefreq>0.5</changefreq>
  </url>

  <url>
    <loc>https://supabase.com/docs/guides/realtime/architecture</loc>
    <changefreq>weekly</changefreq>
    <changefreq>0.5</changefreq>
  </url>

  <url>
    <loc>https://supabase.com/docs/guides/realtime/channels</loc>
    <changefreq>weekly</changefreq>
    <changefreq>0.5</changefreq>
  </url>

  <url>
    <loc>https://supabase.com/docs/guides/realtime/extensions</loc>
    <changefreq>weekly</changefreq>
    <changefreq>0.5</changefreq>
  </url>

  <url>
    <loc>https://supabase.com/docs/guides/realtime/protocol</loc>
    <changefreq>weekly</changefreq>
    <changefreq>0.5</changefreq>
  </url>

  <url>
    <loc>https://supabase.com/docs/guides/realtime/quickstart</loc>
    <changefreq>weekly</changefreq>
    <changefreq>0.5</changefreq>
  </url>

  <url>
    <loc>https://supabase.com/docs/guides/realtime/rate-limits</loc>
    <changefreq>weekly</changefreq>
    <changefreq>0.5</changefreq>
  </url>

  <url>
    <loc>https://supabase.com/docs/guides/realtime/realtime-with-nextjs</loc>
    <changefreq>weekly</changefreq>
    <changefreq>0.5</changefreq>
  </url>

  <url>
    <loc>https://supabase.com/docs/guides/realtime/subscribing-to-database-changes</loc>
    <changefreq>weekly</changefreq>
    <changefreq>0.5</changefreq>
  </url>

  <url>
    <loc>https://supabase.com/docs/guides/resources/examples</loc>
    <changefreq>weekly</changefreq>
    <changefreq>0.5</changefreq>
  </url>

  <url>
    <loc>https://supabase.com/docs/guides/resources/glossary</loc>
    <changefreq>weekly</changefreq>
    <changefreq>0.5</changefreq>
  </url>

  <url>
    <loc>https://supabase.com/docs/guides/self-hosting/docker</loc>
    <changefreq>weekly</changefreq>
    <changefreq>0.5</changefreq>
  </url>

  <url>
    <loc>https://supabase.com/docs/guides/storage/access-control</loc>
    <changefreq>weekly</changefreq>
    <changefreq>0.5</changefreq>
  </url>

  <url>
    <loc>https://supabase.com/docs/guides/storage/cdn</loc>
    <changefreq>weekly</changefreq>
    <changefreq>0.5</changefreq>
  </url>

  <url>
    <loc>https://supabase.com/docs/guides/storage/image-transformations</loc>
    <changefreq>weekly</changefreq>
    <changefreq>0.5</changefreq>
  </url>

  <url>
    <loc>https://supabase.com/docs/guides/storage/quickstart</loc>
    <changefreq>weekly</changefreq>
    <changefreq>0.5</changefreq>
  </url>

  <url>
    <loc>https://supabase.com/docs/guides/storage/storage-sample</loc>
    <changefreq>weekly</changefreq>
    <changefreq>0.5</changefreq>
  </url>

  <url>
    <loc>https://supabase.com/docs/guides/auth/auth-helpers/auth-ui</loc>
    <changefreq>weekly</changefreq>
    <changefreq>0.5</changefreq>
  </url>

  <url>
    <loc>https://supabase.com/docs/guides/auth/auth-helpers/nextjs-server-components</loc>
    <changefreq>weekly</changefreq>
    <changefreq>0.5</changefreq>
  </url>

  <url>
    <loc>https://supabase.com/docs/guides/auth/auth-helpers/nextjs</loc>
    <changefreq>weekly</changefreq>
    <changefreq>0.5</changefreq>
  </url>

  <url>
    <loc>https://supabase.com/docs/guides/auth/auth-helpers/remix</loc>
    <changefreq>weekly</changefreq>
    <changefreq>0.5</changefreq>
  </url>

  <url>
    <loc>https://supabase.com/docs/guides/auth/auth-helpers/sveltekit</loc>
    <changefreq>weekly</changefreq>
    <changefreq>0.5</changefreq>
  </url>

  <url>
    <loc>https://supabase.com/docs/guides/auth/phone-login/messagebird</loc>
    <changefreq>weekly</changefreq>
    <changefreq>0.5</changefreq>
  </url>

  <url>
    <loc>https://supabase.com/docs/guides/auth/phone-login/twilio</loc>
    <changefreq>weekly</changefreq>
    <changefreq>0.5</changefreq>
  </url>

  <url>
    <loc>https://supabase.com/docs/guides/auth/phone-login/vonage</loc>
    <changefreq>weekly</changefreq>
    <changefreq>0.5</changefreq>
  </url>

  <url>
    <loc>https://supabase.com/docs/guides/auth/social-login/auth-apple</loc>
    <changefreq>weekly</changefreq>
    <changefreq>0.5</changefreq>
  </url>

  <url>
    <loc>https://supabase.com/docs/guides/auth/social-login/auth-azure</loc>
    <changefreq>weekly</changefreq>
    <changefreq>0.5</changefreq>
  </url>

  <url>
    <loc>https://supabase.com/docs/guides/auth/social-login/auth-bitbucket</loc>
    <changefreq>weekly</changefreq>
    <changefreq>0.5</changefreq>
  </url>

  <url>
    <loc>https://supabase.com/docs/guides/auth/social-login/auth-discord</loc>
    <changefreq>weekly</changefreq>
    <changefreq>0.5</changefreq>
  </url>

  <url>
    <loc>https://supabase.com/docs/guides/auth/social-login/auth-facebook</loc>
    <changefreq>weekly</changefreq>
    <changefreq>0.5</changefreq>
  </url>

  <url>
    <loc>https://supabase.com/docs/guides/auth/social-login/auth-github</loc>
    <changefreq>weekly</changefreq>
    <changefreq>0.5</changefreq>
  </url>

  <url>
    <loc>https://supabase.com/docs/guides/auth/social-login/auth-gitlab</loc>
    <changefreq>weekly</changefreq>
    <changefreq>0.5</changefreq>
  </url>

  <url>
    <loc>https://supabase.com/docs/guides/auth/social-login/auth-google</loc>
    <changefreq>weekly</changefreq>
    <changefreq>0.5</changefreq>
  </url>

  <url>
    <loc>https://supabase.com/docs/guides/auth/social-login/auth-keycloak</loc>
    <changefreq>weekly</changefreq>
    <changefreq>0.5</changefreq>
  </url>

  <url>
    <loc>https://supabase.com/docs/guides/auth/social-login/auth-linkedin</loc>
    <changefreq>weekly</changefreq>
    <changefreq>0.5</changefreq>
  </url>

  <url>
    <loc>https://supabase.com/docs/guides/auth/social-login/auth-notion</loc>
    <changefreq>weekly</changefreq>
    <changefreq>0.5</changefreq>
  </url>

  <url>
    <loc>https://supabase.com/docs/guides/auth/social-login/auth-slack</loc>
    <changefreq>weekly</changefreq>
    <changefreq>0.5</changefreq>
  </url>

  <url>
    <loc>https://supabase.com/docs/guides/auth/social-login/auth-spotify</loc>
    <changefreq>weekly</changefreq>
    <changefreq>0.5</changefreq>
  </url>

  <url>
    <loc>https://supabase.com/docs/guides/auth/social-login/auth-twitch</loc>
    <changefreq>weekly</changefreq>
    <changefreq>0.5</changefreq>
  </url>

  <url>
    <loc>https://supabase.com/docs/guides/auth/social-login/auth-twitter</loc>
    <changefreq>weekly</changefreq>
    <changefreq>0.5</changefreq>
  </url>

  <url>
    <loc>https://supabase.com/docs/guides/auth/social-login/auth-workos</loc>
    <changefreq>weekly</changefreq>
    <changefreq>0.5</changefreq>
  </url>

  <url>
    <loc>https://supabase.com/docs/guides/auth/social-login/auth-zoom</loc>
    <changefreq>weekly</changefreq>
    <changefreq>0.5</changefreq>
  </url>

  <url>
    <loc>https://supabase.com/docs/guides/auth/sso/auth-sso-saml</loc>
    <changefreq>weekly</changefreq>
    <changefreq>0.5</changefreq>
  </url>

  <url>
    <loc>https://supabase.com/docs/guides/functions/examples/cloudflare-turnstile</loc>
    <changefreq>weekly</changefreq>
    <changefreq>0.5</changefreq>
  </url>

  <url>
    <loc>https://supabase.com/docs/guides/functions/examples/discord-bot</loc>
    <changefreq>weekly</changefreq>
    <changefreq>0.5</changefreq>
  </url>

  <url>
    <loc>https://supabase.com/docs/guides/functions/examples/github-actions</loc>
    <changefreq>weekly</changefreq>
    <changefreq>0.5</changefreq>
  </url>

  <url>
    <loc>https://supabase.com/docs/guides/functions/examples/og-image</loc>
    <changefreq>weekly</changefreq>
    <changefreq>0.5</changefreq>
  </url>

  <url>
    <loc>https://supabase.com/docs/guides/functions/examples/openai</loc>
    <changefreq>weekly</changefreq>
    <changefreq>0.5</changefreq>
  </url>

  <url>
    <loc>https://supabase.com/docs/guides/functions/examples/rate-limiting</loc>
    <changefreq>weekly</changefreq>
    <changefreq>0.5</changefreq>
  </url>

  <url>
    <loc>https://supabase.com/docs/guides/functions/examples/screenshots</loc>
    <changefreq>weekly</changefreq>
    <changefreq>0.5</changefreq>
  </url>

  <url>
    <loc>https://supabase.com/docs/guides/functions/examples/stripe-webhooks</loc>
    <changefreq>weekly</changefreq>
    <changefreq>0.5</changefreq>
  </url>

  <url>
    <loc>https://supabase.com/docs/guides/functions/examples/telegram-bot</loc>
    <changefreq>weekly</changefreq>
    <changefreq>0.5</changefreq>
  </url>

  <url>
    <loc>https://supabase.com/docs/guides/functions/examples/upstash-redis</loc>
    <changefreq>weekly</changefreq>
    <changefreq>0.5</changefreq>
  </url>

  <url>
    <loc>https://supabase.com/docs/guides/database/api/generating-types</loc>
    <changefreq>weekly</changefreq>
    <changefreq>0.5</changefreq>
  </url>

  <url>
    <loc>https://supabase.com/docs/guides/database/postgres/dropping-all-tables-in-schema</loc>
    <changefreq>weekly</changefreq>
    <changefreq>0.5</changefreq>
  </url>

  <url>
    <loc>https://supabase.com/docs/guides/database/postgres/first-row-in-group</loc>
    <changefreq>weekly</changefreq>
    <changefreq>0.5</changefreq>
  </url>

  <url>
    <loc>https://supabase.com/docs/guides/database/postgres/indexes</loc>
    <changefreq>weekly</changefreq>
    <changefreq>0.5</changefreq>
  </url>

  <url>
    <loc>https://supabase.com/docs/guides/database/postgres/which-version-of-postgres</loc>
    <changefreq>weekly</changefreq>
    <changefreq>0.5</changefreq>
  </url>

  <url>
    <loc>https://supabase.com/docs/guides/getting-started/quickstarts/flutter</loc>
    <changefreq>weekly</changefreq>
    <changefreq>0.5</changefreq>
  </url>

  <url>
    <loc>https://supabase.com/docs/guides/getting-started/quickstarts/nextjs</loc>
    <changefreq>weekly</changefreq>
    <changefreq>0.5</changefreq>
  </url>

  <url>
    <loc>https://supabase.com/docs/guides/getting-started/quickstarts/nuxtjs</loc>
    <changefreq>weekly</changefreq>
    <changefreq>0.5</changefreq>
  </url>

  <url>
    <loc>https://supabase.com/docs/guides/getting-started/quickstarts/reactjs</loc>
    <changefreq>weekly</changefreq>
    <changefreq>0.5</changefreq>
  </url>

  <url>
    <loc>https://supabase.com/docs/guides/getting-started/quickstarts/solidjs</loc>
    <changefreq>weekly</changefreq>
    <changefreq>0.5</changefreq>
  </url>

  <url>
    <loc>https://supabase.com/docs/guides/getting-started/quickstarts/sveltekit</loc>
    <changefreq>weekly</changefreq>
    <changefreq>0.5</changefreq>
  </url>

  <url>
    <loc>https://supabase.com/docs/guides/getting-started/quickstarts/vue</loc>
    <changefreq>weekly</changefreq>
    <changefreq>0.5</changefreq>
  </url>

  <url>
    <loc>https://supabase.com/docs/guides/database/extensions/http</loc>
    <changefreq>weekly</changefreq>
    <changefreq>0.5</changefreq>
  </url>

  <url>
    <loc>https://supabase.com/docs/guides/database/extensions/hypopg</loc>
    <changefreq>weekly</changefreq>
    <changefreq>0.5</changefreq>
  </url>

  <url>
    <loc>https://supabase.com/docs/guides/database/extensions/pg-safeupdate</loc>
    <changefreq>weekly</changefreq>
    <changefreq>0.5</changefreq>
  </url>

  <url>
    <loc>https://supabase.com/docs/guides/database/extensions/pg_graphql</loc>
    <changefreq>weekly</changefreq>
    <changefreq>0.5</changefreq>
  </url>

  <url>
    <loc>https://supabase.com/docs/guides/database/extensions/pg_hashids</loc>
    <changefreq>weekly</changefreq>
    <changefreq>0.5</changefreq>
  </url>

  <url>
    <loc>https://supabase.com/docs/guides/database/extensions/pg_jsonschema</loc>
    <changefreq>weekly</changefreq>
    <changefreq>0.5</changefreq>
  </url>

  <url>
    <loc>https://supabase.com/docs/guides/database/extensions/pg_plan_filter</loc>
    <changefreq>weekly</changefreq>
    <changefreq>0.5</changefreq>
  </url>

  <url>
    <loc>https://supabase.com/docs/guides/database/extensions/pg_stat_monitor</loc>
    <changefreq>weekly</changefreq>
    <changefreq>0.5</changefreq>
  </url>

  <url>
    <loc>https://supabase.com/docs/guides/database/extensions/pg_stat_statements</loc>
    <changefreq>weekly</changefreq>
    <changefreq>0.5</changefreq>
  </url>

  <url>
    <loc>https://supabase.com/docs/guides/database/extensions/pgaudit</loc>
    <changefreq>weekly</changefreq>
    <changefreq>0.5</changefreq>
  </url>

  <url>
    <loc>https://supabase.com/docs/guides/database/extensions/pgcron</loc>
    <changefreq>weekly</changefreq>
    <changefreq>0.5</changefreq>
  </url>

  <url>
    <loc>https://supabase.com/docs/guides/database/extensions/pgjwt</loc>
    <changefreq>weekly</changefreq>
    <changefreq>0.5</changefreq>
  </url>

  <url>
    <loc>https://supabase.com/docs/guides/database/extensions/pgnet</loc>
    <changefreq>weekly</changefreq>
    <changefreq>0.5</changefreq>
  </url>

  <url>
    <loc>https://supabase.com/docs/guides/database/extensions/pgrepack</loc>
    <changefreq>weekly</changefreq>
    <changefreq>0.5</changefreq>
  </url>

  <url>
    <loc>https://supabase.com/docs/guides/database/extensions/pgroonga</loc>
    <changefreq>weekly</changefreq>
    <changefreq>0.5</changefreq>
  </url>

  <url>
    <loc>https://supabase.com/docs/guides/database/extensions/pgrouting</loc>
    <changefreq>weekly</changefreq>
    <changefreq>0.5</changefreq>
  </url>

  <url>
    <loc>https://supabase.com/docs/guides/database/extensions/pgsodium</loc>
    <changefreq>weekly</changefreq>
    <changefreq>0.5</changefreq>
  </url>

  <url>
    <loc>https://supabase.com/docs/guides/database/extensions/pgtap</loc>
    <changefreq>weekly</changefreq>
    <changefreq>0.5</changefreq>
  </url>

  <url>
    <loc>https://supabase.com/docs/guides/database/extensions/pgvector</loc>
    <changefreq>weekly</changefreq>
    <changefreq>0.5</changefreq>
  </url>

  <url>
    <loc>https://supabase.com/docs/guides/database/extensions/plpgsql_check</loc>
    <changefreq>weekly</changefreq>
    <changefreq>0.5</changefreq>
  </url>

  <url>
    <loc>https://supabase.com/docs/guides/database/extensions/plv8</loc>
    <changefreq>weekly</changefreq>
    <changefreq>0.5</changefreq>
  </url>

  <url>
    <loc>https://supabase.com/docs/guides/database/extensions/postgis</loc>
    <changefreq>weekly</changefreq>
    <changefreq>0.5</changefreq>
  </url>

  <url>
    <loc>https://supabase.com/docs/guides/database/extensions/rum</loc>
    <changefreq>weekly</changefreq>
    <changefreq>0.5</changefreq>
  </url>

  <url>
    <loc>https://supabase.com/docs/guides/database/extensions/timescaledb</loc>
    <changefreq>weekly</changefreq>
    <changefreq>0.5</changefreq>
  </url>

  <url>
    <loc>https://supabase.com/docs/guides/database/extensions/uuid-ossp</loc>
    <changefreq>weekly</changefreq>
    <changefreq>0.5</changefreq>
  </url>

  <url>
    <loc>https://supabase.com/docs/guides/database/extensions/wrappers</loc>
    <changefreq>weekly</changefreq>
    <changefreq>0.5</changefreq>
  </url>

  <url>
    <loc>https://supabase.com/docs/guides/platform/sso/azure</loc>
    <changefreq>weekly</changefreq>
    <changefreq>0.5</changefreq>
  </url>

  <url>
    <loc>https://supabase.com/docs/guides/platform/sso/gsuite</loc>
    <changefreq>weekly</changefreq>
    <changefreq>0.5</changefreq>
  </url>

  <url>
    <loc>https://supabase.com/docs/guides/platform/sso/okta</loc>
    <changefreq>weekly</changefreq>
    <changefreq>0.5</changefreq>
  </url>

  <url>
    <loc>https://supabase.com/docs/guides/getting-started/tutorials/with-angular</loc>
    <changefreq>weekly</changefreq>
    <changefreq>0.5</changefreq>
  </url>

  <url>
    <loc>https://supabase.com/docs/guides/getting-started/tutorials/with-expo</loc>
    <changefreq>weekly</changefreq>
    <changefreq>0.5</changefreq>
  </url>

  <url>
    <loc>https://supabase.com/docs/guides/getting-started/tutorials/with-flutter</loc>
    <changefreq>weekly</changefreq>
    <changefreq>0.5</changefreq>
  </url>

  <url>
    <loc>https://supabase.com/docs/guides/getting-started/tutorials/with-ionic-angular</loc>
    <changefreq>weekly</changefreq>
    <changefreq>0.5</changefreq>
  </url>

  <url>
    <loc>https://supabase.com/docs/guides/getting-started/tutorials/with-ionic-react</loc>
    <changefreq>weekly</changefreq>
    <changefreq>0.5</changefreq>
  </url>

  <url>
    <loc>https://supabase.com/docs/guides/getting-started/tutorials/with-ionic-vue</loc>
    <changefreq>weekly</changefreq>
    <changefreq>0.5</changefreq>
  </url>

  <url>
    <loc>https://supabase.com/docs/guides/getting-started/tutorials/with-nextjs</loc>
    <changefreq>weekly</changefreq>
    <changefreq>0.5</changefreq>
  </url>

  <url>
    <loc>https://supabase.com/docs/guides/getting-started/tutorials/with-nuxt-3</loc>
    <changefreq>weekly</changefreq>
    <changefreq>0.5</changefreq>
  </url>

  <url>
    <loc>https://supabase.com/docs/guides/getting-started/tutorials/with-react</loc>
    <changefreq>weekly</changefreq>
    <changefreq>0.5</changefreq>
  </url>

  <url>
    <loc>https://supabase.com/docs/guides/getting-started/tutorials/with-redwoodjs</loc>
    <changefreq>weekly</changefreq>
    <changefreq>0.5</changefreq>
  </url>

  <url>
    <loc>https://supabase.com/docs/guides/getting-started/tutorials/with-solidjs</loc>
    <changefreq>weekly</changefreq>
    <changefreq>0.5</changefreq>
  </url>

  <url>
    <loc>https://supabase.com/docs/guides/getting-started/tutorials/with-svelte</loc>
    <changefreq>weekly</changefreq>
    <changefreq>0.5</changefreq>
  </url>

  <url>
    <loc>https://supabase.com/docs/guides/getting-started/tutorials/with-sveltekit</loc>
    <changefreq>weekly</changefreq>
    <changefreq>0.5</changefreq>
  </url>

  <url>
    <loc>https://supabase.com/docs/guides/getting-started/tutorials/with-vue-3</loc>
    <changefreq>weekly</changefreq>
    <changefreq>0.5</changefreq>
  </url>

  <url>
    <loc>https://supabase.com/docs/guides/realtime/extensions/broadcast</loc>
    <changefreq>weekly</changefreq>
    <changefreq>0.5</changefreq>
  </url>

  <url>
    <loc>https://supabase.com/docs/guides/realtime/extensions/postgres-changes</loc>
    <changefreq>weekly</changefreq>
    <changefreq>0.5</changefreq>
  </url>

  <url>
    <loc>https://supabase.com/docs/guides/realtime/extensions/presence</loc>
    <changefreq>weekly</changefreq>
    <changefreq>0.5</changefreq>
  </url>

  <url>
    <loc>https://supabase.com/docs/guides/resources/migrating-to-supabase/firebase-auth</loc>
    <changefreq>weekly</changefreq>
    <changefreq>0.5</changefreq>
  </url>

  <url>
    <loc>https://supabase.com/docs/guides/resources/migrating-to-supabase/firebase-storage</loc>
    <changefreq>weekly</changefreq>
    <changefreq>0.5</changefreq>
  </url>

  <url>
    <loc>https://supabase.com/docs/guides/resources/migrating-to-supabase/firestore-data</loc>
    <changefreq>weekly</changefreq>
    <changefreq>0.5</changefreq>
  </url>

  <url>
    <loc>https://supabase.com/docs/guides/resources/migrating-to-supabase/heroku</loc>
    <changefreq>weekly</changefreq>
    <changefreq>0.5</changefreq>
  </url>

  <url>
    <loc>https://supabase.com/docs/guides/resources/migrating-to-supabase/render</loc>
    <changefreq>weekly</changefreq>
    <changefreq>0.5</changefreq>
  </url>

  <url>
    <loc>https://supabase.com/docs/guides/self-hosting/auth/config</loc>
    <changefreq>weekly</changefreq>
    <changefreq>0.5</changefreq>
  </url>

  <url>
    <loc>https://supabase.com/docs/guides/self-hosting/realtime/config</loc>
    <changefreq>weekly</changefreq>
    <changefreq>0.5</changefreq>
  </url>

  <url>
    <loc>https://supabase.com/docs/guides/self-hosting/storage/config</loc>
    <changefreq>weekly</changefreq>
    <changefreq>0.5</changefreq>
  </url>

  <url>
    <loc>https://supabase.com/docs/reference/javascript/initializing</loc>
    <changefreq>weekly</changefreq>
    <changefreq>0.5</changefreq>
  </url>

  <url>
    <loc>https://supabase.com/docs/reference/javascript/auth-api</loc>
    <changefreq>weekly</changefreq>
    <changefreq>0.5</changefreq>
  </url>

  <url>
    <loc>https://supabase.com/docs/reference/javascript/auth-signup</loc>
    <changefreq>weekly</changefreq>
    <changefreq>0.5</changefreq>
  </url>

  <url>
    <loc>https://supabase.com/docs/reference/javascript/auth-signinwithpassword</loc>
    <changefreq>weekly</changefreq>
    <changefreq>0.5</changefreq>
  </url>

  <url>
    <loc>https://supabase.com/docs/reference/javascript/auth-signinwithotp</loc>
    <changefreq>weekly</changefreq>
    <changefreq>0.5</changefreq>
  </url>

  <url>
    <loc>https://supabase.com/docs/reference/javascript/auth-signinwithoauth</loc>
    <changefreq>weekly</changefreq>
    <changefreq>0.5</changefreq>
  </url>

  <url>
    <loc>https://supabase.com/docs/reference/javascript/auth-signout</loc>
    <changefreq>weekly</changefreq>
    <changefreq>0.5</changefreq>
  </url>

  <url>
    <loc>https://supabase.com/docs/reference/javascript/auth-verifyotp</loc>
    <changefreq>weekly</changefreq>
    <changefreq>0.5</changefreq>
  </url>

  <url>
    <loc>https://supabase.com/docs/reference/javascript/auth-getsession</loc>
    <changefreq>weekly</changefreq>
    <changefreq>0.5</changefreq>
  </url>

  <url>
    <loc>https://supabase.com/docs/reference/javascript/auth-getuser</loc>
    <changefreq>weekly</changefreq>
    <changefreq>0.5</changefreq>
  </url>

  <url>
    <loc>https://supabase.com/docs/reference/javascript/auth-updateuser</loc>
    <changefreq>weekly</changefreq>
    <changefreq>0.5</changefreq>
  </url>

  <url>
    <loc>https://supabase.com/docs/reference/javascript/auth-setsession</loc>
    <changefreq>weekly</changefreq>
    <changefreq>0.5</changefreq>
  </url>

  <url>
    <loc>https://supabase.com/docs/reference/javascript/auth-refreshsession</loc>
    <changefreq>weekly</changefreq>
    <changefreq>0.5</changefreq>
  </url>

  <url>
    <loc>https://supabase.com/docs/reference/javascript/auth-onauthstatechange</loc>
    <changefreq>weekly</changefreq>
    <changefreq>0.5</changefreq>
  </url>

  <url>
    <loc>https://supabase.com/docs/reference/javascript/auth-mfa-enroll</loc>
    <changefreq>weekly</changefreq>
    <changefreq>0.5</changefreq>
  </url>

  <url>
    <loc>https://supabase.com/docs/reference/javascript/auth-mfa-challenge</loc>
    <changefreq>weekly</changefreq>
    <changefreq>0.5</changefreq>
  </url>

  <url>
    <loc>https://supabase.com/docs/reference/javascript/auth-mfa-verify</loc>
    <changefreq>weekly</changefreq>
    <changefreq>0.5</changefreq>
  </url>

  <url>
    <loc>https://supabase.com/docs/reference/javascript/auth-mfa-challengeandverify</loc>
    <changefreq>weekly</changefreq>
    <changefreq>0.5</changefreq>
  </url>

  <url>
    <loc>https://supabase.com/docs/reference/javascript/auth-mfa-unenroll</loc>
    <changefreq>weekly</changefreq>
    <changefreq>0.5</changefreq>
  </url>

  <url>
    <loc
      >https://supabase.com/docs/reference/javascript/auth-mfa-getauthenticatorassurancelevel</loc
    >
    <changefreq>weekly</changefreq>
    <changefreq>0.5</changefreq>
  </url>

  <url>
    <loc>https://supabase.com/docs/reference/javascript/admin-api</loc>
    <changefreq>weekly</changefreq>
    <changefreq>0.5</changefreq>
  </url>

  <url>
    <loc>https://supabase.com/docs/reference/javascript/auth-admin-getuserbyid</loc>
    <changefreq>weekly</changefreq>
    <changefreq>0.5</changefreq>
  </url>

  <url>
    <loc>https://supabase.com/docs/reference/javascript/auth-admin-listusers</loc>
    <changefreq>weekly</changefreq>
    <changefreq>0.5</changefreq>
  </url>

  <url>
    <loc>https://supabase.com/docs/reference/javascript/auth-admin-createuser</loc>
    <changefreq>weekly</changefreq>
    <changefreq>0.5</changefreq>
  </url>

  <url>
    <loc>https://supabase.com/docs/reference/javascript/auth-admin-deleteuser</loc>
    <changefreq>weekly</changefreq>
    <changefreq>0.5</changefreq>
  </url>

  <url>
    <loc>https://supabase.com/docs/reference/javascript/auth-admin-inviteuserbyemail</loc>
    <changefreq>weekly</changefreq>
    <changefreq>0.5</changefreq>
  </url>

  <url>
    <loc>https://supabase.com/docs/reference/javascript/auth-resetpasswordforemail</loc>
    <changefreq>weekly</changefreq>
    <changefreq>0.5</changefreq>
  </url>

  <url>
    <loc>https://supabase.com/docs/reference/javascript/auth-admin-generatelink</loc>
    <changefreq>weekly</changefreq>
    <changefreq>0.5</changefreq>
  </url>

  <url>
    <loc>https://supabase.com/docs/reference/javascript/auth-admin-updateuserbyid</loc>
    <changefreq>weekly</changefreq>
    <changefreq>0.5</changefreq>
  </url>

  <url>
    <loc>https://supabase.com/docs/reference/javascript/auth-admin-mfa-listfactors</loc>
    <changefreq>weekly</changefreq>
    <changefreq>0.5</changefreq>
  </url>

  <url>
    <loc>https://supabase.com/docs/reference/javascript/auth-admin-mfa-deletefactor</loc>
    <changefreq>weekly</changefreq>
    <changefreq>0.5</changefreq>
  </url>

  <url>
    <loc>https://supabase.com/docs/reference/javascript/select</loc>
    <changefreq>weekly</changefreq>
    <changefreq>0.5</changefreq>
  </url>

  <url>
    <loc>https://supabase.com/docs/reference/javascript/insert</loc>
    <changefreq>weekly</changefreq>
    <changefreq>0.5</changefreq>
  </url>

  <url>
    <loc>https://supabase.com/docs/reference/javascript/update</loc>
    <changefreq>weekly</changefreq>
    <changefreq>0.5</changefreq>
  </url>

  <url>
    <loc>https://supabase.com/docs/reference/javascript/upsert</loc>
    <changefreq>weekly</changefreq>
    <changefreq>0.5</changefreq>
  </url>

  <url>
    <loc>https://supabase.com/docs/reference/javascript/delete</loc>
    <changefreq>weekly</changefreq>
    <changefreq>0.5</changefreq>
  </url>

  <url>
    <loc>https://supabase.com/docs/reference/javascript/rpc</loc>
    <changefreq>weekly</changefreq>
    <changefreq>0.5</changefreq>
  </url>

  <url>
    <loc>https://supabase.com/docs/reference/javascript/using-filters</loc>
    <changefreq>weekly</changefreq>
    <changefreq>0.5</changefreq>
  </url>

  <url>
    <loc>https://supabase.com/docs/reference/javascript/eq</loc>
    <changefreq>weekly</changefreq>
    <changefreq>0.5</changefreq>
  </url>

  <url>
    <loc>https://supabase.com/docs/reference/javascript/neq</loc>
    <changefreq>weekly</changefreq>
    <changefreq>0.5</changefreq>
  </url>

  <url>
    <loc>https://supabase.com/docs/reference/javascript/gt</loc>
    <changefreq>weekly</changefreq>
    <changefreq>0.5</changefreq>
  </url>

  <url>
    <loc>https://supabase.com/docs/reference/javascript/gte</loc>
    <changefreq>weekly</changefreq>
    <changefreq>0.5</changefreq>
  </url>

  <url>
    <loc>https://supabase.com/docs/reference/javascript/lt</loc>
    <changefreq>weekly</changefreq>
    <changefreq>0.5</changefreq>
  </url>

  <url>
    <loc>https://supabase.com/docs/reference/javascript/lte</loc>
    <changefreq>weekly</changefreq>
    <changefreq>0.5</changefreq>
  </url>

  <url>
    <loc>https://supabase.com/docs/reference/javascript/like</loc>
    <changefreq>weekly</changefreq>
    <changefreq>0.5</changefreq>
  </url>

  <url>
    <loc>https://supabase.com/docs/reference/javascript/ilike</loc>
    <changefreq>weekly</changefreq>
    <changefreq>0.5</changefreq>
  </url>

  <url>
    <loc>https://supabase.com/docs/reference/javascript/is</loc>
    <changefreq>weekly</changefreq>
    <changefreq>0.5</changefreq>
  </url>

  <url>
    <loc>https://supabase.com/docs/reference/javascript/in</loc>
    <changefreq>weekly</changefreq>
    <changefreq>0.5</changefreq>
  </url>

  <url>
    <loc>https://supabase.com/docs/reference/javascript/contains</loc>
    <changefreq>weekly</changefreq>
    <changefreq>0.5</changefreq>
  </url>

  <url>
    <loc>https://supabase.com/docs/reference/javascript/containedby</loc>
    <changefreq>weekly</changefreq>
    <changefreq>0.5</changefreq>
  </url>

  <url>
    <loc>https://supabase.com/docs/reference/javascript/rangegt</loc>
    <changefreq>weekly</changefreq>
    <changefreq>0.5</changefreq>
  </url>

  <url>
    <loc>https://supabase.com/docs/reference/javascript/rangegte</loc>
    <changefreq>weekly</changefreq>
    <changefreq>0.5</changefreq>
  </url>

  <url>
    <loc>https://supabase.com/docs/reference/javascript/rangelt</loc>
    <changefreq>weekly</changefreq>
    <changefreq>0.5</changefreq>
  </url>

  <url>
    <loc>https://supabase.com/docs/reference/javascript/rangelte</loc>
    <changefreq>weekly</changefreq>
    <changefreq>0.5</changefreq>
  </url>

  <url>
    <loc>https://supabase.com/docs/reference/javascript/rangeadjacent</loc>
    <changefreq>weekly</changefreq>
    <changefreq>0.5</changefreq>
  </url>

  <url>
    <loc>https://supabase.com/docs/reference/javascript/overlaps</loc>
    <changefreq>weekly</changefreq>
    <changefreq>0.5</changefreq>
  </url>

  <url>
    <loc>https://supabase.com/docs/reference/javascript/textsearch</loc>
    <changefreq>weekly</changefreq>
    <changefreq>0.5</changefreq>
  </url>

  <url>
    <loc>https://supabase.com/docs/reference/javascript/match</loc>
    <changefreq>weekly</changefreq>
    <changefreq>0.5</changefreq>
  </url>

  <url>
    <loc>https://supabase.com/docs/reference/javascript/not</loc>
    <changefreq>weekly</changefreq>
    <changefreq>0.5</changefreq>
  </url>

  <url>
    <loc>https://supabase.com/docs/reference/javascript/or</loc>
    <changefreq>weekly</changefreq>
    <changefreq>0.5</changefreq>
  </url>

  <url>
    <loc>https://supabase.com/docs/reference/javascript/filter</loc>
    <changefreq>weekly</changefreq>
    <changefreq>0.5</changefreq>
  </url>

  <url>
    <loc>https://supabase.com/docs/reference/javascript/using-modifiers</loc>
    <changefreq>weekly</changefreq>
    <changefreq>0.5</changefreq>
  </url>

  <url>
    <loc>https://supabase.com/docs/reference/javascript/db-modifiers-select</loc>
    <changefreq>weekly</changefreq>
    <changefreq>0.5</changefreq>
  </url>

  <url>
    <loc>https://supabase.com/docs/reference/javascript/order</loc>
    <changefreq>weekly</changefreq>
    <changefreq>0.5</changefreq>
  </url>

  <url>
    <loc>https://supabase.com/docs/reference/javascript/limit</loc>
    <changefreq>weekly</changefreq>
    <changefreq>0.5</changefreq>
  </url>

  <url>
    <loc>https://supabase.com/docs/reference/javascript/range</loc>
    <changefreq>weekly</changefreq>
    <changefreq>0.5</changefreq>
  </url>

  <url>
    <loc>https://supabase.com/docs/reference/javascript/db-abortsignal</loc>
    <changefreq>weekly</changefreq>
    <changefreq>0.5</changefreq>
  </url>

  <url>
    <loc>https://supabase.com/docs/reference/javascript/single</loc>
    <changefreq>weekly</changefreq>
    <changefreq>0.5</changefreq>
  </url>

  <url>
    <loc>https://supabase.com/docs/reference/javascript/maybesingle</loc>
    <changefreq>weekly</changefreq>
    <changefreq>0.5</changefreq>
  </url>

  <url>
    <loc>https://supabase.com/docs/reference/javascript/db-csv</loc>
    <changefreq>weekly</changefreq>
    <changefreq>0.5</changefreq>
  </url>

  <url>
    <loc>https://supabase.com/docs/reference/javascript/db-returns</loc>
    <changefreq>weekly</changefreq>
    <changefreq>0.5</changefreq>
  </url>

  <url>
    <loc>https://supabase.com/docs/reference/javascript/functions-invoke</loc>
    <changefreq>weekly</changefreq>
    <changefreq>0.5</changefreq>
  </url>

  <url>
    <loc>https://supabase.com/docs/reference/javascript/subscribe</loc>
    <changefreq>weekly</changefreq>
    <changefreq>0.5</changefreq>
  </url>

  <url>
    <loc>https://supabase.com/docs/reference/javascript/getchannels</loc>
    <changefreq>weekly</changefreq>
    <changefreq>0.5</changefreq>
  </url>

  <url>
    <loc>https://supabase.com/docs/reference/javascript/removechannel</loc>
    <changefreq>weekly</changefreq>
    <changefreq>0.5</changefreq>
  </url>

  <url>
    <loc>https://supabase.com/docs/reference/javascript/removeallchannels</loc>
    <changefreq>weekly</changefreq>
    <changefreq>0.5</changefreq>
  </url>

  <url>
    <loc>https://supabase.com/docs/reference/javascript/storage-listbuckets</loc>
    <changefreq>weekly</changefreq>
    <changefreq>0.5</changefreq>
  </url>

  <url>
    <loc>https://supabase.com/docs/reference/javascript/storage-getbucket</loc>
    <changefreq>weekly</changefreq>
    <changefreq>0.5</changefreq>
  </url>

  <url>
    <loc>https://supabase.com/docs/reference/javascript/storage-createbucket</loc>
    <changefreq>weekly</changefreq>
    <changefreq>0.5</changefreq>
  </url>

  <url>
    <loc>https://supabase.com/docs/reference/javascript/storage-emptybucket</loc>
    <changefreq>weekly</changefreq>
    <changefreq>0.5</changefreq>
  </url>

  <url>
    <loc>https://supabase.com/docs/reference/javascript/storage-updatebucket</loc>
    <changefreq>weekly</changefreq>
    <changefreq>0.5</changefreq>
  </url>

  <url>
    <loc>https://supabase.com/docs/reference/javascript/storage-deletebucket</loc>
    <changefreq>weekly</changefreq>
    <changefreq>0.5</changefreq>
  </url>

  <url>
    <loc>https://supabase.com/docs/reference/javascript/storage-from-upload</loc>
    <changefreq>weekly</changefreq>
    <changefreq>0.5</changefreq>
  </url>

  <url>
    <loc>https://supabase.com/docs/reference/javascript/storage-from-update</loc>
    <changefreq>weekly</changefreq>
    <changefreq>0.5</changefreq>
  </url>

  <url>
    <loc>https://supabase.com/docs/reference/javascript/storage-from-move</loc>
    <changefreq>weekly</changefreq>
    <changefreq>0.5</changefreq>
  </url>

  <url>
    <loc>https://supabase.com/docs/reference/javascript/storage-from-copy</loc>
    <changefreq>weekly</changefreq>
    <changefreq>0.5</changefreq>
  </url>

  <url>
    <loc>https://supabase.com/docs/reference/javascript/storage-from-createsignedurl</loc>
    <changefreq>weekly</changefreq>
    <changefreq>0.5</changefreq>
  </url>

  <url>
    <loc>https://supabase.com/docs/reference/javascript/storage-from-createsignedurls</loc>
    <changefreq>weekly</changefreq>
    <changefreq>0.5</changefreq>
  </url>

  <url>
    <loc>https://supabase.com/docs/reference/javascript/storage-from-getpublicurl</loc>
    <changefreq>weekly</changefreq>
    <changefreq>0.5</changefreq>
  </url>

  <url>
    <loc>https://supabase.com/docs/reference/javascript/storage-from-download</loc>
    <changefreq>weekly</changefreq>
    <changefreq>0.5</changefreq>
  </url>

  <url>
    <loc>https://supabase.com/docs/reference/javascript/storage-from-remove</loc>
    <changefreq>weekly</changefreq>
    <changefreq>0.5</changefreq>
  </url>

  <url>
    <loc>https://supabase.com/docs/reference/javascript/storage-from-list</loc>
    <changefreq>weekly</changefreq>
    <changefreq>0.5</changefreq>
  </url>

  <url>
    <loc>https://supabase.com/docs/reference/javascript/v1/initializing</loc>
    <changefreq>weekly</changefreq>
    <changefreq>0.5</changefreq>
  </url>

  <url>
    <loc>https://supabase.com/docs/reference/javascript/v1/auth-signup</loc>
    <changefreq>weekly</changefreq>
    <changefreq>0.5</changefreq>
  </url>

  <url>
    <loc>https://supabase.com/docs/reference/javascript/v1/auth-signin</loc>
    <changefreq>weekly</changefreq>
    <changefreq>0.5</changefreq>
  </url>

  <url>
    <loc>https://supabase.com/docs/reference/javascript/v1/auth-signout</loc>
    <changefreq>weekly</changefreq>
    <changefreq>0.5</changefreq>
  </url>

  <url>
    <loc>https://supabase.com/docs/reference/javascript/v1/auth-session</loc>
    <changefreq>weekly</changefreq>
    <changefreq>0.5</changefreq>
  </url>

  <url>
    <loc>https://supabase.com/docs/reference/javascript/v1/auth-user</loc>
    <changefreq>weekly</changefreq>
    <changefreq>0.5</changefreq>
  </url>

  <url>
    <loc>https://supabase.com/docs/reference/javascript/v1/auth-update</loc>
    <changefreq>weekly</changefreq>
    <changefreq>0.5</changefreq>
  </url>

  <url>
    <loc>https://supabase.com/docs/reference/javascript/v1/auth-setauth</loc>
    <changefreq>weekly</changefreq>
    <changefreq>0.5</changefreq>
  </url>

  <url>
    <loc>https://supabase.com/docs/reference/javascript/v1/auth-onauthstatechange</loc>
    <changefreq>weekly</changefreq>
    <changefreq>0.5</changefreq>
  </url>

  <url>
    <loc>https://supabase.com/docs/reference/javascript/v1/auth-getuser</loc>
    <changefreq>weekly</changefreq>
    <changefreq>0.5</changefreq>
  </url>

  <url>
    <loc>https://supabase.com/docs/reference/javascript/v1/auth-admin-listusers</loc>
    <changefreq>weekly</changefreq>
    <changefreq>0.5</changefreq>
  </url>

  <url>
    <loc>https://supabase.com/docs/reference/javascript/v1/auth-admin-createuser</loc>
    <changefreq>weekly</changefreq>
    <changefreq>0.5</changefreq>
  </url>

  <url>
    <loc>https://supabase.com/docs/reference/javascript/v1/auth-admin-deleteuser</loc>
    <changefreq>weekly</changefreq>
    <changefreq>0.5</changefreq>
  </url>

  <url>
    <loc>https://supabase.com/docs/reference/javascript/v1/auth-admin-inviteuserbyemail</loc>
    <changefreq>weekly</changefreq>
    <changefreq>0.5</changefreq>
  </url>

  <url>
    <loc>https://supabase.com/docs/reference/javascript/v1/auth-api-sendmobileotp</loc>
    <changefreq>weekly</changefreq>
    <changefreq>0.5</changefreq>
  </url>

  <url>
    <loc>https://supabase.com/docs/reference/javascript/v1/auth-resetpasswordforemail</loc>
    <changefreq>weekly</changefreq>
    <changefreq>0.5</changefreq>
  </url>

  <url>
    <loc>https://supabase.com/docs/reference/javascript/v1/auth-admin-generatelink</loc>
    <changefreq>weekly</changefreq>
    <changefreq>0.5</changefreq>
  </url>

  <url>
    <loc>https://supabase.com/docs/reference/javascript/v1/auth-admin-updateuserbyid</loc>
    <changefreq>weekly</changefreq>
    <changefreq>0.5</changefreq>
  </url>

  <url>
    <loc>https://supabase.com/docs/reference/javascript/v1/functions-invoke</loc>
    <changefreq>weekly</changefreq>
    <changefreq>0.5</changefreq>
  </url>

  <url>
    <loc>https://supabase.com/docs/reference/javascript/v1/select</loc>
    <changefreq>weekly</changefreq>
    <changefreq>0.5</changefreq>
  </url>

  <url>
    <loc>https://supabase.com/docs/reference/javascript/v1/insert</loc>
    <changefreq>weekly</changefreq>
    <changefreq>0.5</changefreq>
  </url>

  <url>
    <loc>https://supabase.com/docs/reference/javascript/v1/update</loc>
    <changefreq>weekly</changefreq>
    <changefreq>0.5</changefreq>
  </url>

  <url>
    <loc>https://supabase.com/docs/reference/javascript/v1/upsert</loc>
    <changefreq>weekly</changefreq>
    <changefreq>0.5</changefreq>
  </url>

  <url>
    <loc>https://supabase.com/docs/reference/javascript/v1/delete</loc>
    <changefreq>weekly</changefreq>
    <changefreq>0.5</changefreq>
  </url>

  <url>
    <loc>https://supabase.com/docs/reference/javascript/v1/rpc</loc>
    <changefreq>weekly</changefreq>
    <changefreq>0.5</changefreq>
  </url>

  <url>
    <loc>https://supabase.com/docs/reference/javascript/v1/subscribe</loc>
    <changefreq>weekly</changefreq>
    <changefreq>0.5</changefreq>
  </url>

  <url>
    <loc>https://supabase.com/docs/reference/javascript/v1/removesubscription</loc>
    <changefreq>weekly</changefreq>
    <changefreq>0.5</changefreq>
  </url>

  <url>
    <loc>https://supabase.com/docs/reference/javascript/v1/removeallsubscriptions</loc>
    <changefreq>weekly</changefreq>
    <changefreq>0.5</changefreq>
  </url>

  <url>
    <loc>https://supabase.com/docs/reference/javascript/v1/getsubscriptions</loc>
    <changefreq>weekly</changefreq>
    <changefreq>0.5</changefreq>
  </url>

  <url>
    <loc>https://supabase.com/docs/reference/javascript/v1/storage-listbuckets</loc>
    <changefreq>weekly</changefreq>
    <changefreq>0.5</changefreq>
  </url>

  <url>
    <loc>https://supabase.com/docs/reference/javascript/v1/storage-getbucket</loc>
    <changefreq>weekly</changefreq>
    <changefreq>0.5</changefreq>
  </url>

  <url>
    <loc>https://supabase.com/docs/reference/javascript/v1/storage-createbucket</loc>
    <changefreq>weekly</changefreq>
    <changefreq>0.5</changefreq>
  </url>

  <url>
    <loc>https://supabase.com/docs/reference/javascript/v1/storage-emptybucket</loc>
    <changefreq>weekly</changefreq>
    <changefreq>0.5</changefreq>
  </url>

  <url>
    <loc>https://supabase.com/docs/reference/javascript/v1/storage-updatebucket</loc>
    <changefreq>weekly</changefreq>
    <changefreq>0.5</changefreq>
  </url>

  <url>
    <loc>https://supabase.com/docs/reference/javascript/v1/storage-deletebucket</loc>
    <changefreq>weekly</changefreq>
    <changefreq>0.5</changefreq>
  </url>

  <url>
    <loc>https://supabase.com/docs/reference/javascript/v1/storage-from-upload</loc>
    <changefreq>weekly</changefreq>
    <changefreq>0.5</changefreq>
  </url>

  <url>
    <loc>https://supabase.com/docs/reference/javascript/v1/storage-from-update</loc>
    <changefreq>weekly</changefreq>
    <changefreq>0.5</changefreq>
  </url>

  <url>
    <loc>https://supabase.com/docs/reference/javascript/v1/storage-from-move</loc>
    <changefreq>weekly</changefreq>
    <changefreq>0.5</changefreq>
  </url>

  <url>
    <loc>https://supabase.com/docs/reference/javascript/v1/storage-from-copy</loc>
    <changefreq>weekly</changefreq>
    <changefreq>0.5</changefreq>
  </url>

  <url>
    <loc>https://supabase.com/docs/reference/javascript/v1/storage-from-createsignedurl</loc>
    <changefreq>weekly</changefreq>
    <changefreq>0.5</changefreq>
  </url>

  <url>
    <loc>https://supabase.com/docs/reference/javascript/v1/storage-from-createsignedurls</loc>
    <changefreq>weekly</changefreq>
    <changefreq>0.5</changefreq>
  </url>

  <url>
    <loc>https://supabase.com/docs/reference/javascript/v1/storage-from-getpublicurl</loc>
    <changefreq>weekly</changefreq>
    <changefreq>0.5</changefreq>
  </url>

  <url>
    <loc>https://supabase.com/docs/reference/javascript/v1/storage-from-download</loc>
    <changefreq>weekly</changefreq>
    <changefreq>0.5</changefreq>
  </url>

  <url>
    <loc>https://supabase.com/docs/reference/javascript/v1/storage-from-remove</loc>
    <changefreq>weekly</changefreq>
    <changefreq>0.5</changefreq>
  </url>

  <url>
    <loc>https://supabase.com/docs/reference/javascript/v1/storage-from-list</loc>
    <changefreq>weekly</changefreq>
    <changefreq>0.5</changefreq>
  </url>

  <url>
    <loc>https://supabase.com/docs/reference/javascript/v1/using-modifiers</loc>
    <changefreq>weekly</changefreq>
    <changefreq>0.5</changefreq>
  </url>

  <url>
    <loc>https://supabase.com/docs/reference/javascript/v1/limit</loc>
    <changefreq>weekly</changefreq>
    <changefreq>0.5</changefreq>
  </url>

  <url>
    <loc>https://supabase.com/docs/reference/javascript/v1/order</loc>
    <changefreq>weekly</changefreq>
    <changefreq>0.5</changefreq>
  </url>

  <url>
    <loc>https://supabase.com/docs/reference/javascript/v1/range</loc>
    <changefreq>weekly</changefreq>
    <changefreq>0.5</changefreq>
  </url>

  <url>
    <loc>https://supabase.com/docs/reference/javascript/v1/single</loc>
    <changefreq>weekly</changefreq>
    <changefreq>0.5</changefreq>
  </url>

  <url>
    <loc>https://supabase.com/docs/reference/javascript/v1/maybesingle</loc>
    <changefreq>weekly</changefreq>
    <changefreq>0.5</changefreq>
  </url>

  <url>
    <loc>https://supabase.com/docs/reference/javascript/v1/using-filters</loc>
    <changefreq>weekly</changefreq>
    <changefreq>0.5</changefreq>
  </url>

  <url>
    <loc>https://supabase.com/docs/reference/javascript/v1/or</loc>
    <changefreq>weekly</changefreq>
    <changefreq>0.5</changefreq>
  </url>

  <url>
    <loc>https://supabase.com/docs/reference/javascript/v1/not</loc>
    <changefreq>weekly</changefreq>
    <changefreq>0.5</changefreq>
  </url>

  <url>
    <loc>https://supabase.com/docs/reference/javascript/v1/match</loc>
    <changefreq>weekly</changefreq>
    <changefreq>0.5</changefreq>
  </url>

  <url>
    <loc>https://supabase.com/docs/reference/javascript/v1/eq</loc>
    <changefreq>weekly</changefreq>
    <changefreq>0.5</changefreq>
  </url>

  <url>
    <loc>https://supabase.com/docs/reference/javascript/v1/neq</loc>
    <changefreq>weekly</changefreq>
    <changefreq>0.5</changefreq>
  </url>

  <url>
    <loc>https://supabase.com/docs/reference/javascript/v1/gt</loc>
    <changefreq>weekly</changefreq>
    <changefreq>0.5</changefreq>
  </url>

  <url>
    <loc>https://supabase.com/docs/reference/javascript/v1/gte</loc>
    <changefreq>weekly</changefreq>
    <changefreq>0.5</changefreq>
  </url>

  <url>
    <loc>https://supabase.com/docs/reference/javascript/v1/lt</loc>
    <changefreq>weekly</changefreq>
    <changefreq>0.5</changefreq>
  </url>

  <url>
    <loc>https://supabase.com/docs/reference/javascript/v1/lte</loc>
    <changefreq>weekly</changefreq>
    <changefreq>0.5</changefreq>
  </url>

  <url>
    <loc>https://supabase.com/docs/reference/javascript/v1/like</loc>
    <changefreq>weekly</changefreq>
    <changefreq>0.5</changefreq>
  </url>

  <url>
    <loc>https://supabase.com/docs/reference/javascript/v1/ilike</loc>
    <changefreq>weekly</changefreq>
    <changefreq>0.5</changefreq>
  </url>

  <url>
    <loc>https://supabase.com/docs/reference/javascript/v1/is</loc>
    <changefreq>weekly</changefreq>
    <changefreq>0.5</changefreq>
  </url>

  <url>
    <loc>https://supabase.com/docs/reference/javascript/v1/in</loc>
    <changefreq>weekly</changefreq>
    <changefreq>0.5</changefreq>
  </url>

  <url>
    <loc>https://supabase.com/docs/reference/javascript/v1/contains</loc>
    <changefreq>weekly</changefreq>
    <changefreq>0.5</changefreq>
  </url>

  <url>
    <loc>https://supabase.com/docs/reference/javascript/v1/containedby</loc>
    <changefreq>weekly</changefreq>
    <changefreq>0.5</changefreq>
  </url>

  <url>
    <loc>https://supabase.com/docs/reference/javascript/v1/rangelte</loc>
    <changefreq>weekly</changefreq>
    <changefreq>0.5</changefreq>
  </url>

  <url>
    <loc>https://supabase.com/docs/reference/javascript/v1/rangegt</loc>
    <changefreq>weekly</changefreq>
    <changefreq>0.5</changefreq>
  </url>

  <url>
    <loc>https://supabase.com/docs/reference/javascript/v1/rangegte</loc>
    <changefreq>weekly</changefreq>
    <changefreq>0.5</changefreq>
  </url>

  <url>
    <loc>https://supabase.com/docs/reference/javascript/v1/rangelte</loc>
    <changefreq>weekly</changefreq>
    <changefreq>0.5</changefreq>
  </url>

  <url>
    <loc>https://supabase.com/docs/reference/javascript/v1/rangeadjacent</loc>
    <changefreq>weekly</changefreq>
    <changefreq>0.5</changefreq>
  </url>

  <url>
    <loc>https://supabase.com/docs/reference/javascript/v1/overlaps</loc>
    <changefreq>weekly</changefreq>
    <changefreq>0.5</changefreq>
  </url>

  <url>
    <loc>https://supabase.com/docs/reference/javascript/v1/textsearch</loc>
    <changefreq>weekly</changefreq>
    <changefreq>0.5</changefreq>
  </url>

  <url>
    <loc>https://supabase.com/docs/reference/javascript/v1/filter</loc>
    <changefreq>weekly</changefreq>
    <changefreq>0.5</changefreq>
  </url>

  <url>
    <loc>https://supabase.com/docs/reference/dart/initializing</loc>
    <changefreq>weekly</changefreq>
    <changefreq>0.5</changefreq>
  </url>

  <url>
    <loc>https://supabase.com/docs/reference/dart/auth-signup</loc>
    <changefreq>weekly</changefreq>
    <changefreq>0.5</changefreq>
  </url>

  <url>
    <loc>https://supabase.com/docs/reference/dart/auth-signinwithpassword</loc>
    <changefreq>weekly</changefreq>
    <changefreq>0.5</changefreq>
  </url>

  <url>
    <loc>https://supabase.com/docs/reference/dart/auth-signinwithotp</loc>
    <changefreq>weekly</changefreq>
    <changefreq>0.5</changefreq>
  </url>

  <url>
    <loc>https://supabase.com/docs/reference/dart/auth-signinwithoauth</loc>
    <changefreq>weekly</changefreq>
    <changefreq>0.5</changefreq>
  </url>

  <url>
    <loc>https://supabase.com/docs/reference/dart/auth-signout</loc>
    <changefreq>weekly</changefreq>
    <changefreq>0.5</changefreq>
  </url>

  <url>
    <loc>https://supabase.com/docs/reference/dart/auth-verifyotp</loc>
    <changefreq>weekly</changefreq>
    <changefreq>0.5</changefreq>
  </url>

  <url>
    <loc>https://supabase.com/docs/reference/dart/auth-getsession</loc>
    <changefreq>weekly</changefreq>
    <changefreq>0.5</changefreq>
  </url>

  <url>
    <loc>https://supabase.com/docs/reference/dart/auth-getuser</loc>
    <changefreq>weekly</changefreq>
    <changefreq>0.5</changefreq>
  </url>

  <url>
    <loc>https://supabase.com/docs/reference/dart/auth-updateuser</loc>
    <changefreq>weekly</changefreq>
    <changefreq>0.5</changefreq>
  </url>

  <url>
    <loc>https://supabase.com/docs/reference/dart/auth-onauthstatechange</loc>
    <changefreq>weekly</changefreq>
    <changefreq>0.5</changefreq>
  </url>

  <url>
    <loc>https://supabase.com/docs/reference/dart/undefined</loc>
    <changefreq>weekly</changefreq>
    <changefreq>0.5</changefreq>
  </url>

  <url>
    <loc>https://supabase.com/docs/reference/dart/functions-invoke</loc>
    <changefreq>weekly</changefreq>
    <changefreq>0.5</changefreq>
  </url>

  <url>
    <loc>https://supabase.com/docs/reference/dart/select</loc>
    <changefreq>weekly</changefreq>
    <changefreq>0.5</changefreq>
  </url>

  <url>
    <loc>https://supabase.com/docs/reference/dart/insert</loc>
    <changefreq>weekly</changefreq>
    <changefreq>0.5</changefreq>
  </url>

  <url>
    <loc>https://supabase.com/docs/reference/dart/update</loc>
    <changefreq>weekly</changefreq>
    <changefreq>0.5</changefreq>
  </url>

  <url>
    <loc>https://supabase.com/docs/reference/dart/upsert</loc>
    <changefreq>weekly</changefreq>
    <changefreq>0.5</changefreq>
  </url>

  <url>
    <loc>https://supabase.com/docs/reference/dart/delete</loc>
    <changefreq>weekly</changefreq>
    <changefreq>0.5</changefreq>
  </url>

  <url>
    <loc>https://supabase.com/docs/reference/dart/rpc</loc>
    <changefreq>weekly</changefreq>
    <changefreq>0.5</changefreq>
  </url>

  <url>
    <loc>https://supabase.com/docs/reference/dart/subscribe</loc>
    <changefreq>weekly</changefreq>
    <changefreq>0.5</changefreq>
  </url>

  <url>
    <loc>https://supabase.com/docs/reference/dart/removechannel</loc>
    <changefreq>weekly</changefreq>
    <changefreq>0.5</changefreq>
  </url>

  <url>
    <loc>https://supabase.com/docs/reference/dart/removeallchannels</loc>
    <changefreq>weekly</changefreq>
    <changefreq>0.5</changefreq>
  </url>

  <url>
    <loc>https://supabase.com/docs/reference/dart/getchannels</loc>
    <changefreq>weekly</changefreq>
    <changefreq>0.5</changefreq>
  </url>

  <url>
    <loc>https://supabase.com/docs/reference/dart/stream</loc>
    <changefreq>weekly</changefreq>
    <changefreq>0.5</changefreq>
  </url>

  <url>
    <loc>https://supabase.com/docs/reference/dart/storage-listbuckets</loc>
    <changefreq>weekly</changefreq>
    <changefreq>0.5</changefreq>
  </url>

  <url>
    <loc>https://supabase.com/docs/reference/dart/storage-getbucket</loc>
    <changefreq>weekly</changefreq>
    <changefreq>0.5</changefreq>
  </url>

  <url>
    <loc>https://supabase.com/docs/reference/dart/storage-createbucket</loc>
    <changefreq>weekly</changefreq>
    <changefreq>0.5</changefreq>
  </url>

  <url>
    <loc>https://supabase.com/docs/reference/dart/storage-emptybucket</loc>
    <changefreq>weekly</changefreq>
    <changefreq>0.5</changefreq>
  </url>

  <url>
    <loc>https://supabase.com/docs/reference/dart/storage-updatebucket</loc>
    <changefreq>weekly</changefreq>
    <changefreq>0.5</changefreq>
  </url>

  <url>
    <loc>https://supabase.com/docs/reference/dart/storage-deletebucket</loc>
    <changefreq>weekly</changefreq>
    <changefreq>0.5</changefreq>
  </url>

  <url>
    <loc>https://supabase.com/docs/reference/dart/storage-from-upload</loc>
    <changefreq>weekly</changefreq>
    <changefreq>0.5</changefreq>
  </url>

  <url>
    <loc>https://supabase.com/docs/reference/dart/storage-from-update</loc>
    <changefreq>weekly</changefreq>
    <changefreq>0.5</changefreq>
  </url>

  <url>
    <loc>https://supabase.com/docs/reference/dart/storage-from-move</loc>
    <changefreq>weekly</changefreq>
    <changefreq>0.5</changefreq>
  </url>

  <url>
    <loc>https://supabase.com/docs/reference/dart/storage-from-createsignedurl</loc>
    <changefreq>weekly</changefreq>
    <changefreq>0.5</changefreq>
  </url>

  <url>
    <loc>https://supabase.com/docs/reference/dart/storage-from-getpublicurl</loc>
    <changefreq>weekly</changefreq>
    <changefreq>0.5</changefreq>
  </url>

  <url>
    <loc>https://supabase.com/docs/reference/dart/storage-from-download</loc>
    <changefreq>weekly</changefreq>
    <changefreq>0.5</changefreq>
  </url>

  <url>
    <loc>https://supabase.com/docs/reference/dart/storage-from-remove</loc>
    <changefreq>weekly</changefreq>
    <changefreq>0.5</changefreq>
  </url>

  <url>
    <loc>https://supabase.com/docs/reference/dart/storage-from-list</loc>
    <changefreq>weekly</changefreq>
    <changefreq>0.5</changefreq>
  </url>

  <url>
    <loc>https://supabase.com/docs/reference/dart/using-modifiers</loc>
    <changefreq>weekly</changefreq>
    <changefreq>0.5</changefreq>
  </url>

  <url>
    <loc>https://supabase.com/docs/reference/dart/limit</loc>
    <changefreq>weekly</changefreq>
    <changefreq>0.5</changefreq>
  </url>

  <url>
    <loc>https://supabase.com/docs/reference/dart/order</loc>
    <changefreq>weekly</changefreq>
    <changefreq>0.5</changefreq>
  </url>

  <url>
    <loc>https://supabase.com/docs/reference/dart/range</loc>
    <changefreq>weekly</changefreq>
    <changefreq>0.5</changefreq>
  </url>

  <url>
    <loc>https://supabase.com/docs/reference/dart/single</loc>
    <changefreq>weekly</changefreq>
    <changefreq>0.5</changefreq>
  </url>

  <url>
    <loc>https://supabase.com/docs/reference/dart/using-filters</loc>
    <changefreq>weekly</changefreq>
    <changefreq>0.5</changefreq>
  </url>

  <url>
    <loc>https://supabase.com/docs/reference/dart/or</loc>
    <changefreq>weekly</changefreq>
    <changefreq>0.5</changefreq>
  </url>

  <url>
    <loc>https://supabase.com/docs/reference/dart/not</loc>
    <changefreq>weekly</changefreq>
    <changefreq>0.5</changefreq>
  </url>

  <url>
    <loc>https://supabase.com/docs/reference/dart/match</loc>
    <changefreq>weekly</changefreq>
    <changefreq>0.5</changefreq>
  </url>

  <url>
    <loc>https://supabase.com/docs/reference/dart/eq</loc>
    <changefreq>weekly</changefreq>
    <changefreq>0.5</changefreq>
  </url>

  <url>
    <loc>https://supabase.com/docs/reference/dart/neq</loc>
    <changefreq>weekly</changefreq>
    <changefreq>0.5</changefreq>
  </url>

  <url>
    <loc>https://supabase.com/docs/reference/dart/gt</loc>
    <changefreq>weekly</changefreq>
    <changefreq>0.5</changefreq>
  </url>

  <url>
    <loc>https://supabase.com/docs/reference/dart/gte</loc>
    <changefreq>weekly</changefreq>
    <changefreq>0.5</changefreq>
  </url>

  <url>
    <loc>https://supabase.com/docs/reference/dart/lt</loc>
    <changefreq>weekly</changefreq>
    <changefreq>0.5</changefreq>
  </url>

  <url>
    <loc>https://supabase.com/docs/reference/dart/lte</loc>
    <changefreq>weekly</changefreq>
    <changefreq>0.5</changefreq>
  </url>

  <url>
    <loc>https://supabase.com/docs/reference/dart/like</loc>
    <changefreq>weekly</changefreq>
    <changefreq>0.5</changefreq>
  </url>

  <url>
    <loc>https://supabase.com/docs/reference/dart/ilike</loc>
    <changefreq>weekly</changefreq>
    <changefreq>0.5</changefreq>
  </url>

  <url>
    <loc>https://supabase.com/docs/reference/dart/is</loc>
    <changefreq>weekly</changefreq>
    <changefreq>0.5</changefreq>
  </url>

  <url>
    <loc>https://supabase.com/docs/reference/dart/in</loc>
    <changefreq>weekly</changefreq>
    <changefreq>0.5</changefreq>
  </url>

  <url>
    <loc>https://supabase.com/docs/reference/dart/contains</loc>
    <changefreq>weekly</changefreq>
    <changefreq>0.5</changefreq>
  </url>

  <url>
    <loc>https://supabase.com/docs/reference/dart/containedby</loc>
    <changefreq>weekly</changefreq>
    <changefreq>0.5</changefreq>
  </url>

  <url>
    <loc>https://supabase.com/docs/reference/dart/rangelt</loc>
    <changefreq>weekly</changefreq>
    <changefreq>0.5</changefreq>
  </url>

  <url>
    <loc>https://supabase.com/docs/reference/dart/rangegt</loc>
    <changefreq>weekly</changefreq>
    <changefreq>0.5</changefreq>
  </url>

  <url>
    <loc>https://supabase.com/docs/reference/dart/rangegte</loc>
    <changefreq>weekly</changefreq>
    <changefreq>0.5</changefreq>
  </url>

  <url>
    <loc>https://supabase.com/docs/reference/dart/rangelte</loc>
    <changefreq>weekly</changefreq>
    <changefreq>0.5</changefreq>
  </url>

  <url>
    <loc>https://supabase.com/docs/reference/dart/rangeadjacent</loc>
    <changefreq>weekly</changefreq>
    <changefreq>0.5</changefreq>
  </url>

  <url>
    <loc>https://supabase.com/docs/reference/dart/overlaps</loc>
    <changefreq>weekly</changefreq>
    <changefreq>0.5</changefreq>
  </url>

  <url>
    <loc>https://supabase.com/docs/reference/dart/textsearch</loc>
    <changefreq>weekly</changefreq>
    <changefreq>0.5</changefreq>
  </url>

  <url>
    <loc>https://supabase.com/docs/reference/dart/filter</loc>
    <changefreq>weekly</changefreq>
    <changefreq>0.5</changefreq>
  </url>

  <url>
    <loc>https://supabase.com/docs/reference/dart/v0/installing</loc>
    <changefreq>weekly</changefreq>
    <changefreq>0.5</changefreq>
  </url>

  <url>
    <loc>https://supabase.com/docs/reference/dart/v0/initializing</loc>
    <changefreq>weekly</changefreq>
    <changefreq>0.5</changefreq>
  </url>

  <url>
    <loc>https://supabase.com/docs/reference/dart/v0/auth-signup</loc>
    <changefreq>weekly</changefreq>
    <changefreq>0.5</changefreq>
  </url>

  <url>
    <loc>https://supabase.com/docs/reference/dart/v0/auth-signin</loc>
    <changefreq>weekly</changefreq>
    <changefreq>0.5</changefreq>
  </url>

  <url>
    <loc>https://supabase.com/docs/reference/dart/v0/auth-signinwithprovider</loc>
    <changefreq>weekly</changefreq>
    <changefreq>0.5</changefreq>
  </url>

  <url>
    <loc>https://supabase.com/docs/reference/dart/v0/auth-signout</loc>
    <changefreq>weekly</changefreq>
    <changefreq>0.5</changefreq>
  </url>

  <url>
    <loc>https://supabase.com/docs/reference/dart/v0/auth-session</loc>
    <changefreq>weekly</changefreq>
    <changefreq>0.5</changefreq>
  </url>

  <url>
    <loc>https://supabase.com/docs/reference/dart/v0/auth-user</loc>
    <changefreq>weekly</changefreq>
    <changefreq>0.5</changefreq>
  </url>

  <url>
    <loc>https://supabase.com/docs/reference/dart/v0/auth-getsession</loc>
    <changefreq>weekly</changefreq>
    <changefreq>0.5</changefreq>
  </url>

  <url>
    <loc>https://supabase.com/docs/reference/dart/v0/auth-getuser</loc>
    <changefreq>weekly</changefreq>
    <changefreq>0.5</changefreq>
  </url>

  <url>
    <loc>https://supabase.com/docs/reference/dart/v0/auth-updateuser</loc>
    <changefreq>weekly</changefreq>
    <changefreq>0.5</changefreq>
  </url>

  <url>
    <loc>https://supabase.com/docs/reference/dart/v0/auth-onauthstatechange</loc>
    <changefreq>weekly</changefreq>
    <changefreq>0.5</changefreq>
  </url>

  <url>
    <loc>https://supabase.com/docs/reference/dart/v0/auth-resetpasswordforemail</loc>
    <changefreq>weekly</changefreq>
    <changefreq>0.5</changefreq>
  </url>

  <url>
    <loc>https://supabase.com/docs/reference/dart/v0/functions-invoke</loc>
    <changefreq>weekly</changefreq>
    <changefreq>0.5</changefreq>
  </url>

  <url>
    <loc>https://supabase.com/docs/reference/dart/v0/select</loc>
    <changefreq>weekly</changefreq>
    <changefreq>0.5</changefreq>
  </url>

  <url>
    <loc>https://supabase.com/docs/reference/dart/v0/insert</loc>
    <changefreq>weekly</changefreq>
    <changefreq>0.5</changefreq>
  </url>

  <url>
    <loc>https://supabase.com/docs/reference/dart/v0/update</loc>
    <changefreq>weekly</changefreq>
    <changefreq>0.5</changefreq>
  </url>

  <url>
    <loc>https://supabase.com/docs/reference/dart/v0/upsert</loc>
    <changefreq>weekly</changefreq>
    <changefreq>0.5</changefreq>
  </url>

  <url>
    <loc>https://supabase.com/docs/reference/dart/v0/delete</loc>
    <changefreq>weekly</changefreq>
    <changefreq>0.5</changefreq>
  </url>

  <url>
    <loc>https://supabase.com/docs/reference/dart/v0/rpc</loc>
    <changefreq>weekly</changefreq>
    <changefreq>0.5</changefreq>
  </url>

  <url>
    <loc>https://supabase.com/docs/reference/dart/v0/subscribe</loc>
    <changefreq>weekly</changefreq>
    <changefreq>0.5</changefreq>
  </url>

  <url>
    <loc>https://supabase.com/docs/reference/dart/v0/removesubscription</loc>
    <changefreq>weekly</changefreq>
    <changefreq>0.5</changefreq>
  </url>

  <url>
    <loc>https://supabase.com/docs/reference/dart/v0/getsubscriptions</loc>
    <changefreq>weekly</changefreq>
    <changefreq>0.5</changefreq>
  </url>

  <url>
    <loc>https://supabase.com/docs/reference/dart/v0/stream</loc>
    <changefreq>weekly</changefreq>
    <changefreq>0.5</changefreq>
  </url>

  <url>
    <loc>https://supabase.com/docs/reference/dart/v0/storage-listbuckets</loc>
    <changefreq>weekly</changefreq>
    <changefreq>0.5</changefreq>
  </url>

  <url>
    <loc>https://supabase.com/docs/reference/dart/v0/storage-getbucket</loc>
    <changefreq>weekly</changefreq>
    <changefreq>0.5</changefreq>
  </url>

  <url>
    <loc>https://supabase.com/docs/reference/dart/v0/storage-createbucket</loc>
    <changefreq>weekly</changefreq>
    <changefreq>0.5</changefreq>
  </url>

  <url>
    <loc>https://supabase.com/docs/reference/dart/v0/storage-emptybucket</loc>
    <changefreq>weekly</changefreq>
    <changefreq>0.5</changefreq>
  </url>

  <url>
    <loc>https://supabase.com/docs/reference/dart/v0/storage-updatebucket</loc>
    <changefreq>weekly</changefreq>
    <changefreq>0.5</changefreq>
  </url>

  <url>
    <loc>https://supabase.com/docs/reference/dart/v0/storage-deletebucket</loc>
    <changefreq>weekly</changefreq>
    <changefreq>0.5</changefreq>
  </url>

  <url>
    <loc>https://supabase.com/docs/reference/dart/v0/storage-from-upload</loc>
    <changefreq>weekly</changefreq>
    <changefreq>0.5</changefreq>
  </url>

  <url>
    <loc>https://supabase.com/docs/reference/dart/v0/storage-from-update</loc>
    <changefreq>weekly</changefreq>
    <changefreq>0.5</changefreq>
  </url>

  <url>
    <loc>https://supabase.com/docs/reference/dart/v0/storage-from-move</loc>
    <changefreq>weekly</changefreq>
    <changefreq>0.5</changefreq>
  </url>

  <url>
    <loc>https://supabase.com/docs/reference/dart/v0/storage-from-createsignedurl</loc>
    <changefreq>weekly</changefreq>
    <changefreq>0.5</changefreq>
  </url>

  <url>
    <loc>https://supabase.com/docs/reference/dart/v0/storage-from-getpublicurl</loc>
    <changefreq>weekly</changefreq>
    <changefreq>0.5</changefreq>
  </url>

  <url>
    <loc>https://supabase.com/docs/reference/dart/v0/storage-from-download</loc>
    <changefreq>weekly</changefreq>
    <changefreq>0.5</changefreq>
  </url>

  <url>
    <loc>https://supabase.com/docs/reference/dart/v0/storage-from-remove</loc>
    <changefreq>weekly</changefreq>
    <changefreq>0.5</changefreq>
  </url>

  <url>
    <loc>https://supabase.com/docs/reference/dart/v0/storage-from-list</loc>
    <changefreq>weekly</changefreq>
    <changefreq>0.5</changefreq>
  </url>

  <url>
    <loc>https://supabase.com/docs/reference/dart/v0/using-modifiers</loc>
    <changefreq>weekly</changefreq>
    <changefreq>0.5</changefreq>
  </url>

  <url>
    <loc>https://supabase.com/docs/reference/dart/v0/limit</loc>
    <changefreq>weekly</changefreq>
    <changefreq>0.5</changefreq>
  </url>

  <url>
    <loc>https://supabase.com/docs/reference/dart/v0/order</loc>
    <changefreq>weekly</changefreq>
    <changefreq>0.5</changefreq>
  </url>

  <url>
    <loc>https://supabase.com/docs/reference/dart/v0/range</loc>
    <changefreq>weekly</changefreq>
    <changefreq>0.5</changefreq>
  </url>

  <url>
    <loc>https://supabase.com/docs/reference/dart/v0/single</loc>
    <changefreq>weekly</changefreq>
    <changefreq>0.5</changefreq>
  </url>

  <url>
    <loc>https://supabase.com/docs/reference/dart/v0/using-filters</loc>
    <changefreq>weekly</changefreq>
    <changefreq>0.5</changefreq>
  </url>

  <url>
    <loc>https://supabase.com/docs/reference/dart/v0/or</loc>
    <changefreq>weekly</changefreq>
    <changefreq>0.5</changefreq>
  </url>

  <url>
    <loc>https://supabase.com/docs/reference/dart/v0/not</loc>
    <changefreq>weekly</changefreq>
    <changefreq>0.5</changefreq>
  </url>

  <url>
    <loc>https://supabase.com/docs/reference/dart/v0/match</loc>
    <changefreq>weekly</changefreq>
    <changefreq>0.5</changefreq>
  </url>

  <url>
    <loc>https://supabase.com/docs/reference/dart/v0/eq</loc>
    <changefreq>weekly</changefreq>
    <changefreq>0.5</changefreq>
  </url>

  <url>
    <loc>https://supabase.com/docs/reference/dart/v0/neq</loc>
    <changefreq>weekly</changefreq>
    <changefreq>0.5</changefreq>
  </url>

  <url>
    <loc>https://supabase.com/docs/reference/dart/v0/gt</loc>
    <changefreq>weekly</changefreq>
    <changefreq>0.5</changefreq>
  </url>

  <url>
    <loc>https://supabase.com/docs/reference/dart/v0/gte</loc>
    <changefreq>weekly</changefreq>
    <changefreq>0.5</changefreq>
  </url>

  <url>
    <loc>https://supabase.com/docs/reference/dart/v0/lt</loc>
    <changefreq>weekly</changefreq>
    <changefreq>0.5</changefreq>
  </url>

  <url>
    <loc>https://supabase.com/docs/reference/dart/v0/lte</loc>
    <changefreq>weekly</changefreq>
    <changefreq>0.5</changefreq>
  </url>

  <url>
    <loc>https://supabase.com/docs/reference/dart/v0/like</loc>
    <changefreq>weekly</changefreq>
    <changefreq>0.5</changefreq>
  </url>

  <url>
    <loc>https://supabase.com/docs/reference/dart/v0/ilike</loc>
    <changefreq>weekly</changefreq>
    <changefreq>0.5</changefreq>
  </url>

  <url>
    <loc>https://supabase.com/docs/reference/dart/v0/is</loc>
    <changefreq>weekly</changefreq>
    <changefreq>0.5</changefreq>
  </url>

  <url>
    <loc>https://supabase.com/docs/reference/dart/v0/in</loc>
    <changefreq>weekly</changefreq>
    <changefreq>0.5</changefreq>
  </url>

  <url>
    <loc>https://supabase.com/docs/reference/dart/v0/contains</loc>
    <changefreq>weekly</changefreq>
    <changefreq>0.5</changefreq>
  </url>

  <url>
    <loc>https://supabase.com/docs/reference/dart/v0/containedby</loc>
    <changefreq>weekly</changefreq>
    <changefreq>0.5</changefreq>
  </url>

  <url>
    <loc>https://supabase.com/docs/reference/dart/v0/rangelt</loc>
    <changefreq>weekly</changefreq>
    <changefreq>0.5</changefreq>
  </url>

  <url>
    <loc>https://supabase.com/docs/reference/dart/v0/rangegt</loc>
    <changefreq>weekly</changefreq>
    <changefreq>0.5</changefreq>
  </url>

  <url>
    <loc>https://supabase.com/docs/reference/dart/v0/rangegte</loc>
    <changefreq>weekly</changefreq>
    <changefreq>0.5</changefreq>
  </url>

  <url>
    <loc>https://supabase.com/docs/reference/dart/v0/rangelte</loc>
    <changefreq>weekly</changefreq>
    <changefreq>0.5</changefreq>
  </url>

  <url>
    <loc>https://supabase.com/docs/reference/dart/v0/rangeadjacent</loc>
    <changefreq>weekly</changefreq>
    <changefreq>0.5</changefreq>
  </url>

  <url>
    <loc>https://supabase.com/docs/reference/dart/v0/overlaps</loc>
    <changefreq>weekly</changefreq>
    <changefreq>0.5</changefreq>
  </url>

  <url>
    <loc>https://supabase.com/docs/reference/dart/v0/textsearch</loc>
    <changefreq>weekly</changefreq>
    <changefreq>0.5</changefreq>
  </url>

  <url>
    <loc>https://supabase.com/docs/reference/dart/v0/filter</loc>
    <changefreq>weekly</changefreq>
    <changefreq>0.5</changefreq>
  </url>

  <url>
    <loc>https://supabase.com/docs/reference/dart/v0/installing</loc>
    <changefreq>weekly</changefreq>
    <changefreq>0.5</changefreq>
  </url>

  <url>
    <loc>https://supabase.com/docs/reference/dart/v0/initializing</loc>
    <changefreq>weekly</changefreq>
    <changefreq>0.5</changefreq>
  </url>

  <url>
    <loc>https://supabase.com/docs/reference/dart/v0/auth-signup</loc>
    <changefreq>weekly</changefreq>
    <changefreq>0.5</changefreq>
  </url>

  <url>
    <loc>https://supabase.com/docs/reference/dart/v0/auth-signin</loc>
    <changefreq>weekly</changefreq>
    <changefreq>0.5</changefreq>
  </url>

  <url>
    <loc>https://supabase.com/docs/reference/dart/v0/auth-signinwithprovider</loc>
    <changefreq>weekly</changefreq>
    <changefreq>0.5</changefreq>
  </url>

  <url>
    <loc>https://supabase.com/docs/reference/dart/v0/auth-signout</loc>
    <changefreq>weekly</changefreq>
    <changefreq>0.5</changefreq>
  </url>

  <url>
    <loc>https://supabase.com/docs/reference/dart/v0/auth-session</loc>
    <changefreq>weekly</changefreq>
    <changefreq>0.5</changefreq>
  </url>

  <url>
    <loc>https://supabase.com/docs/reference/dart/v0/auth-user</loc>
    <changefreq>weekly</changefreq>
    <changefreq>0.5</changefreq>
  </url>

  <url>
    <loc>https://supabase.com/docs/reference/dart/v0/auth-getsession</loc>
    <changefreq>weekly</changefreq>
    <changefreq>0.5</changefreq>
  </url>

  <url>
    <loc>https://supabase.com/docs/reference/dart/v0/auth-getuser</loc>
    <changefreq>weekly</changefreq>
    <changefreq>0.5</changefreq>
  </url>

  <url>
    <loc>https://supabase.com/docs/reference/dart/v0/auth-updateuser</loc>
    <changefreq>weekly</changefreq>
    <changefreq>0.5</changefreq>
  </url>

  <url>
    <loc>https://supabase.com/docs/reference/dart/v0/auth-onauthstatechange</loc>
    <changefreq>weekly</changefreq>
    <changefreq>0.5</changefreq>
  </url>

  <url>
    <loc>https://supabase.com/docs/reference/dart/v0/auth-resetpasswordforemail</loc>
    <changefreq>weekly</changefreq>
    <changefreq>0.5</changefreq>
  </url>

  <url>
    <loc>https://supabase.com/docs/reference/dart/v0/functions-invoke</loc>
    <changefreq>weekly</changefreq>
    <changefreq>0.5</changefreq>
  </url>

  <url>
    <loc>https://supabase.com/docs/reference/dart/v0/select</loc>
    <changefreq>weekly</changefreq>
    <changefreq>0.5</changefreq>
  </url>

  <url>
    <loc>https://supabase.com/docs/reference/dart/v0/insert</loc>
    <changefreq>weekly</changefreq>
    <changefreq>0.5</changefreq>
  </url>

  <url>
    <loc>https://supabase.com/docs/reference/dart/v0/update</loc>
    <changefreq>weekly</changefreq>
    <changefreq>0.5</changefreq>
  </url>

  <url>
    <loc>https://supabase.com/docs/reference/dart/v0/upsert</loc>
    <changefreq>weekly</changefreq>
    <changefreq>0.5</changefreq>
  </url>

  <url>
    <loc>https://supabase.com/docs/reference/dart/v0/delete</loc>
    <changefreq>weekly</changefreq>
    <changefreq>0.5</changefreq>
  </url>

  <url>
    <loc>https://supabase.com/docs/reference/dart/v0/rpc</loc>
    <changefreq>weekly</changefreq>
    <changefreq>0.5</changefreq>
  </url>

  <url>
    <loc>https://supabase.com/docs/reference/dart/v0/subscribe</loc>
    <changefreq>weekly</changefreq>
    <changefreq>0.5</changefreq>
  </url>

  <url>
    <loc>https://supabase.com/docs/reference/dart/v0/removesubscription</loc>
    <changefreq>weekly</changefreq>
    <changefreq>0.5</changefreq>
  </url>

  <url>
    <loc>https://supabase.com/docs/reference/dart/v0/getsubscriptions</loc>
    <changefreq>weekly</changefreq>
    <changefreq>0.5</changefreq>
  </url>

  <url>
    <loc>https://supabase.com/docs/reference/dart/v0/stream</loc>
    <changefreq>weekly</changefreq>
    <changefreq>0.5</changefreq>
  </url>

  <url>
    <loc>https://supabase.com/docs/reference/dart/v0/storage-listbuckets</loc>
    <changefreq>weekly</changefreq>
    <changefreq>0.5</changefreq>
  </url>

  <url>
    <loc>https://supabase.com/docs/reference/dart/v0/storage-getbucket</loc>
    <changefreq>weekly</changefreq>
    <changefreq>0.5</changefreq>
  </url>

  <url>
    <loc>https://supabase.com/docs/reference/dart/v0/storage-createbucket</loc>
    <changefreq>weekly</changefreq>
    <changefreq>0.5</changefreq>
  </url>

  <url>
    <loc>https://supabase.com/docs/reference/dart/v0/storage-emptybucket</loc>
    <changefreq>weekly</changefreq>
    <changefreq>0.5</changefreq>
  </url>

  <url>
    <loc>https://supabase.com/docs/reference/dart/v0/storage-updatebucket</loc>
    <changefreq>weekly</changefreq>
    <changefreq>0.5</changefreq>
  </url>

  <url>
    <loc>https://supabase.com/docs/reference/dart/v0/storage-deletebucket</loc>
    <changefreq>weekly</changefreq>
    <changefreq>0.5</changefreq>
  </url>

  <url>
    <loc>https://supabase.com/docs/reference/dart/v0/storage-from-upload</loc>
    <changefreq>weekly</changefreq>
    <changefreq>0.5</changefreq>
  </url>

  <url>
    <loc>https://supabase.com/docs/reference/dart/v0/storage-from-update</loc>
    <changefreq>weekly</changefreq>
    <changefreq>0.5</changefreq>
  </url>

  <url>
    <loc>https://supabase.com/docs/reference/dart/v0/storage-from-move</loc>
    <changefreq>weekly</changefreq>
    <changefreq>0.5</changefreq>
  </url>

  <url>
    <loc>https://supabase.com/docs/reference/dart/v0/storage-from-createsignedurl</loc>
    <changefreq>weekly</changefreq>
    <changefreq>0.5</changefreq>
  </url>

  <url>
    <loc>https://supabase.com/docs/reference/dart/v0/storage-from-getpublicurl</loc>
    <changefreq>weekly</changefreq>
    <changefreq>0.5</changefreq>
  </url>

  <url>
    <loc>https://supabase.com/docs/reference/dart/v0/storage-from-download</loc>
    <changefreq>weekly</changefreq>
    <changefreq>0.5</changefreq>
  </url>

  <url>
    <loc>https://supabase.com/docs/reference/dart/v0/storage-from-remove</loc>
    <changefreq>weekly</changefreq>
    <changefreq>0.5</changefreq>
  </url>

  <url>
    <loc>https://supabase.com/docs/reference/dart/v0/storage-from-list</loc>
    <changefreq>weekly</changefreq>
    <changefreq>0.5</changefreq>
  </url>

  <url>
    <loc>https://supabase.com/docs/reference/dart/v0/using-modifiers</loc>
    <changefreq>weekly</changefreq>
    <changefreq>0.5</changefreq>
  </url>

  <url>
    <loc>https://supabase.com/docs/reference/dart/v0/limit</loc>
    <changefreq>weekly</changefreq>
    <changefreq>0.5</changefreq>
  </url>

  <url>
    <loc>https://supabase.com/docs/reference/dart/v0/order</loc>
    <changefreq>weekly</changefreq>
    <changefreq>0.5</changefreq>
  </url>

  <url>
    <loc>https://supabase.com/docs/reference/dart/v0/range</loc>
    <changefreq>weekly</changefreq>
    <changefreq>0.5</changefreq>
  </url>

  <url>
    <loc>https://supabase.com/docs/reference/dart/v0/single</loc>
    <changefreq>weekly</changefreq>
    <changefreq>0.5</changefreq>
  </url>

  <url>
    <loc>https://supabase.com/docs/reference/dart/v0/using-filters</loc>
    <changefreq>weekly</changefreq>
    <changefreq>0.5</changefreq>
  </url>

  <url>
    <loc>https://supabase.com/docs/reference/dart/v0/or</loc>
    <changefreq>weekly</changefreq>
    <changefreq>0.5</changefreq>
  </url>

  <url>
    <loc>https://supabase.com/docs/reference/dart/v0/not</loc>
    <changefreq>weekly</changefreq>
    <changefreq>0.5</changefreq>
  </url>

  <url>
    <loc>https://supabase.com/docs/reference/dart/v0/match</loc>
    <changefreq>weekly</changefreq>
    <changefreq>0.5</changefreq>
  </url>

  <url>
    <loc>https://supabase.com/docs/reference/dart/v0/eq</loc>
    <changefreq>weekly</changefreq>
    <changefreq>0.5</changefreq>
  </url>

  <url>
    <loc>https://supabase.com/docs/reference/dart/v0/neq</loc>
    <changefreq>weekly</changefreq>
    <changefreq>0.5</changefreq>
  </url>

  <url>
    <loc>https://supabase.com/docs/reference/dart/v0/gt</loc>
    <changefreq>weekly</changefreq>
    <changefreq>0.5</changefreq>
  </url>

  <url>
    <loc>https://supabase.com/docs/reference/dart/v0/gte</loc>
    <changefreq>weekly</changefreq>
    <changefreq>0.5</changefreq>
  </url>

  <url>
    <loc>https://supabase.com/docs/reference/dart/v0/lt</loc>
    <changefreq>weekly</changefreq>
    <changefreq>0.5</changefreq>
  </url>

  <url>
    <loc>https://supabase.com/docs/reference/dart/v0/lte</loc>
    <changefreq>weekly</changefreq>
    <changefreq>0.5</changefreq>
  </url>

  <url>
    <loc>https://supabase.com/docs/reference/dart/v0/like</loc>
    <changefreq>weekly</changefreq>
    <changefreq>0.5</changefreq>
  </url>

  <url>
    <loc>https://supabase.com/docs/reference/dart/v0/ilike</loc>
    <changefreq>weekly</changefreq>
    <changefreq>0.5</changefreq>
  </url>

  <url>
    <loc>https://supabase.com/docs/reference/dart/v0/is</loc>
    <changefreq>weekly</changefreq>
    <changefreq>0.5</changefreq>
  </url>

  <url>
    <loc>https://supabase.com/docs/reference/dart/v0/in</loc>
    <changefreq>weekly</changefreq>
    <changefreq>0.5</changefreq>
  </url>

  <url>
    <loc>https://supabase.com/docs/reference/dart/v0/contains</loc>
    <changefreq>weekly</changefreq>
    <changefreq>0.5</changefreq>
  </url>

  <url>
    <loc>https://supabase.com/docs/reference/dart/v0/containedby</loc>
    <changefreq>weekly</changefreq>
    <changefreq>0.5</changefreq>
  </url>

  <url>
    <loc>https://supabase.com/docs/reference/dart/v0/rangelt</loc>
    <changefreq>weekly</changefreq>
    <changefreq>0.5</changefreq>
  </url>

  <url>
    <loc>https://supabase.com/docs/reference/dart/v0/rangegt</loc>
    <changefreq>weekly</changefreq>
    <changefreq>0.5</changefreq>
  </url>

  <url>
    <loc>https://supabase.com/docs/reference/dart/v0/rangegte</loc>
    <changefreq>weekly</changefreq>
    <changefreq>0.5</changefreq>
  </url>

  <url>
    <loc>https://supabase.com/docs/reference/dart/v0/rangelte</loc>
    <changefreq>weekly</changefreq>
    <changefreq>0.5</changefreq>
  </url>

  <url>
    <loc>https://supabase.com/docs/reference/dart/v0/rangeadjacent</loc>
    <changefreq>weekly</changefreq>
    <changefreq>0.5</changefreq>
  </url>

  <url>
    <loc>https://supabase.com/docs/reference/dart/v0/overlaps</loc>
    <changefreq>weekly</changefreq>
    <changefreq>0.5</changefreq>
  </url>

  <url>
    <loc>https://supabase.com/docs/reference/dart/v0/textsearch</loc>
    <changefreq>weekly</changefreq>
    <changefreq>0.5</changefreq>
  </url>

  <url>
    <loc>https://supabase.com/docs/reference/dart/v0/filter</loc>
    <changefreq>weekly</changefreq>
    <changefreq>0.5</changefreq>
  </url>

  <url>
    <loc>https://supabase.com/docs/reference/cli/supabase-vanity-subdomains</loc>
    <changefreq>weekly</changefreq>
    <changefreq>0.5</changefreq>
  </url>

  <url>
    <loc>https://supabase.com/docs/reference/cli/supabase-vanity-subdomains-get</loc>
    <changefreq>weekly</changefreq>
    <changefreq>0.5</changefreq>
  </url>

  <url>
    <loc>https://supabase.com/docs/reference/cli/supabase-vanity-subdomains-delete</loc>
    <changefreq>weekly</changefreq>
    <changefreq>0.5</changefreq>
  </url>

  <url>
    <loc>https://supabase.com/docs/reference/cli/supabase-vanity-subdomains-check-availability</loc>
    <changefreq>weekly</changefreq>
    <changefreq>0.5</changefreq>
  </url>

  <url>
    <loc>https://supabase.com/docs/reference/cli/supabase-vanity-subdomains-activate</loc>
    <changefreq>weekly</changefreq>
    <changefreq>0.5</changefreq>
  </url>

  <url>
    <loc>https://supabase.com/docs/reference/cli/supabase-test</loc>
    <changefreq>weekly</changefreq>
    <changefreq>0.5</changefreq>
  </url>

  <url>
    <loc>https://supabase.com/docs/reference/cli/supabase-test-db</loc>
    <changefreq>weekly</changefreq>
    <changefreq>0.5</changefreq>
  </url>

  <url>
    <loc>https://supabase.com/docs/reference/cli/supabase-stop</loc>
    <changefreq>weekly</changefreq>
    <changefreq>0.5</changefreq>
  </url>

  <url>
    <loc>https://supabase.com/docs/reference/cli/supabase-status</loc>
    <changefreq>weekly</changefreq>
    <changefreq>0.5</changefreq>
  </url>

  <url>
    <loc>https://supabase.com/docs/reference/cli/supabase-start</loc>
    <changefreq>weekly</changefreq>
    <changefreq>0.5</changefreq>
  </url>

  <url>
    <loc>https://supabase.com/docs/reference/cli/supabase-ssl-enforcement</loc>
    <changefreq>weekly</changefreq>
    <changefreq>0.5</changefreq>
  </url>

  <url>
    <loc>https://supabase.com/docs/reference/cli/supabase-ssl-enforcement-update</loc>
    <changefreq>weekly</changefreq>
    <changefreq>0.5</changefreq>
  </url>

  <url>
    <loc>https://supabase.com/docs/reference/cli/supabase-ssl-enforcement-get</loc>
    <changefreq>weekly</changefreq>
    <changefreq>0.5</changefreq>
  </url>

  <url>
    <loc>https://supabase.com/docs/reference/cli/supabase-secrets</loc>
    <changefreq>weekly</changefreq>
    <changefreq>0.5</changefreq>
  </url>

  <url>
    <loc>https://supabase.com/docs/reference/cli/supabase-secrets-unset</loc>
    <changefreq>weekly</changefreq>
    <changefreq>0.5</changefreq>
  </url>

  <url>
    <loc>https://supabase.com/docs/reference/cli/supabase-secrets-set</loc>
    <changefreq>weekly</changefreq>
    <changefreq>0.5</changefreq>
  </url>

  <url>
    <loc>https://supabase.com/docs/reference/cli/supabase-secrets-list</loc>
    <changefreq>weekly</changefreq>
    <changefreq>0.5</changefreq>
  </url>

  <url>
    <loc>https://supabase.com/docs/reference/cli/supabase-projects</loc>
    <changefreq>weekly</changefreq>
    <changefreq>0.5</changefreq>
  </url>

  <url>
    <loc>https://supabase.com/docs/reference/cli/supabase-projects-list</loc>
    <changefreq>weekly</changefreq>
    <changefreq>0.5</changefreq>
  </url>

  <url>
    <loc>https://supabase.com/docs/reference/cli/supabase-projects-create</loc>
    <changefreq>weekly</changefreq>
    <changefreq>0.5</changefreq>
  </url>

  <url>
    <loc>https://supabase.com/docs/reference/cli/supabase-orgs</loc>
    <changefreq>weekly</changefreq>
    <changefreq>0.5</changefreq>
  </url>

  <url>
    <loc>https://supabase.com/docs/reference/cli/supabase-orgs-list</loc>
    <changefreq>weekly</changefreq>
    <changefreq>0.5</changefreq>
  </url>

  <url>
    <loc>https://supabase.com/docs/reference/cli/supabase-network-restrictions</loc>
    <changefreq>weekly</changefreq>
    <changefreq>0.5</changefreq>
  </url>

  <url>
    <loc>https://supabase.com/docs/reference/cli/supabase-network-restrictions-update</loc>
    <changefreq>weekly</changefreq>
    <changefreq>0.5</changefreq>
  </url>

  <url>
    <loc>https://supabase.com/docs/reference/cli/supabase-network-restrictions-get</loc>
    <changefreq>weekly</changefreq>
    <changefreq>0.5</changefreq>
  </url>

  <url>
    <loc>https://supabase.com/docs/reference/cli/supabase-network-bans</loc>
    <changefreq>weekly</changefreq>
    <changefreq>0.5</changefreq>
  </url>

  <url>
    <loc>https://supabase.com/docs/reference/cli/supabase-network-bans-remove</loc>
    <changefreq>weekly</changefreq>
    <changefreq>0.5</changefreq>
  </url>

  <url>
    <loc>https://supabase.com/docs/reference/cli/supabase-network-bans-get</loc>
    <changefreq>weekly</changefreq>
    <changefreq>0.5</changefreq>
  </url>

  <url>
    <loc>https://supabase.com/docs/reference/cli/supabase-migration</loc>
    <changefreq>weekly</changefreq>
    <changefreq>0.5</changefreq>
  </url>

  <url>
    <loc>https://supabase.com/docs/reference/cli/supabase-migration-repair</loc>
    <changefreq>weekly</changefreq>
    <changefreq>0.5</changefreq>
  </url>

  <url>
    <loc>https://supabase.com/docs/reference/cli/supabase-migration-new</loc>
    <changefreq>weekly</changefreq>
    <changefreq>0.5</changefreq>
  </url>

  <url>
    <loc>https://supabase.com/docs/reference/cli/supabase-migration-list</loc>
    <changefreq>weekly</changefreq>
    <changefreq>0.5</changefreq>
  </url>

  <url>
    <loc>https://supabase.com/docs/reference/cli/supabase-login</loc>
    <changefreq>weekly</changefreq>
    <changefreq>0.5</changefreq>
  </url>

  <url>
    <loc>https://supabase.com/docs/reference/cli/supabase-link</loc>
    <changefreq>weekly</changefreq>
    <changefreq>0.5</changefreq>
  </url>

  <url>
    <loc>https://supabase.com/docs/reference/cli/supabase-init</loc>
    <changefreq>weekly</changefreq>
    <changefreq>0.5</changefreq>
  </url>

  <url>
    <loc>https://supabase.com/docs/reference/cli/supabase-gen</loc>
    <changefreq>weekly</changefreq>
    <changefreq>0.5</changefreq>
  </url>

  <url>
    <loc>https://supabase.com/docs/reference/cli/supabase-gen-types</loc>
    <changefreq>weekly</changefreq>
    <changefreq>0.5</changefreq>
  </url>

  <url>
    <loc>https://supabase.com/docs/reference/cli/supabase-gen-types-typescript</loc>
    <changefreq>weekly</changefreq>
    <changefreq>0.5</changefreq>
  </url>

  <url>
    <loc>https://supabase.com/docs/reference/cli/supabase-functions</loc>
    <changefreq>weekly</changefreq>
    <changefreq>0.5</changefreq>
  </url>

  <url>
    <loc>https://supabase.com/docs/reference/cli/supabase-functions-serve</loc>
    <changefreq>weekly</changefreq>
    <changefreq>0.5</changefreq>
  </url>

  <url>
    <loc>https://supabase.com/docs/reference/cli/supabase-functions-new</loc>
    <changefreq>weekly</changefreq>
    <changefreq>0.5</changefreq>
  </url>

  <url>
    <loc>https://supabase.com/docs/reference/cli/supabase-functions-download</loc>
    <changefreq>weekly</changefreq>
    <changefreq>0.5</changefreq>
  </url>

  <url>
    <loc>https://supabase.com/docs/reference/cli/supabase-functions-deploy</loc>
    <changefreq>weekly</changefreq>
    <changefreq>0.5</changefreq>
  </url>

  <url>
    <loc>https://supabase.com/docs/reference/cli/supabase-functions-delete</loc>
    <changefreq>weekly</changefreq>
    <changefreq>0.5</changefreq>
  </url>

  <url>
    <loc>https://supabase.com/docs/reference/cli/supabase-domains</loc>
    <changefreq>weekly</changefreq>
    <changefreq>0.5</changefreq>
  </url>

  <url>
    <loc>https://supabase.com/docs/reference/cli/supabase-domains-reverify</loc>
    <changefreq>weekly</changefreq>
    <changefreq>0.5</changefreq>
  </url>

  <url>
    <loc>https://supabase.com/docs/reference/cli/supabase-domains-get</loc>
    <changefreq>weekly</changefreq>
    <changefreq>0.5</changefreq>
  </url>

  <url>
    <loc>https://supabase.com/docs/reference/cli/supabase-domains-delete</loc>
    <changefreq>weekly</changefreq>
    <changefreq>0.5</changefreq>
  </url>

  <url>
    <loc>https://supabase.com/docs/reference/cli/supabase-domains-create</loc>
    <changefreq>weekly</changefreq>
    <changefreq>0.5</changefreq>
  </url>

  <url>
    <loc>https://supabase.com/docs/reference/cli/supabase-domains-activate</loc>
    <changefreq>weekly</changefreq>
    <changefreq>0.5</changefreq>
  </url>

  <url>
    <loc>https://supabase.com/docs/reference/cli/supabase-db</loc>
    <changefreq>weekly</changefreq>
    <changefreq>0.5</changefreq>
  </url>

  <url>
    <loc>https://supabase.com/docs/reference/cli/supabase-db-reset</loc>
    <changefreq>weekly</changefreq>
    <changefreq>0.5</changefreq>
  </url>

  <url>
    <loc>https://supabase.com/docs/reference/cli/supabase-db-remote</loc>
    <changefreq>weekly</changefreq>
    <changefreq>0.5</changefreq>
  </url>

  <url>
    <loc>https://supabase.com/docs/reference/cli/supabase-db-remote-commit</loc>
    <changefreq>weekly</changefreq>
    <changefreq>0.5</changefreq>
  </url>

  <url>
    <loc>https://supabase.com/docs/reference/cli/supabase-db-push</loc>
    <changefreq>weekly</changefreq>
    <changefreq>0.5</changefreq>
  </url>

  <url>
    <loc>https://supabase.com/docs/reference/cli/supabase-db-lint</loc>
    <changefreq>weekly</changefreq>
    <changefreq>0.5</changefreq>
  </url>

  <url>
    <loc>https://supabase.com/docs/reference/cli/supabase-db-dump</loc>
    <changefreq>weekly</changefreq>
    <changefreq>0.5</changefreq>
  </url>

  <url>
    <loc>https://supabase.com/docs/reference/cli/supabase-db-diff</loc>
    <changefreq>weekly</changefreq>
    <changefreq>0.5</changefreq>
  </url>

  <url>
    <loc>https://supabase.com/docs/reference/cli/supabase-completion</loc>
    <changefreq>weekly</changefreq>
    <changefreq>0.5</changefreq>
  </url>

  <url>
    <loc>https://supabase.com/docs/reference/cli/supabase-completion-zsh</loc>
    <changefreq>weekly</changefreq>
    <changefreq>0.5</changefreq>
  </url>

  <url>
    <loc>https://supabase.com/docs/reference/cli/supabase-completion-powershell</loc>
    <changefreq>weekly</changefreq>
    <changefreq>0.5</changefreq>
  </url>

  <url>
    <loc>https://supabase.com/docs/reference/cli/supabase-completion-fish</loc>
    <changefreq>weekly</changefreq>
    <changefreq>0.5</changefreq>
  </url>

  <url>
    <loc>https://supabase.com/docs/reference/cli/supabase-completion-bash</loc>
    <changefreq>weekly</changefreq>
    <changefreq>0.5</changefreq>
  </url>

  <url>
    <loc>https://supabase.com/docs/reference/api/introduction</loc>
    <changefreq>weekly</changefreq>
    <changefreq>0.5</changefreq>
  </url>

  <url>
    <loc>https://supabase.com/docs/reference/api/list-all-projects</loc>
    <changefreq>weekly</changefreq>
    <changefreq>0.5</changefreq>
  </url>

  <url>
    <loc>https://supabase.com/docs/reference/api/create-a-project</loc>
    <changefreq>weekly</changefreq>
    <changefreq>0.5</changefreq>
  </url>

  <url>
    <loc>https://supabase.com/docs/reference/api/list-all-organizations</loc>
    <changefreq>weekly</changefreq>
    <changefreq>0.5</changefreq>
  </url>

  <url>
    <loc>https://supabase.com/docs/reference/api/create-an-organization</loc>
    <changefreq>weekly</changefreq>
    <changefreq>0.5</changefreq>
  </url>

  <url>
    <loc>https://supabase.com/docs/reference/api/list-all-secrets</loc>
    <changefreq>weekly</changefreq>
    <changefreq>0.5</changefreq>
  </url>

  <url>
    <loc>https://supabase.com/docs/reference/api/bulk-create-secrets</loc>
    <changefreq>weekly</changefreq>
    <changefreq>0.5</changefreq>
  </url>

  <url>
    <loc>https://supabase.com/docs/reference/api/bulk-delete-secrets</loc>
    <changefreq>weekly</changefreq>
    <changefreq>0.5</changefreq>
  </url>

  <url>
    <loc>https://supabase.com/docs/reference/api/generate-typescript-types</loc>
    <changefreq>weekly</changefreq>
    <changefreq>0.5</changefreq>
  </url>

  <url>
    <loc>https://supabase.com/docs/reference/api/create-a-function</loc>
    <changefreq>weekly</changefreq>
    <changefreq>0.5</changefreq>
  </url>

  <url>
    <loc>https://supabase.com/docs/reference/api/list-all-functions</loc>
    <changefreq>weekly</changefreq>
    <changefreq>0.5</changefreq>
  </url>

  <url>
    <loc>https://supabase.com/docs/reference/api/retrieve-a-function</loc>
    <changefreq>weekly</changefreq>
    <changefreq>0.5</changefreq>
  </url>

  <url>
    <loc>https://supabase.com/docs/reference/api/update-a-function</loc>
    <changefreq>weekly</changefreq>
    <changefreq>0.5</changefreq>
  </url>

  <url>
    <loc>https://supabase.com/docs/reference/api/delete-a-function</loc>
    <changefreq>weekly</changefreq>
    <changefreq>0.5</changefreq>
  </url>

  <url>
    <loc>https://supabase.com/docs/reference/api/retrieve-a-function-body</loc>
    <changefreq>weekly</changefreq>
    <changefreq>0.5</changefreq>
  </url>

  <url>
    <loc>https://supabase.com/docs/reference/api/gets-projects-custom-hostname-config</loc>
    <changefreq>weekly</changefreq>
    <changefreq>0.5</changefreq>
  </url>

  <url>
    <loc
      >https://supabase.com/docs/reference/api/deletes-a-projects-custom-hostname-configuration</loc
    >
    <changefreq>weekly</changefreq>
    <changefreq>0.5</changefreq>
  </url>

  <url>
    <loc
      >https://supabase.com/docs/reference/api/updates-projects-custom-hostname-configuration</loc
    >
    <changefreq>weekly</changefreq>
    <changefreq>0.5</changefreq>
  </url>

  <url>
    <loc
      >https://supabase.com/docs/reference/api/attempts-to-verify-the-dns-configuration-for-projects-custom-hostname-configuration</loc
    >
    <changefreq>weekly</changefreq>
    <changefreq>0.5</changefreq>
  </url>

  <url>
    <loc>https://supabase.com/docs/reference/api/activates-a-custom-hostname-for-a-project</loc>
    <changefreq>weekly</changefreq>
    <changefreq>0.5</changefreq>
  </url>

  <url>
    <loc>https://supabase.com/docs/reference/api/gets-projects-pgsodium-config</loc>
    <changefreq>weekly</changefreq>
    <changefreq>0.5</changefreq>
  </url>

  <url>
    <loc
      >https://supabase.com/docs/reference/api/updates-projects-pgsodium-config-updating-the-root_key-can-cause-all-data-encrypted-with-the-older-key-to-become-inaccessible</loc
    >
    <changefreq>weekly</changefreq>
    <changefreq>0.5</changefreq>
  </url>

  <url>
    <loc>https://supabase.com/docs/reference/api/gets-projects-network-bans</loc>
    <changefreq>weekly</changefreq>
    <changefreq>0.5</changefreq>
  </url>

  <url>
    <loc>https://supabase.com/docs/reference/api/remove-network-bans</loc>
    <changefreq>weekly</changefreq>
    <changefreq>0.5</changefreq>
  </url>

  <url>
    <loc>https://supabase.com/docs/reference/api/gets-projects-network-restrictions</loc>
    <changefreq>weekly</changefreq>
    <changefreq>0.5</changefreq>
  </url>

  <url>
    <loc>https://supabase.com/docs/reference/api/updates-projects-network-restrictions</loc>
    <changefreq>weekly</changefreq>
    <changefreq>0.5</changefreq>
  </url>
</urlset><|MERGE_RESOLUTION|>--- conflicted
+++ resolved
@@ -349,7 +349,6 @@
   </url>
 
   <url>
-<<<<<<< HEAD
     <loc>https://supabase.com/docs/guides/database/overview</loc>
     <changefreq>weekly</changefreq>
     <changefreq>0.5</changefreq>
@@ -357,9 +356,6 @@
 
   <url>
     <loc>https://supabase.com/docs/guides/database/replication</loc>
-=======
-    <loc>https://supabase.com/docs/guides/integrations/dhiwise</loc>
->>>>>>> ef670011
     <changefreq>weekly</changefreq>
     <changefreq>0.5</changefreq>
   </url>
@@ -426,12 +422,6 @@
 
   <url>
     <loc>https://supabase.com/docs/guides/integrations/clerk</loc>
-    <changefreq>weekly</changefreq>
-    <changefreq>0.5</changefreq>
-  </url>
-
-  <url>
-    <loc>https://supabase.com/docs/guides/integrations/dashibase</loc>
     <changefreq>weekly</changefreq>
     <changefreq>0.5</changefreq>
   </url>
