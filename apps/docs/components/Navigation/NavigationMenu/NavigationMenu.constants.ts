// import SupabaseJsV1Nav from 'data/nav/supabase-js/v1'
// import SupabaseJsV2Nav from 'data/nav/supabase-js/v2'
// import SupabaseDartV0Nav from 'data/nav/supabase-dart/v0'
// import SupabaseDartV1Nav from 'data/nav/supabase-dart/v1'
// import SupabaseCLINav from 'data/nav/supabase-cli'
// import SupabaseAPINav from 'data/nav/supabase-api'
// import AuthServerNav from 'data/nav/auth-server'
// import StorageServerNav from 'data/nav/storage-server'

import { NavMenu, References } from '../Navigation.types'

export const REFERENCES: References = {
  javascript: {
    name: 'supabase-js',
    library: 'supabase-js',
    versions: ['v2', 'v1'],
    icon: '/img/libraries/javascript-icon',
  },
  dart: {
    name: 'Flutter',
    library: 'supabase-dart',
    versions: ['v1', 'v0'],
    icon: '/docs/img/libraries/flutter-icon.svg',
  },
  csharp: {
    name: 'C#',
    library: 'supabase-csharp',
    versions: ['v0'],
    icon: '/docs/img/libraries/c-sharp-icon.svg',
  },
  swift: {
    name: 'Swift',
    library: 'supabase-swift',
    versions: ['v1'],
    icon: '/docs/img/libraries/swift-icon.svg',
  },
  cli: {
    name: 'CLI',
    library: undefined,
    versions: [],
    icon: '/docs/img/icons/cli-icon.svg',
  },
  api: {
    name: 'API',
    library: undefined,
    versions: [],
    icon: '/docs/img/icons/api-icon.svg',
  },
}

export const gettingstarted = {
  icon: 'getting-started',
  title: 'Getting Started',
  items: [
    { name: 'Features', url: '/guides/getting-started/features' },
    { name: 'Architecture', url: '/guides/getting-started/architecture' },
    { name: 'Local Development', url: '/guides/cli/local-development' },
    {
      name: 'Framework Quickstarts',
      items: [
        { name: 'React', url: '/guides/getting-started/quickstarts/reactjs' },
        { name: 'NextJS', url: '/guides/getting-started/quickstarts/nextjs' },
        { name: 'Flutter', url: '/guides/getting-started/quickstarts/flutter' },
        { name: 'SvelteKit', url: '/guides/getting-started/quickstarts/sveltekit' },
        { name: 'SolidJS', url: '/guides/getting-started/quickstarts/solidjs' },
        { name: 'Vue', url: '/guides/getting-started/quickstarts/vue' },
      ],
    },
    {
      name: 'Web app tutorials',
      items: [
        {
          name: 'NextJS',
          url: '/guides/getting-started/tutorials/with-nextjs',
        },
        {
          name: 'React',
          url: '/guides/getting-started/tutorials/with-react',
        },
        {
          name: 'Vue 3',
          url: '/guides/getting-started/tutorials/with-vue-3',
        },
        {
          name: 'Nuxt 3',
          url: '/guides/getting-started/tutorials/with-nuxt-3',
        },
        {
          name: 'Angular',
          url: '/guides/getting-started/tutorials/with-angular',
        },
        {
          name: 'RedwoodJS',
          url: '/guides/getting-started/tutorials/with-redwoodjs',
        },
        {
          name: 'SolidJS',
          url: '/guides/getting-started/tutorials/with-solidjs',
        },
        {
          name: 'Svelte',
          url: '/guides/getting-started/tutorials/with-svelte',
        },
        {
          name: 'SvelteKit',
          url: '/guides/getting-started/tutorials/with-sveltekit',
        },
      ],
    },
    {
      name: 'Mobile tutorials',
      items: [
        {
          name: 'Flutter',
          url: '/guides/getting-started/tutorials/with-flutter',
        },
        {
          name: 'Expo',
          url: '/guides/getting-started/tutorials/with-expo',
        },

        {
          name: 'Ionic React',
          url: '/guides/getting-started/tutorials/with-ionic-react',
        },
        {
          name: 'Ionic Vue',
          url: '/guides/getting-started/tutorials/with-ionic-vue',
        },
        {
          name: 'Ionic Angular',
          url: '/guides/getting-started/tutorials/with-ionic-angular',
        },
      ],
    },
  ],
}

export const cli = {
  title: 'CLI',
  items: [
    { name: 'Overview', url: '/guides/cli' },
    { name: 'Local Development', url: '/guides/cli/local-development' },
    { name: 'Managing Environments', url: '/guides/cli/managing-environments' },
  ],
}

export const SocialLoginItems = [
  {
    name: 'Google',
    icon: '/docs/img/icons/google-icon',
    url: '/guides/auth/social-login/auth-google',
  },
  {
    name: 'Facebook',
    icon: '/docs/img/icons/facebook-icon',
    url: '/guides/auth/social-login/auth-facebook',
  },
  {
    name: 'Apple',
    icon: '/docs/img/icons/apple-icon',
    url: '/guides/auth/social-login/auth-apple',
  },
  {
    name: 'Azure',
    icon: '/docs/img/icons/microsoft-icon',
    url: '/guides/auth/social-login/auth-azure',
  },
  {
    name: 'Twitter',
    icon: '/docs/img/icons/twitter-icon',
    url: '/guides/auth/social-login/auth-twitter',
  },
  {
    name: 'GitHub',
    icon: '/docs/img/icons/github-icon',
    url: '/guides/auth/social-login/auth-github',
    isDarkMode: true,
  },
  {
    name: 'Gitlab',
    icon: '/docs/img/icons/gitlab-icon',
    url: '/guides/auth/social-login/auth-gitlab',
  },
  {
    name: 'Bitbucket',
    icon: '/docs/img/icons/bitbucket-icon',
    url: '/guides/auth/social-login/auth-bitbucket',
  },
  {
    name: 'Discord',
    icon: '/docs/img/icons/discord-icon',
    url: '/guides/auth/social-login/auth-discord',
  },
  {
    name: 'Keycloak',
    icon: '/docs/img/icons/keycloak-icon',
    url: '/guides/auth/social-login/auth-keycloak',
  },
  {
    name: 'LinkedIn',
    icon: '/docs/img/icons/linkedin-icon',
    url: '/guides/auth/social-login/auth-linkedin',
  },
  {
    name: 'Notion',
    icon: '/docs/img/icons/notion-icon',
    url: '/guides/auth/social-login/auth-notion',
  },
  {
    name: 'Slack',
    icon: '/docs/img/icons/slack-icon',
    url: '/guides/auth/social-login/auth-slack',
  },
  {
    name: 'Spotify',
    icon: '/docs/img/icons/spotify-icon',
    url: '/guides/auth/social-login/auth-spotify',
  },
  {
    name: 'Twitch',
    icon: '/docs/img/icons/twitch-icon',
    url: '/guides/auth/social-login/auth-twitch',
  },
  {
    name: 'WorkOS',
    icon: '/docs/img/icons/workos-icon',
    url: '/guides/auth/social-login/auth-workos',
  },
  {
    name: 'Zoom',
    icon: '/docs/img/icons/zoom-icon',
    url: '/guides/auth/social-login/auth-zoom',
  },
]

export const PhoneLoginsItems = [
  {
    name: 'MessageBird SMS Login',
    icon: '/docs/img/icons/messagebird-icon',
    linkDescription: 'Communication between businesses and their customers — across any channel.',
    url: '/guides/auth/phone-login/messagebird',
  },
  {
    name: 'Twilio SMS Login',
    icon: '/docs/img/icons/twilio-icon',
    url: '/guides/auth/phone-login/twilio',
    linkDescription: 'Customer engagement platform used by hundreds of thousands of businesses.',
  },
  {
    name: 'Vonage SMS Login',
    icon: '/docs/img/icons/vonage-icon',
    url: '/guides/auth/phone-login/vonage',
    linkDescription:
      'Vonage is a communication platform as a service (CPaaS) provider for consumers and businesses.',
    isDarkMode: true,
  },
]

export const auth = {
  icon: 'auth',
  title: 'Auth',
  items: [
    {
      name: 'Overview',
      url: '/guides/auth',
    },
    {
      name: 'Quickstarts',
      items: [{ name: 'Auth with React', url: '/guides/auth/quickstarts/react', items: [] }],
    },
    {
      name: 'Authentication',
      url: undefined,
      items: [
        { name: 'Email Login', url: '/guides/auth/auth-email' },
        { name: 'Magic Link Login', url: '/guides/auth/auth-magic-link' },
        {
          name: 'Phone Login',
          url: '/guides/auth/phone-login',
          items: [...PhoneLoginsItems],
        },
        {
          name: 'Social Login',
          url: '/guides/auth/social-login',
          items: [...SocialLoginItems],
        },
        {
          name: 'Enterprise SSO',
          url: '/guides/auth/enterprise-sso',
          items: [
            {
              name: 'SAML 2.0',
              url: '/guides/auth/sso/auth-sso-saml',
            },
          ],
        },
        { name: 'Email Templates', url: '/guides/auth/auth-email-templates' },
      ],
    },
    {
      name: 'Authorization',
      url: undefined,
      items: [
        { name: 'Enable Captcha Protection', url: '/guides/auth/auth-captcha' },
        { name: 'Managing User Data', url: '/guides/auth/managing-user-data' },
        { name: 'Multi-Factor Authentication', url: '/guides/auth/auth-mfa' },
        { name: 'Row Level Security', url: '/guides/auth/row-level-security' },
        { name: 'Server-side Rendering', url: '/guides/auth/server-side-rendering' },
      ],
    },
    {
      name: 'Auth Helpers',
      url: undefined,
      items: [
        { name: 'Overview', url: '/guides/auth/auth-helpers' },
        { name: 'Auth UI', url: '/guides/auth/auth-helpers/auth-ui' },
        { name: 'Next.js (pages)', url: '/guides/auth/auth-helpers/nextjs' },
        {
          name: 'Next.js (app)',
          url: '/guides/auth/auth-helpers/nextjs-server-components',
        },
        { name: 'Remix', url: '/guides/auth/auth-helpers/remix' },
        { name: 'SvelteKit', url: '/guides/auth/auth-helpers/sveltekit' },
      ],
    },
    {
      name: 'Deep Dive',
      url: undefined,
      items: [
        {
          name: 'Part One: JWTs',
          url: '/learn/auth-deep-dive/auth-deep-dive-jwts',
        },
        {
          name: 'Part Two: Row Level Security',
          url: '/learn/auth-deep-dive/auth-row-level-security',
        },
        { name: 'Part Three: Policies', url: '/learn/auth-deep-dive/auth-policies' },
        { name: 'Part Four: GoTrue', url: '/learn/auth-deep-dive/auth-gotrue' },
        {
          name: 'Part Five: Google OAuth',
          url: '/learn/auth-deep-dive/auth-google-oauth',
        },
      ],
    },
  ],
}

export const database = {
  icon: 'database',
  title: 'Database',
  url: '/guides/database',
  items: [
    { name: 'Database Connections', url: '/guides/database/connecting-to-postgres' },
    { name: 'Tables and Data', url: '/guides/database/tables' },
    { name: 'Database Functions', url: '/guides/database/functions' },
    { name: 'Database Webhooks', url: '/guides/database/webhooks' },
    { name: 'Full Text Search', url: '/guides/database/full-text-search' },
    { name: 'Database Testing', url: '/guides/database/testing' },
    {
      name: 'Extensions',
      url: undefined,
      items: [
        { name: 'Overview', url: '/guides/database/extensions' },
        {
          name: 'HypoPG: Hypothetical indexes',
          url: '/guides/database/extensions/hypopg',
        },
        {
          name: 'plv8: Javascript Language',
          url: '/guides/database/extensions/plv8',
        },
        { name: 'http: RESTful Client', url: '/guides/database/extensions/http' },
        {
          name: 'PGAudit: Postgres Auditing',
          url: '/guides/database/extensions/pgaudit',
        },
        {
          name: 'pgjwt: JSON Web Tokens',
          url: '/guides/database/extensions/pgjwt',
        },
        {
          name: 'PGroonga: Multilingual Full Text Search',
          url: '/guides/database/extensions/pgroonga',
        },
        {
          name: 'pgRouting: Geospatial Routing',
          url: '/guides/database/extensions/pgrouting',
        },
        {
          name: 'pg_cron: Job Scheduling',
          url: '/guides/database/extensions/pgcron',
        },
        {
          name: 'pg_graphql: GraphQL Support',
          url: '/guides/database/extensions/pg_graphql',
        },
        {
          name: 'pg_hashids: Short UIDs',
          url: '/guides/database/extensions/pg_hashids',
        },
        {
          name: 'pg_jsonschema: JSON Schema Validation',
          url: '/guides/database/extensions/pg_jsonschema',
        },
        {
          name: 'pg_net: Async Networking',
          url: '/guides/database/extensions/pgnet',
        },
        {
          name: 'pg_plan_filter: Restrict Total Cost',
          url: '/guides/database/extensions/pg_plan_filter',
        },
        {
          name: 'pg_stat_monitor: Extended Query Performance Monitoring',
          url: '/guides/database/extensions/pg_stat_monitor',
        },
        {
          name: 'pgvector: Embeddings and vector similarity',
          url: '/guides/database/extensions/pgvector',
        },
        {
          name: 'pg_stat_statements: SQL Planning and Execution Statistics',
          url: '/guides/database/extensions/pg_stat_statements',
        },
        {
          name: 'pg_repack: Storage Optimization',
          url: '/guides/database/extensions/pgrepack',
        },
        {
          name: 'PostGIS: Geo queries',
          url: '/guides/database/extensions/postgis',
        },
        {
          name: 'pg-safeupdate: Required Where Clauses',
          url: '/guides/database/extensions/pg-safeupdate',
        },
        {
          name: 'pgsodium: Encryption Features',
          url: '/guides/database/extensions/pgsodium',
        },
        { name: 'pgTAP: Unit Testing', url: '/guides/database/extensions/pgtap' },
        {
          name: 'plpgsql_check: PL/pgSQL Linter',
          url: '/guides/database/extensions/plpgsql_check',
        },
        {
          name: 'timescaledb: Time-series data',
          url: '/guides/database/extensions/timescaledb',
        },
        {
          name: 'uuid-ossp: Unique Identifiers',
          url: '/guides/database/extensions/uuid-ossp',
        },
        {
          name: 'RUM: inverted index for full-text search',
          url: '/guides/database/extensions/rum',
        },
        {
          name: 'wrappers: 3rd Party Integrations',
          url: '/guides/database/extensions/wrappers',
        },
      ],
    },
    {
      name: 'Postgres resources',
      url: undefined,
      items: [
        {
          name: 'Managing Indexes',
          url: '/guides/database/postgres/indexes',
        },
        {
          name: 'Drop All Tables in Schema',
          url: '/guides/database/postgres/dropping-all-tables-in-schema',
        },
        {
          name: 'Select First Row per Group',
          url: '/guides/database/postgres/first-row-in-group',
        },
        {
          name: 'Print PostgreSQL Version',
          url: '/guides/database/postgres/which-version-of-postgres',
        },
      ],
    },
    {
      name: 'Configuration',
      url: undefined,
      items: [
        { name: 'Timeouts', url: '/guides/database/timeouts' },
        { name: 'Replication', url: '/guides/database/replication' },
        { name: 'Passwords', url: '/guides/database/managing-passwords' },
        { name: 'Timezones', url: '/guides/database/managing-timezones' },
      ],
    },
  ],
}

export const api = {
  icon: 'reference',
  title: 'Serverless APIs',
  url: '/guides/api',
  items: [
    { name: 'Overview', url: '/guides/api', items: [] },
    { name: 'Quickstart', url: '/guides/api/quickstart', items: [] },
    {
      name: 'Guides',
      url: '/guides/api',
      items: [
        { name: 'Creating API routes', url: '/guides/api/creating-routes', items: [] },
        { name: 'How API Keys work', url: '/guides/api/api-keys', items: [] },
        { name: 'Securing your API', url: '/guides/api/securing-your-api', items: [] },
        {
          name: 'Querying joins and nested tables',
          url: '/guides/api/joins-and-nesting',
          items: [],
        },
      ],
    },
    {
      name: 'REST & REALTIME',
      url: undefined,
      items: [
        { name: 'Auto-generated Docs', url: '/guides/api/rest/auto-generated-docs', items: [] },
        { name: 'Client Libraries', url: '/guides/api/rest/client-libs', items: [] },
        { name: 'Generating Types', url: '/guides/api/rest/generating-types', items: [] },
      ],
    },
    {
      name: 'GRAPHQL',
      url: undefined,
      items: [{ name: 'GraphiQL Documentation', url: '/guides/api/graphql/graphiql', items: [] }],
    },
  ],
}

export const functions = {
  icon: 'functions',
  title: 'Edge Functions',
  url: '/guides/functions',
  items: [
    {
      name: 'Overview',
      url: '/guides/functions',
    },
    {
      name: 'Quickstart',
      url: '/guides/functions/quickstart',
    },
    {
      name: 'Features',
      url: undefined,
      items: [
        { name: 'TypeScript Support', url: '/guides/functions/typescript-support' },
        { name: 'Debugging Edge Functions', url: '/guides/functions/debugging' },
        { name: 'Managing packages using Import Maps', url: '/guides/functions/import-maps' },
        { name: 'Globally Distributed Deployments', url: '/guides/functions/global-deployments' },
      ],
    },
    {
      name: 'Guides',
      url: undefined,
      items: [
        { name: 'Developing Functions locally', url: '/guides/functions/local-development' },
        { name: 'Deploying with Git', url: '/guides/functions/cicd-workflow' },
        { name: 'Managing Secrets and Environment Variables', url: '/guides/functions/secrets' },
        { name: 'Integrating With Supabase Auth', url: '/guides/functions/auth' },
        {
          name: 'Integrating with Supabase Storage',
          url: '/guides/functions/storage-caching',
        },
        { name: 'CORS support for Invoking from the browser', url: '/guides/functions/cors' },
        { name: 'Scheduling Functions', url: '/guides/functions/schedule-functions' },
        {
          name: 'Connecting directly to Postgres',
          url: '/guides/functions/connect-to-postgres',
        },
      ],
    },
    {
      name: 'Examples',
      url: '/guides/functions/examples',
      items: [
        { name: 'Generating OpenAI GPT3 completions', url: '/guides/functions/examples/openai' },
        { name: 'Generating OG images ', url: '/guides/functions/examples/og-image' },
        {
          name: 'CAPTCHA support with Cloudflare Turnstile',
          url: '/guides/functions/examples/cloudflare-turnstile',
        },
        { name: 'Building a Discord Bot', url: '/guides/functions/examples/discord-bot' },
        { name: 'Building a Telegram Bot', url: '/guides/functions/examples/telegram-bot' },
        { name: 'Handling Stripe Webhooks ', url: '/guides/functions/examples/stripe-webhooks' },
        { name: 'Integrating with Upstash Redis', url: '/guides/functions/examples/upstash-redis' },
        { name: 'Rate Limiting Edge Functions', url: '/guides/functions/examples/rate-limiting' },
        {
          name: 'Taking Screenshots with Puppeteer',
          url: '/guides/functions/examples/screenshots',
        },
      ],
    },
  ],
}

export const realtime = {
  icon: 'realtime',
  title: 'Realtime',
  url: '/guides/realtime',
  items: [
    {
      name: 'Overview',
      url: '/guides/realtime',
    },
    {
      name: 'Quickstart',
      url: '/guides/realtime/quickstart',
    },
    {
      name: 'Features',
      url: undefined,
      items: [
        { name: 'Channels', url: '/guides/realtime/channels' },
        {
          name: 'Extensions',
          url: '/guides/realtime/extensions',
          items: [
            { name: 'Broadcast', url: '/guides/realtime/extensions/broadcast' },
            { name: 'Presence', url: '/guides/realtime/extensions/presence' },
            {
              name: 'Postgres Changes',
              url: '/guides/realtime/extensions/postgres-changes',
            },
          ],
        },
      ],
    },
    {
      name: 'Guides',
      url: undefined,
      items: [
        {
          name: 'Subscribing to Database Changes',
          url: '/guides/realtime/subscribing-to-database-changes',
        },
        {
          name: 'Bring Your Own Database',
          url: '/guides/realtime/bring-your-own-database',
          items: [],
        },
        {
          name: 'Using Realtime with Next.js',
          url: '/guides/realtime/realtime-with-nextjs',
        },
      ],
    },
    {
      name: 'Deep dive',
      url: undefined,
      items: [
        { name: 'Rate Limits', url: '/guides/realtime/rate-limits' },
        { name: 'Architecture', url: '/guides/realtime/architecture' },
        { name: 'Protocol', url: '/guides/realtime/protocol' },
      ],
    },
  ],
}

export const storage = {
  icon: 'storage',
  title: 'Storage',
  url: '/guides/storage',
  items: [
    { name: 'Overview', url: '/guides/storage' },
    { name: 'Quickstart', url: '/guides/storage/quickstart' },
    { name: 'Access Control', url: '/guides/storage/access-control' },
    { name: 'CDN', url: '/guides/storage/cdn' },
    { name: 'Image Transformations', url: '/guides/storage/image-transformations' },
  ],
}

export const supabase_cli = {
  icon: 'reference-cli',
  title: 'Supabase CLI',
  url: '/guides/cli',
  items: [
    { name: 'Overview', url: '/guides/cli' },
    { name: 'Local Development', url: '/guides/cli/local-development' },
    { name: 'Managing Environments', url: '/guides/cli/managing-environments' },
    {
      name: 'Reference',
      url: undefined,
      items: [
        { name: 'Commands', url: '/reference/cli/introduction' },
        { name: 'Configuration', url: '/reference/cli/config' },
      ],
    },
  ],
}

export const platform = {
  icon: 'platform',
  title: 'Platform',
  url: '/guides/platform',
  items: [
    {
      name: 'Add-ons',
      url: undefined,
      items: [
        { name: 'Compute Add-ons', url: '/guides/platform/compute-add-ons' },
        { name: 'Custom Domains', url: '/guides/platform/custom-domains' },
        { name: 'Database Backups', url: '/guides/platform/backups' },
      ],
    },
    {
      name: 'Platform Management',
      url: undefined,
      items: [
        { name: 'Access Control', url: '/guides/platform/access-control' },
        { name: 'Database Size', url: '/guides/platform/database-size' },
        { name: 'HTTP Status Codes', url: '/guides/platform/http-status-codes' },
        { name: 'Logging', url: '/guides/platform/logs' },
        { name: 'Metrics', url: '/guides/platform/metrics' },
        {
          name: 'Migrating and Upgrading',
          url: '/guides/platform/migrating-and-upgrading-projects',
        },
        { name: 'Network Restrictions', url: '/guides/platform/network-restrictions' },
        { name: 'Performance Tuning', url: '/guides/platform/performance' },
        { name: 'Permissions', url: '/guides/platform/permissions' },
        { name: 'SSL Enforcement', url: '/guides/platform/ssl-enforcement' },
      ],
    },
    {
      name: 'Billing',
      url: undefined,
      items: [{ name: 'Spend cap', url: '/guides/platform/spend-cap' }],
    },
    {
      name: 'Single sign-on',
      url: undefined,
      items: [
        {
          name: 'Enable SSO for your organization',
          url: '/guides/platform/sso',
        },
        { name: 'SSO with Azure AD', url: '/guides/platform/sso/azure' },
        {
          name: 'SSO with Google Workspace',
          url: '/guides/platform/sso/gsuite',
        },
        { name: 'SSO with Okta', url: '/guides/platform/sso/okta' },
      ],
    },
    {
      name: 'Go-live Checklist',
      url: undefined,
      items: [{ name: 'Production Readiness', url: '/guides/platform/going-into-prod' }],
    },
    {
      name: 'Troubleshooting',
      url: undefined,
      items: [
        {
          name: 'HTTP and Project Issues',
          url: '/guides/platform/troubleshooting',
        },
      ],
    },
  ],
}

export const resources = {
  icon: 'resources',
  title: 'Resources',
  url: '/guides/resources',
  items: [
    { name: 'Examples', url: '/guides/resources/examples' },
    { name: 'Glossary', url: '/guides/resources/glossary' },
    {
      name: 'Migrate to Supabase',
      url: '/guides/resources/migrating-to-supabase',
      items: [
        {
          name: 'Firebase Auth',
          url: '/guides/resources/migrating-to-supabase/firebase-auth',
        },
        {
          name: 'Firestore Data',
          url: '/guides/resources/migrating-to-supabase/firestore-data',
        },
        {
          name: 'Firebase Storage',
          url: '/guides/resources/migrating-to-supabase/firebase-storage',
        },
        {
          name: 'Heroku',
          url: '/guides/resources/migrating-to-supabase/heroku',
        },
        {
          name: 'Render',
          url: '/guides/resources/migrating-to-supabase/render',
        },
        {
          name: 'Amazon RDS',
          url: '/guides/resources/migrating-to-supabase/amazon-rds',
          items: [],
        },
      ],
    },
  ],
}

export const self_hosting = {
  title: 'Self-Hosting',
  icon: 'resources',
  url: '/guides/self-hosting',
  items: [
    { name: 'Overview', url: '/guides/self-hosting' },
    { name: 'Self-Hosting with Docker', url: '/guides/self-hosting/docker' },
    {
      name: 'Auth Server',
      items: [
        { name: 'Reference', url: '/reference/self-hosting-auth/introduction' },
        { name: 'Configuration', url: '/guides/self-hosting/auth/config' },
      ],
    },
    {
      name: 'Storage Server',
      items: [
        { name: 'Reference', url: '/reference/self-hosting-storage/introduction' },
        { name: 'Configuration', url: '/guides/self-hosting/storage/config' },
      ],
    },
    {
      name: 'Realtime Server',
      items: [
        { name: 'Reference', url: '/reference/self-hosting-realtime/introduction' },
        { name: 'Configuration', url: '/guides/self-hosting/realtime/config' },
      ],
    },
    {
      name: 'Analytics Server',
      items: [
        { name: 'Reference', url: '/reference/self-hosting-analytics/introduction', items: [] },
        { name: 'Configuration', url: '/guides/self-hosting/analytics/config', items: [] },
      ],
    },
  ],
}

export const migrate = {
  title: 'Migrate to Supabase',
  url: '/guides/migrate',
  items: [
<<<<<<< HEAD
    { name: 'Firebase Auth', url: '/guides/migrations/firebase-auth', items: [] },
    { name: 'Firestore Data', url: '/guides/migrations/firestore-data', items: [] },
    { name: 'Firebase Storage', url: '/guides/migrations/firebase-storage', items: [] },
    { name: 'Heroku', url: '/guides/migrations/heroku', items: [] },
    { name: 'Render', url: '/guides/migrations/render', items: [] },
    { name: 'Amazon RDS', url: '/guides/migrations/amazon-rds', items: [] },
=======
    { name: 'Firebase Auth', url: '/guides/migrations/firebase-auth' },
    { name: 'Firestore Data', url: '/guides/migrations/firestore-data' },
    { name: 'Firebase Storage', url: '/guides/migrations/firebase-storage' },
    { name: 'Heroku', url: '/guides/migrations/heroku' },
    { name: 'Render', url: '/guides/migrations/render' },
>>>>>>> 49b2f28b
  ],
}

export const integrations = {
  icon: 'integrations',
  title: 'Integrations',
  url: '/guides/integrations',
  items: [
    { name: 'Overview', url: '/guides/integrations/integrations' },
    {
      name: 'Auth',
      url: undefined,
      items: [
        {
          name: 'Auth0',
          url: '/guides/integrations/auth0',
        },
        { name: 'Authsignal', url: '/guides/integrations/authsignal' },
        { name: 'Clerk', url: '/guides/integrations/clerk' },
        { name: 'keyri', url: '/guides/integrations/keyri' },
        { name: 'Stytch', url: '/guides/integrations/stytch' },
        { name: 'SuperTokens', url: '/guides/integrations/supertokens' },
      ],
    },
    {
      name: 'Caching / Offline-first',
      url: undefined,
      items: [{ name: 'Polyscale', url: '/guides/integrations/polyscale' }],
    },
    {
      name: 'Developer Tools',
      url: undefined,
      items: [
        { name: 'Estuary', url: '/guides/integrations/estuary' },
        { name: 'OpenAI', url: '/guides/functions/examples/openai' },
        { name: 'pgMustard', url: '/guides/integrations/pgmustard' },
        { name: 'Prisma', url: '/guides/integrations/prisma' },
        { name: 'Sequin', url: '/guides/integrations/sequin' },
        { name: 'Snaplet', url: '/guides/integrations/snaplet' },
        { name: 'Vercel', url: '/guides/integrations/vercel' },
        { name: 'Upstash Redis', url: '/guides/functions/examples/upstash-redis' },
        { name: 'WeWeb', url: '/guides/integrations/weweb' },
        { name: 'Zuplo', url: '/guides/integrations/zuplo' },
      ],
    },
    {
      name: 'Low-code',
      url: undefined,
      items: [
        { name: 'Appsmith', url: '/guides/integrations/appsmith' },
        { name: 'DhiWise', url: '/guides/integrations/dhiwise' },
        { name: 'Directus', url: '/guides/integrations/directus' },
        { name: 'Draftbit', url: '/guides/integrations/draftbit' },
        { name: 'FlutterFlow', url: '/guides/integrations/flutterflow' },
        { name: 'Plasmic', url: '/guides/integrations/plasmic' },
        { name: 'ILLA', url: '/guides/integrations/illa' },
      ],
    },
    {
      name: 'Messaging',
      url: undefined,
      items: [{ name: 'OneSignal', url: '/guides/integrations/onesignal' }],
    },
  ],
}

export const reference = {
  title: 'API Reference',
  icon: 'reference',
  items: [
    {
      name: 'Client libraries',
      items: [
        {
          name: 'supabase-js',
          url: '/reference/javascript/start',
          level: 'reference_javascript',
          icon: '/img/icons/menu/reference-javascript',
        },
        {
          name: 'supabase-dart',
          url: '/reference/dart/start',
          level: 'reference_dart',
          icon: '/img/icons/menu/reference-dart',
        },
        {
          name: 'supabase-csharp',
          url: '/reference/csharp/start',
          level: 'reference_csharp',
          icon: '/img/icons/menu/reference-csharp',
        },
        {
          name: 'supbase-python',
          url: '/reference/python/start',
          level: 'reference_python',
          icon: '/img/icons/menu/reference-python',
        },
        {
          name: 'supbase-swift',
          url: '/reference/swift/start',
          level: 'reference_swift',
          items: [],
          icon: '/img/icons/menu/reference-swift',
        },
        // {
        //   name: 'supabase-python',
        //   url: '/reference/python/start',
        //   level: 'reference_python',
        //
        //   icon: '/img/icons/menu/reference-javascript',
        // },
      ],
    },
    {
      name: 'Other tools',
      items: [
        {
          name: 'Supabase CLI',
          url: '/reference/cli/start',
          icon: '/img/icons/menu/reference-cli',
        },
        {
          name: 'Management API',
          url: '/reference/javascript',
          icon: '/img/icons/menu/reference-api',
        },
      ],
    },
  ],
}

export const reference_javascript_v1 = {
  icon: 'reference-javascript',
  title: 'JavaScript',
  url: '/guides/reference/javascript',
  parent: '/reference',
}

export const reference_javascript_v2 = {
  icon: 'reference-javascript',
  title: 'JavaScript',
  url: '/guides/reference/javascript',
  parent: '/reference',
}

export const reference_dart_v0 = {
  icon: 'reference-dart',
  title: 'Flutter',
  url: '/guides/reference/dart',
  parent: '/reference',
}

export const reference_dart_v1 = {
  icon: 'reference-dart',
  title: 'Flutter',
  url: '/guides/reference/dart',
  parent: '/reference',
}

export const reference_csharp_v0 = {
  icon: 'reference-csharp',
  title: 'C#',
  url: 'guides/reference/csharp',
  parent: '/reference',
}

export const reference_python_v2 = {
  icon: 'reference-python',
  title: 'Python',
  url: '/guides/reference/python',
  parent: '/reference',
}

export const reference_swift_v1 = {
  icon: 'reference-swift',
  title: 'swift',
  url: 'guides/reference/swift',
  parent: '/reference',
}

export const reference_cli = {
  icon: 'reference-cli',
  title: 'Supabase CLI',
  url: '/guides/reference/cli',
  parent: '/',
}
export const reference_api = {
  icon: 'reference-api',
  title: 'Management API',
  url: '/guides/reference/api',
  parent: '/reference',
}

export const reference_self_hosting_auth = {
  icon: 'reference-auth',
  title: 'Self-Hosting Auth',
  url: '/guides/reference/self-hosting/auth',
  parent: '/reference',
}

export const reference_self_hosting_storage = {
  icon: 'reference-storage',
  title: 'Self-Hosting Storage',
  url: '/guides/reference/self-hosting/storage',
  parent: '/reference',
}

export const reference_self_hosting_realtime = {
  icon: 'reference-realtime',
  title: 'Self-Hosting Realtime',
  url: '/guides/reference/self-hosting/realtime',
  parent: '/reference',
}

export const reference_self_hosting_analytics = {
  icon: 'reference-analytics',
  title: 'Self-Hosting Analytics',
  url: '/guides/reference/self-hosting/analytics',
  parent: '/reference',
}

// export const reference: [
//   {
//     label: 'Official'
//     items: [
//       { name: 'Reference Documentation'; url: '/reference'; },
//       { name: 'Supabase JavaScript Library'; url: '/reference/javascript'; },
//       { name: 'Supabase Flutter Library'; url: '/reference/dart'; },
//       { name: 'Supabase CLI'; url: '/reference/cli'; },
//       { name: 'Management API'; url: '/reference/api'; }
//     ]
//   },
//   {
//     label: 'Self-hosting'
//     items: [
//       { name: 'Auth Server'; url: '/reference/auth'; },
//       { name: 'Storage Server'; url: '/reference/storage'; }
//     ]
//   }
//     {
//       label: 'Clients',
//       items: [
//         { name: 'Auth Server', url: '/reference/auth'},
//         { name: 'Storage Server', url: '/reference/storage'},
//       ],
//     },
//   'reference/javascript': SupabaseJsV2Nav,
//   'reference/javascript/v1': SupabaseJsV1Nav,
//   'reference/dart': SupabaseDartV1Nav,
//   'reference/dart/v0': SupabaseDartV0Nav,
//   'reference/cli': SupabaseCLINav,
//   'reference/api': SupabaseAPINav,
//   'reference/auth': AuthServerNav,
//   'reference/storage': StorageServerNav,
// ]

export const references = [
  {
    label: 'Client libraries',
    items: [
      {
        label: 'supabase-js',
        versions: ['v2', 'v1'],
        description: 'something about the reference',
        icon: '/docs/img/icons/javascript-icon.svg',
        url: '/reference/javascript/start',
      },
      {
        label: 'supabase-py',
        description: 'something about the reference',
        icon: '/docs/img/icons/python-icon.svg',
        url: '/reference/python/start',
      },
      {
        label: 'supabase-dart',
        versions: ['v1', 'v0'],
        description: 'something about the reference',
        icon: '/docs/img/icons/dart-icon.svg',
        url: '/reference/dart/start',
      },
      {
        label: 'supabase-csharp',
        versions: ['v0'],
        description: 'something about the reference',
        icon: '/docs/img/icons/c-sharp-icon.svg',
        url: '/reference/csharp/start',
      },
      {
        label: 'supabase-swift',
        versions: ['v1'],
        description: 'something about the reference',
        icon: '/docs/img/icons/swift-icon.svg',
        url: '/reference/swift/start',
      },
    ],
  },
  {
    label: 'Platform Tools',
    items: [
      {
        label: 'CLI',
        description: 'something about the reference',
        icon: '/docs/img/icons/cli-icon.svg',
        url: '/reference/cli/start',
      },
      {
        label: 'Management API',
        description: 'something about the reference',
        icon: '/docs/img/icons/api-icon.svg',
        url: '/reference/management-api/start',
      },
    ],
  },
  {
    label: 'Self-Hosting',
    items: [
      {
        label: 'Auth server',
        description: 'something about the reference',
        icon: '/docs/img/icons/menu/auth.svg',
        url: '/reference/auth/start',
      },
      {
        label: 'Storage server',
        description: 'something about the reference',
        icon: '/docs/img/icons/menu/storage.svg',
        url: '/reference/storage/start',
      },
      {
        label: 'Realtime server',
        description: 'something about the reference',
        icon: '/docs/img/icons/menu/realtime.svg',
        url: '/reference/realtime/start',
      },
    ],
  },
]<|MERGE_RESOLUTION|>--- conflicted
+++ resolved
@@ -853,20 +853,12 @@
   title: 'Migrate to Supabase',
   url: '/guides/migrate',
   items: [
-<<<<<<< HEAD
-    { name: 'Firebase Auth', url: '/guides/migrations/firebase-auth', items: [] },
-    { name: 'Firestore Data', url: '/guides/migrations/firestore-data', items: [] },
-    { name: 'Firebase Storage', url: '/guides/migrations/firebase-storage', items: [] },
-    { name: 'Heroku', url: '/guides/migrations/heroku', items: [] },
-    { name: 'Render', url: '/guides/migrations/render', items: [] },
-    { name: 'Amazon RDS', url: '/guides/migrations/amazon-rds', items: [] },
-=======
     { name: 'Firebase Auth', url: '/guides/migrations/firebase-auth' },
     { name: 'Firestore Data', url: '/guides/migrations/firestore-data' },
     { name: 'Firebase Storage', url: '/guides/migrations/firebase-storage' },
     { name: 'Heroku', url: '/guides/migrations/heroku' },
     { name: 'Render', url: '/guides/migrations/render' },
->>>>>>> 49b2f28b
+    { name: 'Amazon RDS', url: '/guides/migrations/amazon-rds' },
   ],
 }
 
