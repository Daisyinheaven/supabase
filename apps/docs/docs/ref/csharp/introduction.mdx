--- conflicted
+++ resolved
@@ -13,7 +13,6 @@
 </div>
 
 <div className="max-w-xl">
-<<<<<<< HEAD
   This reference documents every object and method available in Supabase's C# library,
   [supabase-csharp](https://www.nuget.org/packages/supabase-csharp). You can use supabase-csharp to
   interact with your Postgres database, listen to database changes, invoke Deno Edge Functions,
@@ -29,11 +28,4 @@
   help.
 </p>
 
-=======
-  This reference documents every object and method available in the
-  [supabase-csharp](https://www.nuget.org/packages/supabase-csharp) library from the Supabase
-  community. You can use `supabase-csharp` to interact with your Postgres database, listen to
-  database changes, invoke Deno Edge Functions, build login and user management functionality, and
-  manage large files.
->>>>>>> 14040ffd
 </div>