--- conflicted
+++ resolved
@@ -13,33 +13,9 @@
 - **File uploads:** Processing large files or multiple uploads
 - **Complex queries:** Operations requiring multiple database round trips
 
-<<<<<<< HEAD
 ---
 
 ## Available regions
-=======
-There are couple of ways specify the region when invoking the Function.
-
-## Use supabase-js client
-
-If you're invoking an Edge Function via supabase-js client, set the region header.
-
-```js name=JavaScript
-// https://supabase.com/docs/reference/javascript/installing
-import { createClient } from '@supabase/supabase-js@2'
-
-// Create a single supabase client for interacting with your database
-const supabase = createClient('https://xyzcompany.supabase.co', 'public-anon-key')
-
-// https://supabase.com/docs/reference/javascript/functions-invoke
-const { data, error } = await supabase.functions.invoke('hello-world', {
-  body: { name: 'Functions' },
-  region: 'eu-west-3',
-})
-```
-
-## Set the `x-region` header
->>>>>>> ec1c5340
 
 The following regions are supported:
 
@@ -51,7 +27,6 @@
 - `ap-southeast-1` (Singapore)
 - `ap-southeast-2` (Sydney)
 
-<<<<<<< HEAD
 **North America:**
 
 - `ca-central-1` (Canada Central)
@@ -60,23 +35,6 @@
 - `us-west-2` (Oregon)
 
 **Europe:**
-=======
-</$CodeTabs>
-
-## Set the `forceFunctionRegion` query parameter
-
-In case you cannot add the `x-region` header to the request (e.g.: CORS requests, Webhooks), you can use `forceFunctionRegion` query parameter.
-
-<$CodeTabs>
-
-```bash name=cURL
-# https://supabase.com/docs/guides/functions/deploy#invoking-remote-functions
-curl --request POST 'https://<project_ref>.supabase.co/functions/v1/hello-world?forceFunctionRegion=eu-west-3' \
-  --header 'Authorization: Bearer ANON_KEY' \
-  --header 'Content-Type: application/json' \
-  --data '{ "name":"Functions" }'
-```
->>>>>>> ec1c5340
 
 - `eu-central-1` (Frankfurt)
 - `eu-west-1` (Ireland)
@@ -111,6 +69,8 @@
 
 </$CodeTabs>
 
+In case you cannot add the `x-region` header to the request (e.g.: CORS requests, Webhooks), you can use `forceFunctionRegion` query parameter.
+
 <Admonition type="note">
   You can verify the execution region by looking at the `x-sb-edge-region` HTTP header in the
   response. You can also find it as metadata in [Edge Function
