import { MDXRemote } from 'next-mdx-remote/rsc'
<<<<<<< HEAD
import type { ComponentProps } from 'react'
import remarkGfm from 'remark-gfm'
=======
import { type ComponentProps } from 'react'
>>>>>>> 181f1575
import rehypeKatex from 'rehype-katex'
import remarkGfm from 'remark-gfm'
import remarkMath from 'remark-math'

import { preprocessMdxWithDefaults } from '~/features/directives/utils'
import { components } from '~/features/docs/MdxBase.shared'
<<<<<<< HEAD
import type { serialize } from 'next-mdx-remote/serialize'
=======
import { SerializeOptions } from '~/types/next-mdx-remote-serialize'
>>>>>>> 181f1575

const mdxOptions: Parameters<typeof serialize>[1] = {
  mdxOptions: {
    useDynamicImport: true,
    remarkPlugins: [[remarkMath, { singleDollarTextMath: false }], remarkGfm],
    rehypePlugins: [rehypeKatex as any],
  },
}

const MDXRemoteBase = async ({
  source,
  options = {},
  customPreprocess,
  ...props
}: ComponentProps<typeof MDXRemote> & {
  source: string
  customPreprocess?: (mdx: string) => string | Promise<string>
}) => {
  const preprocess = customPreprocess ?? preprocessMdxWithDefaults
  const preprocessedSource = await preprocess(source)

  const { mdxOptions: { remarkPlugins, rehypePlugins, ...otherMdxOptions } = {}, ...otherOptions } =
    options
  const {
    mdxOptions: {
      remarkPlugins: originalRemarkPlugins,
      rehypePlugins: originalRehypePlugins,
      ...originalMdxOptions
    } = {},
  } = mdxOptions

  const finalOptions = {
    ...mdxOptions,
    ...otherOptions,
    mdxOptions: {
      ...originalMdxOptions,
      ...otherMdxOptions,
      remarkPlugins: [...(originalRemarkPlugins ?? []), ...(remarkPlugins ?? [])],
      rehypePlugins: [...(originalRehypePlugins ?? []), ...(rehypePlugins ?? [])],
    },
  } as Parameters<typeof serialize>[1]

  return (
    <MDXRemote
      source={preprocessedSource}
      components={components}
      options={finalOptions}
      {...props}
    />
  )
}

export { MDXRemoteBase }<|MERGE_RESOLUTION|>--- conflicted
+++ resolved
@@ -1,23 +1,14 @@
 import { MDXRemote } from 'next-mdx-remote/rsc'
-<<<<<<< HEAD
-import type { ComponentProps } from 'react'
-import remarkGfm from 'remark-gfm'
-=======
 import { type ComponentProps } from 'react'
->>>>>>> 181f1575
 import rehypeKatex from 'rehype-katex'
 import remarkGfm from 'remark-gfm'
 import remarkMath from 'remark-math'
 
 import { preprocessMdxWithDefaults } from '~/features/directives/utils'
 import { components } from '~/features/docs/MdxBase.shared'
-<<<<<<< HEAD
-import type { serialize } from 'next-mdx-remote/serialize'
-=======
 import { SerializeOptions } from '~/types/next-mdx-remote-serialize'
->>>>>>> 181f1575
 
-const mdxOptions: Parameters<typeof serialize>[1] = {
+const mdxOptions: SerializeOptions = {
   mdxOptions: {
     useDynamicImport: true,
     remarkPlugins: [[remarkMath, { singleDollarTextMath: false }], remarkGfm],
@@ -56,7 +47,7 @@
       remarkPlugins: [...(originalRemarkPlugins ?? []), ...(remarkPlugins ?? [])],
       rehypePlugins: [...(originalRehypePlugins ?? []), ...(rehypePlugins ?? [])],
     },
-  } as Parameters<typeof serialize>[1]
+  } as SerializeOptions
 
   return (
     <MDXRemote
